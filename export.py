--- conflicted
+++ resolved
@@ -189,11 +189,7 @@
     parser.add_argument(
         "-d",
         "--dtype",
-<<<<<<< HEAD
-        default="fp32",
-=======
         default="float32",
->>>>>>> aa569d68
         help="Override the dtype of the model (default is the checkpoint dtype). Options: bf16, fp16, fp32",
     )
     parser.add_argument("-v", "--verbose", action="store_true")

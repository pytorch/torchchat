from typing import Optional

import torch
import torch.nn as nn
import torch.nn.functional as F

from build.utils import (
    find_multiple,
    get_device_str,
    get_precision,
    name_to_dtype,
    state_dict_device,
    use_et_backend,
)

# from torch.nn.parameter import Parameter


def linear_int8_aoti(input, weight, scales):
    n_groups = scales.numel() // scales.shape[0]

    # we special-case channel-wise, because we know how to make that fast
    if n_groups == 1:
        scales = scales.view(-1)
        if (
            torch.compiler.is_compiling()
            or input.device.type != "cpu"
            or torch.__version__ < "2.4"
        ):
            lin = F.linear(input, weight.to(dtype=input.dtype))
            # print(f"linear shape {lin.shape}, scales shape {scales.shape}")
            return lin * scales
        # Use int8pack_mm for CPU eager
        return torch.ops.aten._weight_int8pack_mm(
            input.reshape(-1, input.shape[-1]),
            weight,
            scales,
        ).reshape(input.shape[:-1] + (weight.shape[0],))

    return F.linear(
        input,
        (
            weight.to(dtype=input.dtype).view(weight.shape[0], n_groups, -1)
            * scales.view(weight.shape[0], n_groups, -1)
        ).view(weight.shape[0], -1),
    )


def _qdq_dynamic_quantized_linear(
    x_fp32,
    x_quant_min,
    x_quant_max,
    x_eps,
    weight_i8,
    weight_scale,
    weight_zero_point,
    weight_quant_min,
    weight_quant_max,
    bias_fp32,
):
    x_scale, x_zero_point = torch.ops.quantized_decomposed.choose_qparams(
        x_fp32, x_quant_min, x_quant_max, x_eps, torch.int8
    )
    x_i8 = torch.ops.quantized_decomposed.quantize_per_tensor(
        x_fp32, x_scale, x_zero_point, x_quant_min, x_quant_max, torch.int8
    )
    x_fp32 = torch.ops.quantized_decomposed.dequantize_per_tensor(
        x_i8, x_scale, x_zero_point, x_quant_min, x_quant_max, torch.int8
    )
    weight_fp32 = torch.ops.quantized_decomposed.dequantize_per_tensor(
        weight_i8,
        weight_scale,
        weight_zero_point,
        weight_quant_min,
        weight_quant_max,
        torch.int8,
    )
    out_fp32 = torch.ops.aten.linear.default(x_fp32, weight_fp32, bias_fp32)
    return out_fp32


def linear_int8_et(input, weight, scales):
    n_groups = scales.numel() // scales.shape[0]

    # we special-case channel-wise, because we know how to make that fast
    if n_groups == 1:
        scales = scales.view(-1)

        if True:
            lin = F.linear(input, weight.to(dtype=input.dtype))
            # print(f"linear shape {lin.shape}, scales shape {scales.shape}")
            return lin * scales

        return _qdq_dynamic_quantized_linear(
            x_fp32=input.float(),
            x_quant_min=-128,
            x_quant_max=127,
            x_eps=torch.finfo(input.dtype).eps,
            weight_i8=weight,
            weight_scale=scales.float(),
            weight_zero_point=0,
            weight_quant_min=-128,
            weight_quant_max=127,
            bias_fp32=None,
        ).to(dtype=input.dtype)

    return F.linear(
        input,
        (
            weight.to(dtype=input.dtype).view(weight.shape[0], n_groups, -1)
            * scales.view(weight.shape[0], n_groups, -1)
        ).view(weight.shape[0], -1),
    )


class LinearInt8(nn.Module):
    __constants__ = ["in_features", "out_features"]
    in_features: int
    out_features: int
    weight: torch.Tensor
    scales: torch.Tensor

    def __init__(
        self,
        in_features,
        out_features,
        bias=None,
        device=None,
        dtype=None,
        *,
        weight: Optional[torch.Tensor] = None,
        scales: Optional[torch.Tensor] = None,
        groupsize: Optional[int] = None,
    ):
        super().__init__()
        if dtype is None:
            dtype = torch.get_default_dtype()

        if device is None:
            device = "cpu"

        assert not bias, "Bias is not supported by LinearInt8"
        self.in_features = in_features
        self.out_features = out_features

        assert (weight is None) == bool(
            scales is None
        ), "must specify both weights and scales, or neither"
        if weight is None:
            weight = torch.empty(
                (out_features, in_features),
                dtype=torch.int8,
                device=device,
            )
            if groupsize is None or (groupsize == 0):
                scales = torch.empty(out_features, dtype=dtype, device=device)
            else:
                n_groups = (in_features + groupsize - 1) // groupsize
                scales = torch.empty(out_features, n_groups, dtype=dtype, device=device)

        self.register_buffer("weight", weight.to(device))
        self.register_buffer("scales", scales.to(device))

        if use_et_backend():
            self.forward = self.et_forward
        else:
            self.forward = self.aoti_forward

    def aoti_forward(self, input: torch.Tensor) -> torch.Tensor:
        return linear_int8_aoti(input, self.weight, self.scales)

    def et_forward(self, input: torch.Tensor) -> torch.Tensor:
        return linear_int8_et(input, self.weight, self.scales)


class QuantizedEmbedding(torch.nn.Module):
    def __init__(
        self,
        num_embeddings: int,  # vocab_size: int,
        embedding_dim: int,
        device=None,
        dtype=None,
        *,
        bitwidth: int,
        groupsize: Optional[int] = None,
        weight: Optional[torch.Tensor] = None,
        scales: Optional[torch.Tensor] = None,
    ) -> None:
        super().__init__()
        if dtype is None:
<<<<<<< HEAD
            dtype = torch.get_default_dtype()

=======
            dtype = get_precision()
>>>>>>> bdd52ccb
        if groupsize is None or groupsize == 0:
            groupsize = embedding_dim
        self.groupsize = groupsize
        self.dtype = dtype
        self.bitwidth = bitwidth

        assert (weight is None) == bool(
            scales is None
        ), "must specify both weights and scales, or neither"

        if bitwidth not in [4, 8]:
            raise RuntimeError(
                f"QUantized embedding does not support bitwidth={bitwidth}"
            )

<<<<<<< HEAD
        groups_per_row = (embedding_dim + groupsize - 1) // groupsize
        if groups_per_row > 1:
            self.register_buffer(
                "scales",
                torch.empty(
                    (num_embeddings, groups_per_row), dtype=torch.float16, device=device
=======
        if weight is None:
            groups_per_row = (embedding_dim + groupsize - 1) // groupsize
            weight = torch.empty(
                (
                    num_embeddings,
                    (embedding_dim * bitwidth) // 8,
>>>>>>> bdd52ccb
                ),
                dtype=torch.int8,
                device=device,
            )
            scales = torch.empty(
                (num_embeddings, groups_per_row),
                dtype=dtype,
                device=device,
            ).squeeze(dim=-1)

        self.register_buffer(
            "weight",
            weight,
        )
        self.register_buffer(
            "scales",
            scales,
        )

        if use_et_backend():
            self.forward = self.et_forward
        else:
<<<<<<< HEAD
            self.register_buffer(
                "scales",
                torch.empty((num_embeddings,), dtype=torch.float16, device=device),
            )
=======
            self.forward = self.aoti_forward
>>>>>>> bdd52ccb

    @torch.no_grad()
    def et_forward(self, indices: torch.Tensor) -> torch.Tensor:
        if self.bitwidth == 8:
            return torch.ops.quantized_decomposed.embedding_byte.dtype(
                self.weight, self.scales, None, 0, 0, indices, dtype=self.dtype
            )
        else:
            return torch.ops.quantized_decomposed.embedding_4bit.dtype(
                self.weight, self.scales, None, 0, 0, indices, dtype=self.dtype
            )

    @torch.no_grad()
    def aoti_forward(self, indices: torch.Tensor) -> torch.Tensor:
        # result_weights = self.weight.index_select(0, indices.view(-1))
        # result_scales = self.scales.index_select(0, indices.view(-1))

        if self.bitwidth == 4:
            weight_even = self.weight.div(16, rounding_mode="trunc")
            weight_odd = self.weight.remainder(16)
            weight_unpacked = torch.stack((weight_even, weight_odd), dim=-1)
            weight = weight_unpacked.view(self.weight.shape[0], -1)
            weight = weight.to(torch.int8).add(-8)
        else:
            weight = self.weight

        scales = self.scales.view(weight.shape[0], -1)

        result_weights = F.embedding(indices, weight)
        result_scales = F.embedding(indices, scales)

        rw_view = result_weights.to(dtype=result_scales.dtype).view(
            tuple(
                result_weights.shape[:-1]
                + (
                    scales.shape[1],
                    -1,
                )
            )
        )
        rs_view = result_scales.view(
            tuple(result_scales.shape[:-1])
            + (
                scales.shape[1],
                1,
            )
        )
        # print(f"rw_view {rw_view.shape}")
        # print(f"rs_view {rs_view.shape}")

        r = rw_view * rs_view
        return r.view(indices.size() + (-1,))

        # r = result_weights.to(dtype=result_scales.dtype).view(list(result_weights.shape[:-1] + (scales.shape[1], -1, )) * result_scales.view(scales.shape[-1] + (scales.shape[1], 1, ))


def linear_int4(input, weight_int4pack, scales_and_zeros, out_features, groupsize):
    origin_input_size = input.size()
    input = input.reshape(-1, origin_input_size[-1])

    if "cuda" in str(input.device):
        c = torch.ops.aten._weight_int4pack_mm(
            input.to(torch.bfloat16),
            weight_int4pack,
            groupsize,
            scales_and_zeros.to(torch.bfloat16),
        ).to(
            input.dtype
        )  # cast back to input.dtype
    else:
        c = torch.ops.aten._weight_int4pack_mm(
            input,
            weight_int4pack,
            groupsize,
            scales_and_zeros,
        )
    new_shape = origin_input_size[:-1] + (out_features,)
    c = c.reshape(new_shape)
    return c


class LinearInt4(torch.nn.Module):
    __constants__ = ["in_features", "out_features"]
    in_features: int
    out_features: int
    weight: torch.Tensor
    scales_and_zeros: torch.Tensor

    def __init__(
        self,
        in_features: int,
        out_features: int,
        bias=True,
        device=None,
        dtype=None,
        *,
        groupsize: int = 128,
        inner_k_tiles: int = 8,
        weight: Optional[torch.Tensor] = None,
        scales_and_zeros: Optional[torch.Tensor] = None,
    ) -> None:
        super().__init__()
        self.padding = not self._check_k(
            k=in_features,
            groupsize=groupsize,
            inner_k_tiles=inner_k_tiles,
        )
        if self.padding:
            self.origin_in_features = in_features
            in_features = find_multiple(in_features, 1024)

        self.in_features = in_features
        self.out_features = out_features
        assert not bias, "require bias=False"
        self.groupsize = groupsize
        self.inner_k_tiles = inner_k_tiles

        assert out_features % 8 == 0, "require out_features % 8 == 0"
        assert (
            in_features % (inner_k_tiles * 16) == 0
        ), "require in_features % (innerKTiles * 16) == 0"
        assert (weight is None) == bool(
            scales_and_zeros is None
        ), "must specify both weights and scales_and_zeros, or neither"

        if weight is None:
            weight = torch.empty(
                (
                    out_features // 8,
                    in_features // (inner_k_tiles * 16),
                    32,
                    inner_k_tiles // 2,
                ),
                dtype=torch.int32,
                device=device,
            )
            scales_and_zeros = torch.empty(
                (in_features // groupsize, out_features, 2),
                dtype=get_precision(),
                device=device,
            )

        self.register_buffer(
            "weight",
            weight,
        )
        self.register_buffer(
            "scales_and_zeros",
            scales_and_zeros,
        )

    def forward(self, input: torch.Tensor) -> torch.Tensor:
        if self.padding:
            input = F.pad(input, pad=(0, self.in_features - self.origin_in_features))
        return linear_int4(
            input, self.weight, self.scales_and_zeros, self.out_features, self.groupsize
        )

    @classmethod
    def _check_k(cls, *, k, groupsize=1, inner_k_tiles=1):
        return k % groupsize == 0 and k % (inner_k_tiles * 16) == 0

    @classmethod
    def _prepare_weight_and_scales_and_zeros(
        cls, weight_bf16, groupsize, inner_k_tiles
    ):
        from quantize import group_quantize_tensor

        weight_int32, scales_and_zeros = group_quantize_tensor(
            weight_bf16, n_bit=4, groupsize=groupsize
        )
        weight_int4pack = torch.ops.aten._convert_weight_to_int4pack(
            weight_int32, inner_k_tiles
        )
        return weight_int4pack, scales_and_zeros

    @classmethod
    def _calc_padded_size(cls, *, k, groupsize=1, innner_k_tiles=1):
        return find_multiple(k, 1024)<|MERGE_RESOLUTION|>--- conflicted
+++ resolved
@@ -188,12 +188,7 @@
     ) -> None:
         super().__init__()
         if dtype is None:
-<<<<<<< HEAD
-            dtype = torch.get_default_dtype()
-
-=======
             dtype = get_precision()
->>>>>>> bdd52ccb
         if groupsize is None or groupsize == 0:
             groupsize = embedding_dim
         self.groupsize = groupsize
@@ -209,21 +204,12 @@
                 f"QUantized embedding does not support bitwidth={bitwidth}"
             )
 
-<<<<<<< HEAD
-        groups_per_row = (embedding_dim + groupsize - 1) // groupsize
-        if groups_per_row > 1:
-            self.register_buffer(
-                "scales",
-                torch.empty(
-                    (num_embeddings, groups_per_row), dtype=torch.float16, device=device
-=======
         if weight is None:
             groups_per_row = (embedding_dim + groupsize - 1) // groupsize
             weight = torch.empty(
                 (
                     num_embeddings,
                     (embedding_dim * bitwidth) // 8,
->>>>>>> bdd52ccb
                 ),
                 dtype=torch.int8,
                 device=device,
@@ -246,14 +232,8 @@
         if use_et_backend():
             self.forward = self.et_forward
         else:
-<<<<<<< HEAD
-            self.register_buffer(
-                "scales",
-                torch.empty((num_embeddings,), dtype=torch.float16, device=device),
-            )
-=======
             self.forward = self.aoti_forward
->>>>>>> bdd52ccb
+
 
     @torch.no_grad()
     def et_forward(self, indices: torch.Tensor) -> torch.Tensor:

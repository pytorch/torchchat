--- conflicted
+++ resolved
@@ -86,11 +86,7 @@
         model: Transformer,
         tokenizer,
         max_seq_length: Optional[int] = None,
-<<<<<<< HEAD
         device="cpu",
-=======
-        device = "cpu"
->>>>>>> 5da19f39
     ):
         super().__init__(device=device)
         self._model = model
@@ -161,11 +157,7 @@
     tasks: Optional[list] = None,
     limit: Optional[int] = None,
     max_seq_length: Optional[int] = None,
-<<<<<<< HEAD
     device: str = "cpu",
-=======
-    device: str = "cpu"
->>>>>>> 5da19f39
 ) -> dict:
     """
     Evaluates a language model on a specified task using the lm-evaluation-harness library.
@@ -184,14 +176,10 @@
         tasks = ["wikitext"]
 
     model_eval_wrapper = GPTFastEvalWrapper(
-<<<<<<< HEAD
-        model, tokenizer, max_seq_length, device=device
-=======
         model,
         tokenizer,
         max_seq_length,
-        device=device
->>>>>>> 5da19f39
+        device=device,
     )
 
     try:
@@ -264,7 +252,6 @@
         limit,
         max_seq_length,
         device=builder_args.device,
-<<<<<<< HEAD
     )
     print(f"Time to run eval: {time.time() - t1:.02f}s.")
     times = torch.tensor(result["times"])
@@ -273,8 +260,6 @@
     )
     print(
         f"forward run time stats - Median: {times.median():.02f}s Min: {times.min():.02f}s Max: {times.max():.02f}s"
-=======
->>>>>>> 5da19f39
     )
     if builder_args.dso_path:
         print(f"For model {builder_args.dso_path}")

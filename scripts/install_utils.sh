--- conflicted
+++ resolved
@@ -27,11 +27,7 @@
   pushd ${TORCHCHAT_ROOT}/${ET_BUILD_DIR}/src
   git clone https://github.com/pytorch/executorch.git
   cd executorch
-<<<<<<< HEAD
   git checkout $(cat ${TORCHCHAT_ROOT}/.pins/et-pin.txt)
-=======
-  git checkout $(cat ${TORCHCHAT_ROOT}/.pins/et-pin)
->>>>>>> e5c2971c
   echo "Install executorch: submodule update"
   git submodule sync
   git submodule update --init

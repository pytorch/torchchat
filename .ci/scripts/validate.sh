--- conflicted
+++ resolved
@@ -85,7 +85,6 @@
         echo "******************************************"
         echo "******** INT4 group-wise quantized *******"
         echo "******************************************"
-<<<<<<< HEAD
         if [ "$DTYPE" = float16 ]; then
             echo "Skipping INT4 groupwise quantization for float16 because torch.compile fails"
         else
@@ -98,12 +97,6 @@
             python -W ignore generate.py --dtype ${DTYPE} --compile --quant '{"linear:int4-gptq" : {"groupsize": 32}}' --checkpoint-path "$CHECKPOINT_PATH" --temperature 0 --device "$TARGET_DEVICE" > "$MODEL_DIR/output_compiled" || exit 1
             cat "$MODEL_DIR/output_compiled"
         fi
-=======
-        python3 -W ignore generate.py --dtype ${DTYPE} --quant '{"linear:int4" : {"groupsize": 32}}' --checkpoint-path "$CHECKPOINT_PATH" --temperature 0 --device "$TARGET_DEVICE" > "$MODEL_DIR/output_eager" || exit 1
-        cat "$MODEL_DIR/output_eager"
-        python3 -W ignore generate.py --dtype ${DTYPE} --compile --quant '{"linear:int4" : {"groupsize": 32}}' --checkpoint-path "$CHECKPOINT_PATH" --temperature 0 --device "$TARGET_DEVICE" > "$MODEL_DIR/output_compiled" || exit 1
-        cat "$MODEL_DIR/output_compiled"
->>>>>>> df53941b
     done
 }
 
@@ -171,7 +164,6 @@
         if [ $(uname -s) == "Linux" ]; then
             echo "Skipping INT4 groupwise quantization because AOTI fails"
         else
-<<<<<<< HEAD
             if [ $(uname -s) == "Linux" ]; then
                 echo "Skipping INT4 groupwise quantization because AOTI fails"
             else
@@ -183,11 +175,6 @@
                 python -W ignore generate.py --dtype ${DTYPE} --checkpoint-path "$CHECKPOINT_PATH" --temperature 0 --dso-path ${MODEL_DIR}/${MODEL_NAME}.so --device "$TARGET_DEVICE" > "$MODEL_DIR/output_aoti" || exit 1
                 cat "$MODEL_DIR/output_aoti"
             fi
-=======
-            python3 -W ignore export.py --dtype ${DTYPE} --quant '{"linear:int4" : {"groupsize": 32}}' --checkpoint-path "$CHECKPOINT_PATH" --output-dso-path ${MODEL_DIR}/${MODEL_NAME}.so --device "$TARGET_DEVICE" || exit 1
-            python3 -W ignore generate.py --dtype ${DTYPE} --checkpoint-path "$CHECKPOINT_PATH" --temperature 0 --dso-path ${MODEL_DIR}/${MODEL_NAME}.so --device "$TARGET_DEVICE" > "$MODEL_DIR/output_aoti" || exit 1
-            cat "$MODEL_DIR/output_aoti"
->>>>>>> df53941b
         fi
     done
 }

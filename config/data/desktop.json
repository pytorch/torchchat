{
<<<<<<< HEAD
    "executor": {"accelerator": "fast" },
    "precision": {"dtype" : "fast16"}
=======
    "executor": {"accelerator": "fast"},
    "precision": {"dtype" : "fast16"},
>>>>>>> 2030aab7
}<|MERGE_RESOLUTION|>--- conflicted
+++ resolved
@@ -1,9 +1,4 @@
 {
-<<<<<<< HEAD
-    "executor": {"accelerator": "fast" },
+    "executor": {"accelerator": "fast"},
     "precision": {"dtype" : "fast16"}
-=======
-    "executor": {"accelerator": "fast"},
-    "precision": {"dtype" : "fast16"},
->>>>>>> 2030aab7
 }
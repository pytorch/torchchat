# Copyright (c) Meta Platforms, Inc. and affiliates.
# All rights reserved.

# This source code is licensed under the license found in the
# LICENSE file in the root directory of this source tree.

import os
from typing import Dict, Optional

import torch
import torch._inductor
import torch.nn as nn

from torch.export import Dim

from torchchat.cli.builder import (
    _initialize_model,
    _initialize_tokenizer,
    _set_gguf_kwargs,
    _unset_gguf_kwargs,
    BuilderArgs,
    TokenizerArgs,
)

from torchchat.utils.build_utils import set_backend, set_precision


default_device = "cpu"


"""
Export Snapshot
"""


def export_snapshot(
    model: nn.Module,
    device: Optional[str] = None,
    output_path: str = "model-snapshot.tc",
) -> str:
    """
    Export the model as snapshot.

    Args:
        model: The model to be exported.
        device: The device to run the model on.
        output_path: The path to save the exported model.
    Returns:
        The path to the exported model.
    """
    assert output_path.endswith(".tc"), "use .tc extension for snapshots"
    torch.save(model, output_path)
    return output_path


"""
Export for Server
"""


def export_for_server(
    model: nn.Module,
    device: Optional[str] = "cpu",
    output_path: str = "model.pt2",
    dynamic_shapes: bool = False,
    package: bool = True,
    metadata: Optional[Dict[str, str]] = None,
) -> str:
    """
    Export the model using AOT Compile to get a .dso for server use cases.

    Args:
        model: The model to be exported.
        device: The device to run the model on.
        output_path: The path to save the exported model.
    Returns:
        The path to the exported model.
    """
    if dynamic_shapes:
        example_inputs = (
            torch.tensor([[1, 9038, 2501, 263, 931]], dtype=torch.int, device=device),
            torch.tensor([0, 1, 2, 3, 4], dtype=torch.int, device=device),
        )

        seq = Dim("seq", min=1, max=model.text_transformer_args.max_seq_length)
        # Specify that the first dimension of each input is that batch size
        dynamic_shapes = {"tokens": {1: seq}, "input_pos": {0: seq}}
    else:
        example_inputs = (
            torch.tensor([[1]], dtype=torch.int, device=device),
            torch.tensor([0], dtype=torch.int, device=device),
        )
        dynamic_shapes = None

    with torch.nn.attention.sdpa_kernel([torch.nn.attention.SDPBackend.MATH]):
        options = {
            "aot_inductor.package": package,
            "aot_inductor.metadata": metadata or {},
        }

        if not package:
            options = {"aot_inductor.output_path": output_path}

        ep = torch.export.export(
            model,
            example_inputs,
            dynamic_shapes=dynamic_shapes,
        )

        if package:
            path = torch._inductor.aoti_compile_and_package(
                ep, package_path=output_path, inductor_configs=options
            )
        else:
            path = torch._inductor.aot_compile(
                ep.module(), example_inputs, options=options
            )

    print(f"The generated packaged model can be found at: {path}")
    return path


"""
Export for ExecuTorch

TODO (https://github.com/pytorch/torchchat/issues/1058): Replace
replace_attention_with_custom_sdpa_attention with ET's implementation
"""

try:
    executorch_export_available = True

    import logging

    from typing import Any, Dict, Tuple, Union

    import executorch.exir as exir
    from executorch.backends.xnnpack._passes.convert_to_linear import (
        ConvertToLinearPass,
    )

    from executorch.backends.xnnpack.partition.xnnpack_partitioner import (
        XnnpackDynamicallyQuantizedPartitioner,
    )
    from executorch.exir import EdgeProgramManager, to_edge

    from executorch.exir.capture._config import (
        EdgeCompileConfig,
        ExecutorchBackendConfig,
    )
    from executorch.exir.passes.quant_fusion_pass import QuantFusionPass
    from executorch.exir.passes.sym_shape_eval_pass import (
        ConstraintBasedSymShapeEvalPass,
    )
    from executorch.exir.tracer import Value

    from torch.export import export, export_for_training, ExportedProgram

    from torchchat.model import apply_rotary_emb, Attention
    from torchchat.utils.build_utils import get_precision

    default_device = "cpu"

    _EDGE_COMPILE_CONFIG = exir.EdgeCompileConfig(
        _check_ir_validity=True,
    )

    class CustomKVCache(nn.Module):
        def __init__(self, max_batch_size, max_seq_length, n_heads, head_dim, dtype):
            super().__init__()

            dtype = torch.float

            # This is flipped around from what is in build.model's KVCache
            cache_shape = (max_batch_size, max_seq_length, n_heads, head_dim)
            self.register_buffer(
                "k_cache", torch.zeros(cache_shape, dtype=dtype, device="cpu")
            )
            self.register_buffer(
                "v_cache", torch.zeros(cache_shape, dtype=dtype, device="cpu")
            )

        def update(self, input_pos, k_val, v_val):
            k_out = self.k_cache
            v_out = self.v_cache
            k_out[:, :, input_pos] = k_val.float()
            v_out[:, :, input_pos] = v_val.float()

            return k_out, v_out

    class CustomSDPAAttention(nn.Module):
        def __init__(self, attention: Attention):
            super().__init__()

            self.wq = attention.wq
            self.wk = attention.wk
            self.wv = attention.wv

            self.wo = attention.wo

            max_batch_size, n_heads, max_seq_length, head_dim = attention.kv_cache[
                0
            ].k_cache.shape
            cache_dtype = attention.kv_cache[0].k_cache.dtype
            # The `Attention` module being replaced can have multiple KV caches
            # (denoted by `cache_lanes`).  Thus we follow the same setup format
            # as in `Attention.setup_cache`.
            cache_lanes = len(attention.kv_cache)
            self.kv_cache = nn.ModuleList(
                [
                    CustomKVCache(
                        max_batch_size, max_seq_length, n_heads, head_dim, cache_dtype
                    )
                    for _ in range(cache_lanes)
                ]
            )

            self.n_heads = attention.n_heads
            self.head_dim = attention.head_dim
            self.n_local_heads = attention.n_local_heads
            self.dim = attention.dim

        def forward(self, x, freqs_cis, mask, input_pos=None, cache_lane: int = 0):
            bsz, seqlen, _ = x.shape

            q = self.wq(x)
            k = self.wk(x)
            v = self.wv(x)

            q = q.view(bsz, seqlen, self.n_heads, self.head_dim)
            k = k.view(bsz, seqlen, self.n_local_heads, self.head_dim)
            v = v.view(bsz, seqlen, self.n_local_heads, self.head_dim)

            q = apply_rotary_emb(q, freqs_cis).to(dtype=torch.float)
            k = apply_rotary_emb(k, freqs_cis).to(dtype=torch.float)
            v = v.to(dtype=torch.float)

            # KV cache should always be enabled
            assert self.kv_cache is not None
            kv_cache = self.kv_cache[cache_lane]
            output = torch.ops.llama.sdpa_with_kv_cache(
                q,
                k,
                v,
                kv_cache.k_cache,
                kv_cache.v_cache,
                input_pos[-1].item(),
                seqlen,
            )
            output = output.view(bsz, seqlen, self.dim).to(dtype=x.dtype)
            return self.wo(output)

    def replace_attention_with_custom_sdpa_attention(module: nn.Module):
        from executorch.extension.llm.custom_ops import custom_ops  # noqa

        for name, child in module.named_children():
            if isinstance(child, Attention):
                setattr(module, name, CustomSDPAAttention(child))
            else:
                replace_attention_with_custom_sdpa_attention(child)

    def _to_core_aten(
        model: Union[torch.fx.GraphModule, torch.nn.Module],
        example_inputs: Tuple[Value, ...],
        dynamic_shapes: Optional[Union[Dict[str, Any], Tuple[Any]]] = None,
        verbose=True,
    ) -> ExportedProgram:
        # post autograd export. eventually this will become .to_core_aten
        if not isinstance(model, torch.fx.GraphModule) and not isinstance(
            model, torch.nn.Module
        ):
            raise ValueError(
                f"Expected passed in model to be an instance of fx.GraphModule, got {type(model)}"
            )
        core_aten_ep = export_for_training(
            model, example_inputs, dynamic_shapes=dynamic_shapes
        )
        if verbose:
            logging.info(f"Core ATen graph:\n{core_aten_ep.graph}")
        return core_aten_ep

    def _core_aten_to_edge(
        core_aten_exir_ep: ExportedProgram,
        edge_constant_methods: Optional[Dict[str, Any]] = None,
        edge_compile_config=None,
        verbose=True,
    ) -> EdgeProgramManager:
        if not edge_compile_config:
            edge_compile_config = exir.EdgeCompileConfig(
                _check_ir_validity=False,  # quant ops currently break ir verification
            )
        edge_manager: EdgeProgramManager = to_edge(
            core_aten_exir_ep,
            constant_methods=edge_constant_methods,
            compile_config=edge_compile_config,
        )
        if verbose:
            logging.info(f"Exported graph:\n{edge_manager.exported_program().graph}")
        return edge_manager

    def export_to_edge(
        model: Union[torch.fx.GraphModule, torch.nn.Module],
        example_inputs: Tuple[Value, ...],
        dynamic_shapes: Optional[Union[Dict[str, Any], Tuple[Any]]] = None,
        edge_constant_methods: Optional[Dict[str, Any]] = None,
        edge_compile_config=_EDGE_COMPILE_CONFIG,
        verbose=True,
    ) -> EdgeProgramManager:
        core_aten_ep = _to_core_aten(
            model, example_inputs, dynamic_shapes, verbose=verbose
        )
        return _core_aten_to_edge(
            core_aten_ep, edge_constant_methods, edge_compile_config, verbose=verbose
        )

    def export_for_et(model, device, output_path) -> str:

        input = (
            torch.tensor([[1]], dtype=torch.long, device=device),
            torch.tensor([0], dtype=torch.long, device=device),
        )

        state_dict = model.state_dict()
        state_dict_dtype = state_dict[next(iter(state_dict))].dtype
        target_precision = get_precision()
        dynamic_shapes = None

        # TODO: need to use kv sdpa?
        edge_config = EdgeCompileConfig(
            _check_ir_validity=False,
            _skip_type_promotion=bool(target_precision == torch.float16),
        )

        if target_precision not in (torch.float16, torch.float32, torch.bfloat16):
            raise ValueError(f"Unsupported dtype for ET export: {target_precision}")

        if state_dict_dtype != target_precision:
            print(f"model.to {target_precision}")
            model = model.to(dtype=target_precision)
            state_dict_dtype = target_precision

        replace_attention_with_custom_sdpa_attention(model)

        with torch.nn.attention.sdpa_kernel(
            [torch.nn.attention.SDPBackend.MATH]
        ), torch.no_grad():
            m = export_for_training(model, input, dynamic_shapes=dynamic_shapes).module()

            edge_manager = export_to_edge(
                m,
                input,
                dynamic_shapes=dynamic_shapes,
                edge_compile_config=edge_config,
            )
        edge_manager = edge_manager.to_backend(XnnpackDynamicallyQuantizedPartitioner())
        export_program = edge_manager.to_executorch(
            ExecutorchBackendConfig(
                extract_delegate_segments=True,
                passes=[
                    ConvertToLinearPass(),
                    QuantFusionPass(),
                ],
                sym_shape_eval_pass=ConstraintBasedSymShapeEvalPass(),
            )
        )

        print("The methods are: ", export_program.methods)
        with open(output_path, "wb") as f:
            export_program.write_to_file(f)

        return output_path

except Exception as e:
    executorch_exception = f"ET EXPORT EXCEPTION: {e}"
    executorch_export_available = False


"""
Exporting Flow
"""


def main(args):
    builder_args = BuilderArgs.from_args(args)
    quantize = args.quantize

    print(f"Using device={builder_args.device}")
    set_precision(builder_args.precision)
    set_backend(
        dso=args.output_dso_path,
        pte=args.output_pte_path,
        aoti_package=args.output_aoti_package_path,
    )

    builder_args.dso_path = None
    builder_args.pte_path = None
    builder_args.aoti_package_path = None
    builder_args.setup_caches = True

    output_pte_path = args.output_pte_path
    output_dso_path = args.output_dso_path
    output_snapshot_path = args.output_snapshot_path
    output_aoti_package_path = args.output_aoti_package_path

    if output_pte_path and builder_args.device != "cpu":
        print(
            f"Warning! ExecuTorch export target is controlled by export recipe, not device setting. Ignoring device={builder_args.device} setting."
        )
        builder_args.device = "cpu"
    elif (output_pte_path or output_dso_path or output_aoti_package_path) and "mps" in builder_args.device:
        print("Warning! Device MPS not supported for export. Exporting for device CPU.")
        builder_args.device = "cpu"

    # TODO: clean this up
    # This mess is because ET does not support _weight_int4pack_mm right now
    tokenizer_args = None
    if not builder_args.gguf_path:
        # tokenizer needed for quantization so get that here,
        try:
            tokenizer_args = TokenizerArgs.from_args(args)
            tokenizer = _initialize_tokenizer(tokenizer_args)
        except:
            tokenizer = None

        if builder_args.max_seq_length is None:
            if (
                output_dso_path is not None or output_aoti_package_path is not None
            ) and not builder_args.dynamic_shapes:
                print("Setting max_seq_length to 300 for DSO export.")
                builder_args.max_seq_length = 300
            elif output_pte_path is not None:
                # The value of 128 was chosen to match the ExecuTorch Llama example setup.
                print("Setting max_seq_length to 128 for ExecuTorch export.")
                builder_args.max_seq_length = 128

        model = _initialize_model(
            builder_args,
            quantize,
            tokenizer,
            max_seq_length=builder_args.max_seq_length,
            support_tensor_subclass=output_dso_path is None
            and output_aoti_package_path is None,
        )
        model_to_pte = model
        model_to_dso = model
        model_to_aoti_package = model
        model_to_snapshot = model
    else:
        if output_pte_path:
            _set_gguf_kwargs(builder_args, is_et=True, context="export")
            model_to_pte = _initialize_model(
                builder_args,
                quantize,
            )
            _unset_gguf_kwargs(builder_args)

        if output_dso_path or output_aoti_package_path:
            _set_gguf_kwargs(builder_args, is_et=False, context="export")
            model_to_aoti_package = _initialize_model(
                builder_args,
                quantize,
                support_tensor_subclass=False,
            )
            model_to_dso = model_to_aoti_package
            _unset_gguf_kwargs(builder_args)

        if output_snapshot_path:
            _set_gguf_kwargs(builder_args, is_et=False, context="export")
            model_to_snapshot = _initialize_model(
                builder_args,
                quantize,
                support_tensor_subclass=False,
            )
            _unset_gguf_kwargs(builder_args)
 
    with torch.no_grad():
        if output_pte_path:
            output_pte_path = str(os.path.abspath(output_pte_path))
            if executorch_export_available:
                print(f"Exporting model using ExecuTorch to {output_pte_path}")
                export_for_et(model_to_pte, builder_args.device, args.output_pte_path)
            else:
                print(
                    "Export with executorch requested but ExecuTorch could not be loaded"
                )
                print(executorch_exception)
        if output_dso_path:
            output_dso_path = str(os.path.abspath(output_dso_path))
            print(f"Exporting model using AOT Inductor to {output_dso_path}")
            print(
                "WARNING!! The path of compiling a dso is deprecated. Please use --output-aoti-package-path to create a .pt2 artifact instead."
            )
            with torch.nn.attention.sdpa_kernel([builder_args.attention_backend]):
                export_for_server(
                    model_to_dso,
                    builder_args.device,
                    output_dso_path,
                    builder_args.dynamic_shapes,
                    package=False,
                )

        if output_aoti_package_path:
            output_aoti_package_path = str(os.path.abspath(output_aoti_package_path))

            if tokenizer_args is None:
                tokenizer_type = "0"
            elif tokenizer_args.is_sentencepiece:
                tokenizer_type = "2"  # Corresponding to llama2
            else:
                tokenizer_type = "3"  # Corresponding to llama3

            metadata = {"tokenizer_type": tokenizer_type}
            print(
                "Exporting model using AOT Inductor to " f"{output_aoti_package_path}."
            )
<<<<<<< HEAD
            with torch.nn.attention.sdpa_kernel([builder_args.attention_backend]):
                export_for_server(
                    model_to_aoti_package,
                    builder_args.device,
                    output_aoti_package_path,
                    builder_args.dynamic_shapes,
                    package=True,
                    metadata=metadata,
                )
=======
            export_for_server(
                model_to_aoti_package,
                builder_args.device,
                output_aoti_package_path,
                builder_args.dynamic_shapes,
                package=True,
                metadata=metadata,
            )

        if output_snapshot_path:
            output_snapshot_path = str(os.path.abspath(output_snapshot_path))
            print(f"Exporting model using Snapshot to {output_snapshot_path}")
            export_snapshot(
                model_to_snapshot,
                builder_args.device,
                output_snapshot_path,
            )
>>>>>>> 7cbf2a3b
<|MERGE_RESOLUTION|>--- conflicted
+++ resolved
@@ -513,7 +513,6 @@
             print(
                 "Exporting model using AOT Inductor to " f"{output_aoti_package_path}."
             )
-<<<<<<< HEAD
             with torch.nn.attention.sdpa_kernel([builder_args.attention_backend]):
                 export_for_server(
                     model_to_aoti_package,
@@ -523,15 +522,6 @@
                     package=True,
                     metadata=metadata,
                 )
-=======
-            export_for_server(
-                model_to_aoti_package,
-                builder_args.device,
-                output_aoti_package_path,
-                builder_args.dynamic_shapes,
-                package=True,
-                metadata=metadata,
-            )
 
         if output_snapshot_path:
             output_snapshot_path = str(os.path.abspath(output_snapshot_path))
@@ -540,5 +530,4 @@
                 model_to_snapshot,
                 builder_args.device,
                 output_snapshot_path,
-            )
->>>>>>> 7cbf2a3b
+            )
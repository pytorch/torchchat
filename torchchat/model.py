--- conflicted
+++ resolved
@@ -561,7 +561,6 @@
         self.model.reset_caches()
 
 
-<<<<<<< HEAD
 class LlavaModel(Model):
     def forward(
         self,
@@ -576,8 +575,6 @@
     def setup_caches(self, max_batch_size, max_seq_length):
         self.model.setup_caches(max_batch_size, max_seq_length)
 
-=======
->>>>>>> f730056e
 
 MODEL_TYPE_TO_CLASS = {
     ModelType.TextOnly: TextOnlyModel,

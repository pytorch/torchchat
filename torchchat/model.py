--- conflicted
+++ resolved
@@ -10,11 +10,8 @@
 from dataclasses import dataclass
 from enum import Enum
 from pathlib import Path
-<<<<<<< HEAD
-from typing import Any, Dict, Optional
-=======
-from typing import Callable, Dict, Optional, Union
->>>>>>> 964d4371
+from typing import Any, Callable, Dict, Optional, Union
+
 
 import torch
 import torch.nn as nn

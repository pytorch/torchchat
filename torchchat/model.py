--- conflicted
+++ resolved
@@ -611,7 +611,6 @@
 
         self.max_batch_size = -1
         self.max_seq_length = -1
-<<<<<<< HEAD
         # For supporting sequence parallel (default is off, thus value of 1)
         self.seq_parallel_degree = 1
         if config.use_hf_rope:
@@ -619,8 +618,6 @@
         else:
             self.precompute_freqs_cis = precompute_freqs_cis
         
-=======
->>>>>>> 2cf40161
 
     def setup_caches(self, max_batch_size, max_seq_length, cache_lanes: int = 1):
         if (
@@ -678,13 +675,8 @@
             x = self.tok_embeddings(x)
         
 
-<<<<<<< HEAD
-        for idx, (_, layer) in enumerate(self.layers.items()):
-            x = layer(x, input_pos, freqs_cis, mask)
-=======
         for _, layer in self.layers.items():
             x = layer(x, input_pos, freqs_cis, mask, cache_lane=cache_lane)
->>>>>>> 2cf40161
 
         if self.norm:
             x = self.norm(x)

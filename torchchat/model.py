--- conflicted
+++ resolved
@@ -10,13 +10,9 @@
 from dataclasses import dataclass
 from enum import Enum
 from pathlib import Path
-<<<<<<< HEAD
+
 from typing import Any, Callable, Dict, Optional, Union
-
-=======
-from typing import Callable, Dict, Optional, Union
 from abc import ABC, abstractmethod
->>>>>>> 4e7332fb
 
 import torch
 import torch.nn as nn

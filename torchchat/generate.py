--- conflicted
+++ resolved
@@ -629,14 +629,6 @@
             if model.config.model_type == ModelType.Flamingo:
                 model.reset_caches()
 
-<<<<<<< HEAD
-        # create an empty tensor of the expected final shape and
-        # fill in the current tokens
-        empty = torch.empty(max_seq_length, dtype=dtype, device=device)
-        empty[:prompt_length] = prompt
-
-=======
->>>>>>> dc3d35ea
         input_pos = torch.arange(
             start_pos, prompt_length + start_pos, device=device, dtype=torch.int
         )

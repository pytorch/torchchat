# Copyright (c) Meta Platforms, Inc. and affiliates.
# All rights reserved.

# This source code is licensed under the license found in the
# LICENSE file in the root directory of this source tree.
import base64
import contextlib
import itertools
import logging
import os
import textwrap
import time
from concurrent import futures
from functools import partial

from abc import ABC, abstractmethod
from dataclasses import dataclass
from io import BytesIO
from os import PathLike
from pathlib import Path
from typing import Any, Dict, List, Optional, Sequence, Tuple, Union

import torch
import torch._dynamo.config
import torch._inductor.config
import torch.distributed as dist
import torch.multiprocessing as mp
from torch.distributed.pipelining import PipelineStage, ScheduleGPipe

from PIL import Image

# torchtune model definition dependencies
from torchtune.data import Message, padded_collate_tiled_images_and_mask

from torchtune.generation import sample as tune_sample

from torchtune.models.llama3_2_vision._model_builders import llama3_2_vision_transform
from torchtune.training import set_default_dtype

from torchchat.cli.builder import (
    _initialize_model,
    _initialize_tokenizer,
    BuilderArgs,
    TokenizerArgs,
)
from torchchat.distributed.utils import (
    Color as color,
    run_in_dist_env,
)
from torchchat.model import Model, ModelType
from torchchat.utils.build_utils import device_sync, set_precision
from torchchat.utils.device_info import get_device_info

logger = logging.getLogger(__name__)


# NOTE: Logging disabled by default here due to conflicts with torch._dynamo
class NoOpLogger:
    def __no_op(self, *_, **__):
        pass
    def __getattr__(self, name):
        return self.__no_op


logger = (
    NoOpLogger() if os.getenv("LOG_LEVEL") is None
    else logging.getLogger(__name__)
)

## Chat Formatters #############################################################

class _ChatFormatter(ABC):

    # Messages can arrive as a standard dict with "role" and "content" as
    # strings, or where "content" is a list of objects with "text" fields.
    MESSAGE_TYPE = Dict[str, Union[str, List[Dict[str, str]]]]

    # A dialog is a sequence of messages
    DIALOG_TYPE = List[MESSAGE_TYPE]

    def __init__(self, tokenizer):
        self.tokenizer = tokenizer

    @abstractmethod
    def encode_dialog_prompt(
        self,
        dialog: DIALOG_TYPE,
        add_generation_prompt: bool,
    ) -> List[int]:
        """Encode a sequence of messages into a sequence of token IDs, including
        the chat template

        Args:
            dialog (DIALOG_TYPE): The sequence of dialog messages to encode.
                This will be the additional messages on top of those that have
                already been processed.
            add_generation_prompt (bool): Whether to include a generation prompt
                at the end of the encoded sequence.

        Returns:
            List[int]: A list of token IDs representing the encoded prompt.
        """


class Llama3ChatFormatter(_ChatFormatter):
    """Format a chat prompt using special tokens to demarcate roles and messages.

    Refer to the LLaMA3 documentation for more details https://llama.meta.com/docs/model-cards-and-prompt-formats/meta-llama-3

    """

    def _encode_header(self, role) -> List[int]:
        tokens = []
        tokens.append(self.tokenizer.special_tokens["<|start_header_id|>"])
        tokens.extend(self.tokenizer.encode(role, bos=False, eos=False))
        tokens.append(self.tokenizer.special_tokens["<|end_header_id|>"])
        tokens.extend(self.tokenizer.encode("\n\n", bos=False, eos=False))
        return tokens

    def _encode_message(self, message: _ChatFormatter.MESSAGE_TYPE) -> List[int]:
        tokens = self._encode_header(message["role"])
        if isinstance(message["content"], str):
            tokens.extend(
                self.tokenizer.encode(message["content"], bos=False, eos=False)
            )
        elif isinstance(message["content"], list):
            for content in message["content"]:
                if content["type"] == "text":
                    tokens.extend(
                        self.tokenizer.encode(content["text"], bos=False, eos=False)
                    )

        tokens.append(self.tokenizer.special_tokens["<|eot_id|>"])
        return tokens

    def encode_dialog_prompt(
        self,
        dialog: _ChatFormatter.DIALOG_TYPE,
        add_generation_prompt: bool,
    ) -> List[int]:
        tokens = []
        tokens.append(self.tokenizer.special_tokens["<|begin_of_text|>"])
        for message in dialog:
            tokens.extend(self._encode_message(message))
        # Add the start of an assistant message for the model to complete.
        if add_generation_prompt and dialog and dialog[-1]["role"] != "assistant":
            tokens.extend(self._encode_header("assistant")) # Pass role directly as a string
        return tokens


class Llama2ChatFormatter(_ChatFormatter):
    """
    Chat formatting for Llama2
    CITE: https://www.llama.com/docs/model-cards-and-prompt-formats/meta-llama-2/
    """

    B_INST, E_INST = "[INST] ", " [/INST]"
    B_SYS, E_SYS = "<<SYS>>\n", "\n<</SYS>>\n\n"

    @staticmethod
    def _get_content_str(message: _ChatFormatter.MESSAGE_TYPE) -> str:
        if isinstance(message["content"], list):
            return message["content"][0]["text"]
        return message["content"]

    def encode_dialog_prompt(
        self,
        dialog: _ChatFormatter.DIALOG_TYPE,
        add_generation_prompt: bool, # UNUSED
    ) -> List[int]:
        new_turn = True
        tokens = []
        for message in dialog:
            if new_turn:
                tokens += self.tokenizer.encode(f"{self.tokenizer.bos}{self.B_INST}")
            content = self._get_content_str(message).strip()
            role = message["role"]
            if role == "system":
                tokens += self.tokenizer.encode(f"{self.B_SYS}{content}{self.E_SYS}")
                new_turn = False
            elif role == "user":
                tokens += self.tokenizer.encode(f"{content}{self.E_INST}")
                new_turn = False
            elif role == "assistant":
                tokens += self.tokenizer.encode(f" {content} {self.tokenizer.eos}\n")
                new_turn = True
            else:
                raise ValueError("Invalid role in dialog.")
        return tokens



class HFTokenizerChatFormatter(_ChatFormatter):
    """Chat formatter that uses the built-in formatting capabilities of an HF
    tokenizer instance
    """
    def encode_dialog_prompt(
        self,
        dialog: _ChatFormatter.DIALOG_TYPE,
        add_generation_prompt: bool,
    ) -> List[int]:
        rendered = self.tokenizer.apply_chat_template(
            dialog, add_generation_prompt=add_generation_prompt
        )
        logger.debug("Formatted chat prompt:\n%s", rendered)
        return self.tokenizer.encode(rendered)

## Generation ##################################################################

@dataclass
class GeneratorArgs:
    prompt: Optional[str] = (
        None  # When passed into the Generator, this will be used as the system prompt
    )
    encoded_prompt: Optional[torch.Tensor] = None
    image_prompts: Optional[Sequence[Union[str, PathLike, bytes]]] = (
        None  # string or Path to an image file or the raw base64 bytes of an image
    )
    chat_mode: bool = False
    gui_mode: bool = False
    num_samples: int = 1
    max_new_tokens: int = 200
    top_k: int = 200
    temperature: float = 0.0  # deterministic argmax if 0.0
    compile: bool = False
    compile_prefill: bool = False
    speculate_k: int = 5
    sequential_prefill: bool = False
    max_autotune: bool = False
    # (Misnomer) See Issue: https://github.com/pytorch/torchchat/issues/1273
    is_torchtune_model: bool = False

    def __post_init__(self):
        if self.compile_prefill and self.sequential_prefill:
            raise RuntimeError("prefill compilation requires parallel prefill")

    def validate_build(
        self, builder_args: BuilderArgs, model_description: str = "model"
    ):
        reason = ""
        model_type = ""
        if not self.sequential_prefill:
            reason = "parallel prefill"
        if self.compile_prefill:
            reason = "model compilation for prefill"
        if self.compile:
            reason = "model compilation"
        if builder_args.aoti_package_path:
            model_type = "PT2"
        if builder_args.dso_path:
            model_type = "DSO"
        if builder_args.pte_path:
            model_type = "PTE"
        if model_type and reason:
            raise RuntimeError(
                f"cannot perform {reason} because a {model_type} {model_description} is used"
            )

    @classmethod
    def from_args(cls, args):
        dso_path = getattr(args, "dso_path", None)
        pte_path = getattr(args, "pte_path", None)
        aoti_package_path = getattr(args, "aoti_package_path", None)
        sequential_prefill = (
            args.sequential_prefill or bool(aoti_package_path) or bool(pte_path) or bool(dso_path)
        )

        # Validate that all image prompts exist before expensive model load
        if image_prompts := getattr(args, "image_prompts", None):
            non_existent_image_prompts = [
                image_prompt
                for image_prompt in image_prompts
                if (not os.path.exists(image_prompt))
            ]
            if non_existent_image_prompts:
                raise RuntimeError(
                    f"Image prompt {non_existent_image_prompts} does not exist"
                )

        return cls(
            prompt=getattr(args, "prompt", ""),
            encoded_prompt=None,
            image_prompts=image_prompts,
            chat_mode=args.chat,
            gui_mode=args.gui,
            num_samples=getattr(args, "num_samples", 1),
            max_new_tokens=args.max_new_tokens,
            top_k=args.top_k,
            temperature=args.temperature,
            compile=args.compile,
            compile_prefill=args.compile_prefill,
            speculate_k=args.speculate_k,
            sequential_prefill=sequential_prefill,
            max_autotune=args.max_autotune,
            is_torchtune_model=args.model and args.model.endswith("tune"),
        )


class LocalGenerator:
    """
    Generates text samples based on a pre-trained Transformer model and tokenizer.
    Args:
        builder_args: Defines the model configuration
        speculative_builder_args: Defines the speculative model configuration for speculative decode
        tokenizer_args: Defines the tokenizer configuration for both the model and speculative model
        generator_args: Controls the generation parameters
        profile: A Path to a directory where the profiling results will be stored, if enabled.
        quantize: If True, quantize the model. Please refer to docs/quantization.md for details.
        draft_quantize: If True, quantize the draft model.
    """

    def __init__(
        self,
        builder_args: BuilderArgs,
        speculative_builder_args: BuilderArgs,
        tokenizer_args: TokenizerArgs,
        generator_args: GeneratorArgs,
        profile: Optional[Path],
        quantize: bool,
        draft_quantize: bool,
    ):
        torch._inductor.config.coordinate_descent_tuning = (
            builder_args.device != "cpu"
        )
        torch._inductor.config.triton.unique_kernel_names = True
        torch._inductor.config.fx_graph_cache = True  # Experimental feature to reduce compilation times, will be on by default in future

        self.builder_args = builder_args
        self.speculative_builder_args = speculative_builder_args
        self.tokenizer_args = tokenizer_args
        self.profile = profile
        self.quantize = quantize
        self.draft_quantize = draft_quantize
        self.is_torchtune_model = generator_args.is_torchtune_model
        self.dtype = builder_args.precision
        self.get_user_input : Callable = input

        self.rank: Optional[int] = None

        print(
            f"Using device={self.builder_args.device} {get_device_info(self.builder_args.device)}"
        )
        set_precision(self.builder_args.precision)

        self.is_speculative = self.speculative_builder_args.checkpoint_path is not None

        if generator_args.chat_mode and not self.builder_args.is_chat_model:
            # fmt: off
            print(textwrap.dedent(
                """
                *******************************************************
                This model is not known to support the chat function
                and may produce nonsensical or false output.
                *******************************************************
                """
            ))
            # fmt: on
        self.system_prompt = generator_args.prompt
        self.tokenizer = _initialize_tokenizer(self.tokenizer_args)

        # Right now the assumption is only llama3 uses tiktokenizer and it
        # must use tiktokenizer.
        # Piggy backing off of this flag then for now to identify llama3
        # without prompting user.
        self.is_llama3_model = self.tokenizer_args.is_tiktoken
        if self.is_llama3_model:
            self.chat_formatter = Llama3ChatFormatter(self.tokenizer)
            if generator_args.chat_mode:
                logger.debug(
                    "Llama3 model detected in chat mode. Using updated sentence schemas"
                )
        elif self.tokenizer_args.is_hf_tokenizer:
            if not self.tokenizer.has_chat_template():
                raise ValueError("Tokenizer must have a chat template")
            self.chat_formatter = HFTokenizerChatFormatter(self.tokenizer)
        else:
            self.chat_formatter = Llama2ChatFormatter(self.tokenizer)

        self.builder_args.setup_caches = False
        self.model = _initialize_model(self.builder_args, self.quantize, self.tokenizer)

        if self.is_speculative:
            self.draft_model = _initialize_model(
                self.speculative_builder_args,
                (
                    self.quantize
                    if self.draft_quantize == "quantize"
                    else self.draft_quantize
                ),
                self.tokenizer,
            )
        else:
            self.draft_model = None

        # torchtune model does not contain essential info for validation
        # TODO: refactor model config to be more generic
        if not self.is_torchtune_model:
            self.tokenizer_args.validate_model(self.model)
        self.tokenizer_args.validate_model(self.draft_model, "draft model")
        generator_args.validate_build(self.builder_args)
        generator_args.validate_build(self.speculative_builder_args, "draft model")

    def multinomial_sample_one_no_sync(
        self,
        probs_sort,
    ):  # Does multinomial sampling without a cuda synchronization
        q = torch.empty_like(probs_sort).exponential_(1)
        return torch.argmax(probs_sort / q, dim=-1, keepdim=True).to(dtype=torch.int)

    def logits_to_probs(
        self, logits, temperature: float = 1.0, top_k: Optional[int] = None
    ):
        logits = logits / max(
            temperature, 1e-5 if logits.dtype != torch.float16 else 1e-3
        )

        if top_k is not None:
            v, _ = torch.topk(logits, min(top_k, logits.size(-1)))
            pivot = v.select(-1, -1).unsqueeze(-1)
            logits = torch.where(logits < pivot, -float("Inf"), logits)
        probs = torch.nn.functional.softmax(logits, dim=-1)
        return probs

    def sample(
        self,
        logits,
        need_probs: bool,
        temperature: float = 0,
        top_k: Optional[int] = None,
    ):
        logits = logits[0, -1]
        logger.debug("Logits: %s", logits)
        if temperature == 0 and not need_probs:
            _, idx_next = torch.topk(logits, k=1, dim=-1)
            return (idx_next, None)
        probs = self.logits_to_probs(logits, temperature, top_k)
        idx_next = self.multinomial_sample_one_no_sync(probs)
        return idx_next, probs

    def prefill(
        self,
        model: Model,
        x: torch.Tensor,
        input_pos: torch.Tensor,
        batch: Optional[Dict[str, Any]] = None,  # Inputs for multimodal models
        *,
        sequential_prefill=True,
        **sampling_kwargs,
    ) -> torch.Tensor:
<<<<<<< HEAD
=======
        logger.debug("x: %s, input_pos: %s", x, input_pos)
>>>>>>> 90749d28
        width = x.size(1)
        assert input_pos.size(0) == width

        if self.model.config.model_type == ModelType.Flamingo:
            assert batch is not None, "Flamingo requires batch"

            # TODO: Verify sequential prefill works with multimodal models
            is_multimodal = True
            if "encoder_input" in batch:
                encoder_input = batch["encoder_input"]
                encoder_mask = batch["encoder_mask"]
                is_multimodal = True
            else:
                encoder_input = None
                encoder_mask = None
                is_multimodal = False

            seq_len = x.size(1)
            mask = batch["causal_mask"][None, :seq_len]
            input_pos = input_pos.view(1, -1)
            logits = model(
                tokens=x,
                mask=mask,
                encoder_input=encoder_input,
                input_pos=input_pos,
                encoder_mask=encoder_mask,
            )[:, -1]

            if is_multimodal:
                batch["encoder_mask"] = batch["encoder_mask"][:, -1:]

            return tune_sample(logits, temperature=0, top_k=500)
        elif sequential_prefill:
            for i in range(width):
                x_sliced, ip_sliced = x[:, i].view(-1, 1), input_pos[i].view(-1)
<<<<<<< HEAD
=======
                logger.debug("<sliced> x: %s, input_pos: %s", x_sliced, ip_sliced)
>>>>>>> 90749d28
                logits = model(x_sliced, ip_sliced)  # (x[:, i], input_pos[i])da
        else:
            # input_pos: [B, S]
            logits = model(x, input_pos)

        return self.sample(logits, need_probs=False, **sampling_kwargs)[0]

    def decode_one_token(
        self,
        model: Model,
        x: torch.Tensor,
        input_pos: torch.Tensor,
        need_probs: bool,
        batch: Optional[Dict[str, Any]] = None,  # Inputs for multimodal models
        **sampling_kwargs,
    ) -> Tuple[torch.Tensor, Optional[torch.Tensor]]:
        # input_pos: [B, 1]
        assert input_pos.shape[-1] == 1
        x = x.view(1, -1)
        if model.config.model_type == ModelType.Flamingo:
            assert batch is not None, "Flamingo requires batch"
            mask = batch["causal_mask"][None, input_pos.item(), None, :]
            encoder_mask = batch["encoder_mask"] if "encoder_mask" in batch else None
            logits = model(
                x, encoder_mask=encoder_mask, mask=mask, input_pos=input_pos
            )[:, -1:]
        else:
            logits = model(x, input_pos)
        return self.sample(logits, need_probs=need_probs, **sampling_kwargs)

    """
    Decode the next n tokens.

    Yields a tuple of (token, prob) for each token.
    """

    def decode_n_tokens(
        self,
        model: Model,
        cur_token: torch.Tensor,
        input_pos: torch.Tensor,
        num_new_tokens: int,
        need_probs: bool,
        batch=Optional[Dict[str, Any]],  # Inputs for multimodal models
        callback=lambda _: _,
        eos_token_id: int = 2,
        eot_id: Optional[int] = None,
        **sampling_kwargs,
    ):
        new_tokens, new_probs = [], []
        encountered_eos = False
        for _i in range(
            num_new_tokens - 1
        ):  # -1 to save space to run an EoS if dont generate it naturally
            # Actually better for Inductor to codegen attention here
            with torch.nn.attention.sdpa_kernel([torch.nn.attention.SDPBackend.MATH]):

                out_token = cur_token.clone()
                next_token, next_prob = self.decode_one_token(
                    model,
                    out_token,
                    input_pos,
                    batch=batch,
                    need_probs=need_probs,
                    **sampling_kwargs,
                )
                input_pos += 1
                new_tokens.append(next_token.clone())
                callback(new_tokens[-1], done_generating=_i == num_new_tokens - 2)
                if need_probs or next_prob is None:
                    yield out_token, None
                else:
                    new_probs.append(next_prob.clone())
                    yield out_token, next_prob.clone()
                cur_token = next_token

                # encountered eos
                if next_token.item() == eos_token_id or (
                    eot_id is not None and next_token.item() == eot_id
                ):
                    encountered_eos = True
                    final_token, next_prob = self.decode_one_token(
                        model,
                        cur_token,
                        input_pos,
                        need_probs,
                        batch=batch,
                        **sampling_kwargs,
                    )
                    input_pos += 1
                    break

        if not encountered_eos:
            eos_token = torch.tensor(
                [eos_token_id if eot_id is None else eot_id],
                dtype=cur_token.dtype,
                device=cur_token.device,
            )
            new_tokens.append(eos_token.clone())
            eos_token, next_prob = self.decode_one_token(
                model,
                eos_token.view(1, -1),
                input_pos,
                need_probs,
                batch=batch,
                **sampling_kwargs,
            )
            input_pos += 1
            yield eos_token.clone(), (
                next_prob.clone() if next_prob is not None else None
            )

    def model_forward(self, model, x, input_pos):
        return model(x, input_pos)

    def speculative_decode(
        self,
        model: Model,
        draft_model: Model,
        cur_token: torch.Tensor,
        input_pos: int,
        speculate_k: int,
        batch: Optional[Dict[str, Any]] = None,  # Inputs for multimodal models
        **sampling_kwargs,
    ) -> torch.Tensor:
        # draft model inference sequentially
        device = cur_token.device
        orig_input_pos = torch.tensor(
            [input_pos], dtype=torch.int64, device=cur_token.device
        )
        draft_tokens, draft_probs = self.decode_n_tokens(
            draft_model,
            cur_token,
            orig_input_pos.clone(),
            speculate_k,
            batch=batch,
            need_probs=True,
            **sampling_kwargs,
        )

        draft_tokens = torch.cat(draft_tokens)
        # parallel inference on target model using draft tokens
        target_logits = self.model_forward(
            model,
            torch.cat([cur_token.view(1), draft_tokens]).view(1, -1),
            torch.arange(
                input_pos, input_pos + speculate_k + 1, device=cur_token.device
            ),
        )
        target_probs = self.logits_to_probs(target_logits[0], **sampling_kwargs)
        draft_probs = torch.stack(draft_probs)
        # q: target prob, p: draft prob
        # q >= p: always accept draft token
        # q < p: q/p prob to accept draft token
        p = draft_probs[torch.arange(0, speculate_k, device=device), draft_tokens]
        q = target_probs[torch.arange(0, speculate_k, device=device), draft_tokens]
        accept_draft_prob = torch.minimum(torch.ones(()), q[:speculate_k] / p)
        rejected_locations = (
            torch.rand_like(accept_draft_prob) > accept_draft_prob
        ).nonzero()

        if rejected_locations.shape[0] == 0:  # All draft tokens have been accepted
            accept_length = speculate_k + 1
            last_token = self.multinomial_sample_one_no_sync(target_probs[-1])
            # fill last token into draft model
            self.model_forward(
                draft_model,
                draft_tokens[-1].view(1, -1),
                orig_input_pos + speculate_k,
            )
            return torch.cat([draft_tokens, last_token])
        else:
            accept_length = rejected_locations[0].item()
            p = draft_probs[accept_length]
            q = target_probs[accept_length]
            new = q - p
            new = torch.where(new > 0, new, 0.0)
            new = new / new.sum()
            next_token = self.multinomial_sample_one_no_sync(new)
            return torch.cat([draft_tokens[:accept_length], next_token])

    @torch.no_grad()
    def generate(
        self,
        model: Model,
        prompt: torch.Tensor,
        max_new_tokens: int,
        *,
        chat_mode: bool,
        batch: Optional[
            Dict[str, Any]
        ] = None,  # List of Image prompt tensors for multimodal models
        start_pos: int = 0,
        skip_cache_setup: bool = False,
        draft_model: Model,
        speculate_k: Optional[int] = 8,
        sequential_prefill=True,
        callback=lambda x: x,
        max_seq_length: int,
        seed: Optional[int] = None,
        **sampling_kwargs,
    ) -> torch.Tensor:
        """
        Takes a conditioning sequence (prompt) as input and continues to generate as many tokens as requested.
        """
        if seed:
            torch.manual_seed(seed)

        is_speculative = draft_model is not None
        device, dtype = prompt.device, prompt.dtype

        if len(prompt.shape) > 1:
            prompt = prompt.squeeze(0)
        prompt_length = prompt.size(0)
        max_new_tokens = min(max_new_tokens, max_seq_length - start_pos - prompt_length)
        # set up caches only if first inference
        if start_pos == 0:
            if not skip_cache_setup:
                model = model.to(device=device)
                with torch.device(device):
                    if (
                        self.is_torchtune_model
                        or self.model.config.model_type == ModelType.Flamingo
                    ):
                        # 6404 is one-gpu affordable max_seq_length for single image input
                        model.setup_caches(
                            batch_size=1,
                            dtype=self.dtype,
                            encoder_max_seq_len=6404,
                            decoder_max_seq_len=max_seq_length,
                        )
                    else:
                        model.setup_caches(max_batch_size=1, max_seq_length=max_seq_length)
                    if is_speculative and draft_model is not model:
                        draft_model.setup_caches(
                            max_batch_size=1,
                            max_seq_length=max_seq_length,
                        )
            if model.config.model_type == ModelType.Flamingo:
                model.reset_caches()

        input_pos = torch.arange(
            start_pos, prompt_length + start_pos, device=device, dtype=torch.int
        )

        prefill_t0 = time.perf_counter()
        next_token = self.prefill(
            model,
            prompt.view(1, -1),
            input_pos,
            batch=batch,
            sequential_prefill=sequential_prefill,
            **sampling_kwargs,
        )
        if is_speculative:
            self.prefill(
                draft_model,
                prompt.view(1, -1),
                input_pos,
                sequential_prefill=sequential_prefill,
                **sampling_kwargs,
            )

        time_to_first_token = time.perf_counter() - prefill_t0
        yield None, {"time_to_first_token": time_to_first_token}
        # max_new_tokens <= 2 means we are effectively not calling decode_n_tokens().
        callback(next_token.clone().view(-1), done_generating=max_new_tokens <= 2)

        input_pos = torch.tensor(
            [start_pos + prompt_length], device=device, dtype=torch.int
        )
        accept_counts = [0] * (
            speculate_k + 1
        )  # creates array of [0, 0, 0, ...] that is speculate_k + 1 long

        if is_speculative:
            input_pos = (
                input_pos.item()
            )  # for speculative decoding easier to keep on host
            while input_pos < max_new_tokens - 1:
                cur_token = next_token.view(())

                next_tokens = self.speculative_decode(
                    model,
                    draft_model,
                    cur_token,
                    input_pos,
                    speculate_k,
                    batch=batch,
                    **sampling_kwargs,
                )

                accept_counts[len(next_tokens) - 1] += 1
                num_added = min(max_new_tokens - input_pos - 1, len(next_tokens))
                for token in next_tokens[:num_added,]:
                    callback(token)
                    yield token, None
                input_pos = input_pos + num_added
                next_token = next_tokens[-1]
        else:
            generated_tokens = []
            for generated_token, _ in self.decode_n_tokens(
                model,
                next_token,
                input_pos,
                max_new_tokens - 1,
                batch=batch,
                callback=callback,
                need_probs=False,
                eos_token_id=self.tokenizer.eos_id() if self.tokenizer else 2,
                eot_id=(
                    self.tokenizer.special_tokens["<|eot_id|>"]
                    if self.is_llama3_model
                    else None
                ),
                **sampling_kwargs,
            ):
                generated_tokens.append(generated_token.view(-1))
                yield generated_token, None

        generate_stats = {
            "accept_counts": accept_counts,
        }
        yield None, generate_stats

    def encode_tokens(self, string, bos=True, device="cpu"):
        tokens = self.tokenizer.encode(string)
        if bos:
            tokens = [self.tokenizer.bos_id()] + tokens
<<<<<<< HEAD
        logger.debug(f"Size after encode_tokens: {len(tokens)}")
=======
        logger.debug("Size after encode_tokens: %d", len(tokens))
        logger.debug("Token IDs: %s", tokens)
>>>>>>> 90749d28
        return torch.tensor(tokens, dtype=torch.int, device=device)

    def _callback(self, x, *, buffer, done_generating):
        # TODO: Refactor this callback to only include basic functionality & remove print statements
        period_id = self.tokenizer.encode(".")[0]
        buffer.append(
            self.tokenizer.decode([period_id] + x.tolist())[1:]
        )  # I think this results in the first output token being dropped from the display which is wrong.
        if x.item() == self.tokenizer.eos_id():
            done_generating = True
        if (
            self.is_llama3_model
            and x.item() == self.tokenizer.special_tokens["<|eot_id|>"]
        ):
            done_generating = True
            buffer = buffer[:-1]  # drop the eot_id from the output buffer
        if len(buffer) == 4 or done_generating:
            print("".join(buffer), end="", flush=True)
            buffer.clear()

    def _gen_model_input(
        self,
        prompt: Union[str | List[Any]],
        image_prompts: Optional[List[str | Image.Image]] = None,
        max_new_tokens: Optional[int] = None,
        max_seq_len: Optional[int] = 2048,
    ) -> Tuple[torch.Tensor, Optional[Dict[str, Any]]]:
        """
        Convert prompt and image prompts into consumable model input args.

        When prompt is a list, the anticipated format is OpenAI API Inspired:
            [ ..., {"role": message["role"], "content": message["content"]}, ...]

        Args:
            prompt (Union[str, List[Any]]): Prompt or list of dialog.
            image_prompts (Optional[List[str | Image.Image]]): List of image prompts. Used only with Llama 3.2 11B.
            max_new_tokens (Optional[int]): Maximum number of new tokens to generate. Used only with Llama 3.2 11B.

        Returns:
            Tuple[torch.Tensor, Optional[Dict[str, Any]]]: Encoded prompt and batch config for multimodal models.
        """

        # Text-Only model
        if self.model.config.model_type != ModelType.Flamingo:
            # Single String prompt
            if isinstance(prompt, str):
                encoded = self.encode_tokens(
                    prompt, bos=self.model.config.tokenizer_prepend_bos, device=self.builder_args.device
                )
            # List of dialog
            else:
                tokens = self.chat_formatter.encode_dialog_prompt(prompt)
                encoded = torch.tensor(
                    tokens, dtype=torch.int, device=self.builder_args.device
                )

            logger.debug(encoded)
            return encoded, None

        # Llama 3.2 11B
        assert (
            image_prompts is None or len(image_prompts) == 1
        ), "At most one image is supported at the moment"

        if image_prompts and isinstance(image_prompts[0], str):
            images = [Image.open(image_prompts[0])]
        else:
            images = None

        assert (
            max_new_tokens is not None
        ), "max_new_tokens must be specified for Flamingo models"

        # Wrap string prompts into a list
        if isinstance(prompt, str):
            prompt = [{"role": "user", "content": prompt}]

        image_found = False
        messages = []
        for message in prompt:
            if isinstance(message["content"], str):
                if not image_found and image_prompts:
                    messages.append(
                        Message(
                            role=message["role"],
                            content=[
                                {"type": "image", "content": images[0]},
                                {"type": "text", "content": message["content"]},
                            ],
                        )
                    )
                    image_found = True
                else:
                    messages.append(Message(**message))

            elif isinstance(message["content"], list):
                images = None
                for content_dict in message["content"]:
                    if content_dict["type"] == "text":
                        prompt_arg = content_dict["text"]
                    elif content_dict["type"] == "image_url":
                        assert (
                            images is None
                        ), "At most one image is supported at the moment"

                        base64_decoded = base64.b64decode(
                            content_dict["image_url"].split(";base64,")[1]
                        )
                        images = [Image.open(BytesIO(base64_decoded))]
                        image_found = True

                is_multimodal = images is not None
                content = [{"type": "text", "content": prompt_arg}]

                if is_multimodal:
                    content = [{"type": "image", "content": images[0]}] + content

                messages.append(
                    Message(
                        role=message["role"],
                        content=content,
                    )
                )

        messages.append(
            Message(
                role="assistant",
                content="",
            )
        )

        transform = llama3_2_vision_transform(str(self.tokenizer_args.tokenizer_path))

        device = torch.device(device=self.builder_args.device)

        with device, set_default_dtype(self.dtype):
            data = transform({"messages": messages}, inference=True)

            if image_found:
                batch = padded_collate_tiled_images_and_mask(
                    [data], pad_direction="left", pad_max_images=1
                )
                encoded = batch.pop("tokens").to(device).view(-1)
                seq_len = encoded.size(0)
                batch["encoder_mask"] = batch["encoder_mask"][:, :seq_len]
                batch["encoder_input"]["images"] = batch["encoder_input"]["images"].to(
                    self.dtype
                )

            else:
                encoded = torch.tensor(data["tokens"], device=device).view(-1)
                seq_len = encoded.size(0)
                batch = {}

            total_response_length = seq_len + max_new_tokens
            batch["causal_mask"] = torch.nn.functional.pad(
                torch.tril(
                    torch.ones(
                        size=(total_response_length, total_response_length),
                        dtype=torch.bool,
                    )
                ),
                (
                    0,
                    max_seq_len - total_response_length,
                    0,
                    max_seq_len - total_response_length,
                ),
                value=0,
            )

        logger.debug(encoded)
        return encoded, batch

    def chat(
        self,
        generator_args: GeneratorArgs,
    ):
        if generator_args.chat_mode:
            print("Starting Interactive Chat")

        model_size = sum(
            [
                p.numel() * p.dtype.itemsize
                for p in itertools.chain(self.model.parameters(), self.model.buffers())
            ]
        )
        if self.builder_args.distributed:
            # During distributed inference the model gets sharded among the ranks
            # So we need to all reduce the model size to get the total model size
            model_size = torch.tensor(model_size, dtype=torch.int64, device=self.device)
            dist.all_reduce(model_size)
            model_size = model_size.item()

        if generator_args.compile:
            if self.builder_args.device == "cpu":
                if generator_args.max_autotune:
                    kwargs = {"mode": "max-autotune"}
                else:
                    kwargs = {}
            else:
                kwargs = {"mode": "reduce-overhead"}

            if self.is_speculative:
                self.model_forward = torch.compile(
                    self.model_forward, fullgraph=True, **kwargs
                )

            if self.model.config.model_type == ModelType.Flamingo:
                # Based on https://github.com/pytorch/torchtune/blob/57ab583c84c4a9dcacac23aeabc81f2a679670fe/torchtune/training/_compile.py#L42-L52
                from torchtune.modules import (
                    TransformerCrossAttentionLayer,
                    TransformerSelfAttentionLayer,
                )

                decoder = self.model.model.decoder
                for m in reversed(list(decoder.modules())):
                    if isinstance(m, TransformerSelfAttentionLayer) or isinstance(
                        m, TransformerCrossAttentionLayer
                    ):
                        m.compile()
            else:
                self.decode_one_token = torch.compile(
                    self.decode_one_token, fullgraph=True, **kwargs
                )

            if generator_args.compile_prefill:
                self.prefill = torch.compile(
                    self.prefill, fullgraph=True, dynamic=True, **kwargs
                )

        self.system_prompt = None
        # Set up our max_seq_length

        # This is a hack to get around the fact that different models have different ways to record their max_seq_length and might be wrong
        # TODO: unify the max_seq_length config representation.
        text_transformer_args = self.model.text_transformer_args
        max_seq_length = (
            text_transformer_args.max_seq_length if text_transformer_args else 2048
        )

        encoded, batch = self._gen_model_input(
            generator_args.prompt,
            generator_args.image_prompts,
            generator_args.max_new_tokens,
            max_seq_length,
        )

        if generator_args.chat_mode:
            print(
                f"Entering Chat Mode. Will continue chatting back and forth with the language model until the models max context length of {max_seq_length} tokens is hit or until the user says /bye"
            )
            get_system_prompt = self.get_user_input(
                "Do you want to enter a system prompt? Enter y for yes and anything else for no. \n"
            )
            if get_system_prompt == "y" or get_system_prompt == "Y":
                self.system_prompt = self.get_user_input("What is your system prompt? \n")

        # `is_torchtune_model` is a misnomer since it doesn't capture all
        # torchtune models (i.e. Flamingo)
        # See Issue: https://github.com/pytorch/torchchat/issues/1273
        elif (
            not generator_args.is_torchtune_model
            and self.model.config.model_type != ModelType.Flamingo
        ):
            max_seq_length = min(
                encoded.size(0) + generator_args.max_new_tokens,
                (
                    text_transformer_args.block_size
                    if text_transformer_args is not None
                    else 2048
                ),
                max_seq_length,
            )

        if self.draft_model is not None:
            max_seq_length += self.speculative_builder_args.speculate_k + 1

        aggregate_metrics = {
            "tokens_per_sec": [],
            "first_token_per_sec": [],
            "next_tokens_per_sec": [],
            "accept_counts": [],
        }
        start_pos = 0

        # arbitrarily large number as chat mode goes until max_seq length
        # or user exits
        num_samples = (
            generator_args.num_samples if not generator_args.chat_mode else 100000
        )
        for i in range(num_samples):
            device_sync(device=self.builder_args.device)
            is_first_sample: bool = i == 0
            if generator_args.chat_mode:
                prompt = self.get_user_input("User: ")
                if prompt == "/bye":
                    print("Exiting Chat.\n")
                    break

                # Encode the additional messages added in this dialog turn. If
                # this is the first turn, that includes any system prompt.
                messages_to_encode = []
                if is_first_sample and self.system_prompt:
                    messages_to_encode.append(
                        {"role": "system", "content": self.system_prompt}
                    )
                messages_to_encode.append({"role": "system", "content": prompt})
                encoded = self.chat_formatter.encode_dialog_prompt(
                    messages_to_encode, add_generation_prompt=True,
                )
                encoded = torch.tensor(
                    encoded, dtype=torch.int, device=self.builder_args.device
                )
                if encoded.size(0) + start_pos > max_seq_length:
                    print(
                        "This prompt would take us past the max_seq_length. Ending Conversation."
                    )
                    break

                print("Model: ", end="")

                buffer = []

                def callback(x, *, done_generating=False):
                    return self._callback(
                        x,
                        buffer=buffer,
                        done_generating=done_generating,
                    )

            else:
                assert not generator_args.chat_mode

                buffer = [generator_args.prompt]

                def callback(x, *, done_generating=False):
                    return self._callback(
                        x,
                        buffer=buffer,
                        done_generating=done_generating,
                    )

            if self.profile:
                from torch._inductor import config as inductor_config

                torch._inductor.config.profiler_mark_wrapper_call = True
                torch._inductor.config.cpp.enable_kernel_profile = True
            if i != generator_args.num_samples - 1 or not self.profile:
                prof = contextlib.nullcontext()
            else:
                torch.profiler._utils._init_for_cuda_graphs()
                prof = torch.profiler.profile()
            t0 = time.perf_counter()
            num_tokens_generated = 0
            with prof:
                generator_func = self.generate(
                    self.model,
                    encoded,
                    generator_args.max_new_tokens,
                    draft_model=self.draft_model,
                    speculate_k=generator_args.speculate_k,
                    chat_mode=generator_args.chat_mode,
                    batch=batch,
                    callback=callback,
                    temperature=generator_args.temperature,
                    top_k=generator_args.top_k,
                    sequential_prefill=generator_args.sequential_prefill,
                    start_pos=start_pos,
                    skip_cache_setup=not is_first_sample,
                    max_seq_length=max_seq_length,
                )
                for token_tensor, metrics in generator_func:
                    if token_tensor is not None:
                        start_pos += token_tensor.size(0)
                        num_tokens_generated += token_tensor.size(0)
                    if metrics is not None:
                        aggregate_metrics.update(metrics)
                    yield token_tensor, metrics
            jit_compile = is_first_sample and (
                generator_args.compile or generator_args.compile_prefill
            )
            compilation_time = time.perf_counter() - t0
            device_sync(device=self.builder_args.device)
            t = time.perf_counter() - t0
            if hasattr(prof, "export_chrome_trace"):
                if self.builder_args.device == "cpu":
                    print(prof.key_averages().table(sort_by="self_cpu_time_total"))
                else:
                    print(prof.key_averages().table(sort_by="self_cuda_time_total"))
                prof.export_chrome_trace(f"{self.profile}.json")

            if start_pos >= max_seq_length:
                print(
                    f"[Max Sequence Length {max_seq_length} Reached. Ending Conversation.]"
                )
                print("---------------------------------------------------")

            tokens_sec = (num_tokens_generated + 1) / t
            first_token_sec = 1 / aggregate_metrics.get("time_to_first_token", 0)
            next_tokens_sec = num_tokens_generated / (
                t - aggregate_metrics.get("time_to_first_token", 0)
            )

            if jit_compile:
                print(
                    f"just-in-time compilation time (incl run time): {compilation_time:.2} seconds"
                )
            else:
                # aggregate_metrics will not append when is jit_compile, which will affect the average numbers.
                aggregate_metrics["tokens_per_sec"].append(tokens_sec)
                aggregate_metrics["first_token_per_sec"].append(first_token_sec)
                aggregate_metrics["next_tokens_per_sec"].append(next_tokens_sec)

            logger.info(
                f"\n~~~~~~~~~~~~~~~~~~~~~~~~~~~~~~~~~~~~~~~~\
                \nGenerated {num_tokens_generated} tokens \
                \nTime for inference {i + 1}: {t:.04f} sec total \
                \nTime to first token: {aggregate_metrics.get('time_to_first_token', 0):.04f} sec \
with {'sequential' if generator_args.sequential_prefill else 'parallel'} prefill.\
                \n\n      Total throughput: {tokens_sec:.04f} tokens/sec, {1 / tokens_sec:.04f} s/token \
                \nFirst token throughput: {first_token_sec:.04f} tokens/sec, {1 / first_token_sec:.04f} s/token \
                \n Next token throughput: {next_tokens_sec:.04f} tokens/sec, {1 / next_tokens_sec:.04f} s/token \
                    "
            )
            logger.info(
                f"\nBandwidth achieved: {model_size * tokens_sec / 1e9:.02f} GB/s"
            )
            if i == 0:
                logger.info(
                    f"*** This first iteration will include cold start effects for dynamic import, hardware caches{', JIT compilation' if jit_compile else ''}. ***"
                )
            print("\n========================================\n")
            if start_pos >= max_seq_length:
                if generator_args.chat_mode:
                    break

            if not generator_args.chat_mode:
                start_pos = 0

        if self.is_speculative:
            counts_aggregated = [
                sum(i) for i in zip(*aggregate_metrics["accept_counts"])
            ]
            acceptance_probs = [i / sum(counts_aggregated) for i in counts_aggregated]
            print(f"Acceptance probs: {acceptance_probs}")
            print(
                f"Mean Accepted: {sum([idx * i for idx, i in enumerate(counts_aggregated)])/sum(counts_aggregated)}"
            )

        avg_tokens_sec = torch.mean(
            torch.tensor(aggregate_metrics["tokens_per_sec"])
        ).item()
        avg_first_token_sec = torch.mean(
            torch.tensor(aggregate_metrics["first_token_per_sec"])
        ).item()
        avg_next_tokens_sec = torch.mean(
            torch.tensor(aggregate_metrics["next_tokens_per_sec"])
        ).item()

        if not (
            torch.isnan(torch.tensor(avg_tokens_sec))
            or torch.isnan(torch.tensor(avg_first_token_sec))
            or torch.isnan(torch.tensor(avg_next_tokens_sec))
        ):
            print(
                f"\nWarning: Excluding compile in calculations \
                \n      Average tokens/sec (total): {avg_tokens_sec:.2f} \
                \nAverage tokens/sec (first token): {avg_first_token_sec:.2f} \
                \nAverage tokens/sec (next tokens): {avg_next_tokens_sec:.2f} \n\
                "
            )
        if torch.cuda.is_available():
            print(f"Memory used: {torch.cuda.max_memory_reserved() / 1e9:.02f} GB")


class DistributedGenerator(LocalGenerator):
    def __init__(
        self,
        builder_args: BuilderArgs,
        speculative_builder_args: BuilderArgs,
        tokenizer_args: TokenizerArgs,
        generator_args: GeneratorArgs,
        profile: Optional[Path],
        quantize: bool,
        draft_quantize: bool,
        ):
        
        is_speculative = speculative_builder_args.checkpoint_path is not None
        assert is_speculative == False, "Distributed inference with pp > 1 does not support speculative inference yet."
        super().__init__(
            builder_args,
            speculative_builder_args,
            tokenizer_args,
            generator_args,
            profile,
            quantize,
            draft_quantize,
        )
        self.rank = dist.get_rank()
        # Assuming same number of GPUs per node
        self.device = torch.device(f"cuda:{self.rank % torch.cuda.device_count()}")

        def distributed_input(prompt: str) -> str:
            if dist.get_rank() == 0:
                text = [input(prompt)]
            else:
                text = [None]
            
            dist.broadcast_object_list(text)
            return text[0]

        self.get_user_input: Callable = distributed_input

        if builder_args.pp > 1:
            self.seqlen_prefill = 1024  # sequence length for prefill stage

            logger.warn(f"{color.yellow}Pipeline parallelism is still experimental and might be slow{color.reset}")
            pp_mesh = self.model.device_mesh["pp"]

            self.pp_rank = pp_mesh.get_local_rank()
            self.pp_group = pp_mesh.get_group()

            self.pp_degree = pp_mesh.size()

            # Convenience variables
            self.first_pp_rank = 0
            self.last_pp_rank = self.pp_degree - 1


            self.first_pp_rank_global_id = dist.get_global_rank(self.pp_group, self.first_pp_rank)
            self.last_pp_rank_global_id = dist.get_global_rank(self.pp_group, self.last_pp_rank)

            self.prefiller = self.create_prefill_stage()
            self.decoder = self.create_decode_stage()

    def __del__(self):
        dist.destroy_process_group()

    # Helper function to get example inputs and outputs for the stages.
    def get_example_ins_outs(self, batch_size: int , seqlen: int) -> Tuple[torch.Tensor, torch.Tensor]:
        """
        This function generates example inputs and outputs for the prefill and decode stages.

        Returns:
            Tuple[torch.Tensor, torch.Tensor]: A tuple containing the example inputs and outputs.
        """
        model_dtype = torch.bfloat16
        mb_ids = torch.randint(
            0, self.model.config.vocab_size, (batch_size, seqlen), device=self.device
        )
        activation = torch.rand(
            batch_size, seqlen, self.model.config.dim, device=self.device, dtype=model_dtype
        )
        logits = torch.rand(
            batch_size, seqlen, self.model.config.vocab_size, device=self.device, dtype=model_dtype
        )
        example_inputs = (mb_ids if self.pp_rank == self.first_pp_rank else activation,)
        example_outputs = (logits if self.pp_rank == self.last_pp_rank else activation,)
        return example_inputs, example_outputs

    def create_prefill_stage(self):
        """
        Creates a pipeline stage for prefilling.

        Returns:
            PipelineStage: The created pipeline stage.
        """
        batch_size = 1

        # Create prefill stage
        logger.debug(f"Creating pipeline stage for prefill {self.pp_rank=}, {self.pp_degree=}")
        example_inputs, example_outputs = self.get_example_ins_outs(batch_size, self.seqlen_prefill)
        prefill_stage = PipelineStage(
            self.model,
            self.pp_rank,
            self.pp_degree,
            self.device,
            input_args=example_inputs,
            output_args=example_outputs,
            group=self.pp_group,
        )

        # Create schedule
        # Number of micro-batches for the schedule is 1, because each step() call we
        # only push 1 micro-batch into the pipeline. But we can continuously push
        # new micro-batches into the pipeline as they arrive, achieving same
        # pipelining effect.
        prefiller = ScheduleGPipe(prefill_stage, 1)
        return prefiller

    def create_decode_stage(self):
        """
        Creates a decode stage for the pipeline parallelism.

        Returns:
            ScheduleGPipe: The decode stage.
        """
        # seqlen = 1 now
        seqlen_decode = 1
        batch_size = 1

        # Create decode stage
        # logger.info(f"Creating pipeline stage for decode {self.pp_rank=}, {self.pp_degree=}")
        example_inputs, example_outputs = self.get_example_ins_outs(batch_size, seqlen_decode)
        decode_stage = PipelineStage(
            self.model,
            self.pp_rank,
            self.pp_degree,
            self.device,
            input_args=example_inputs,
            output_args=example_outputs,
            group=self.pp_group,
        )
        # create schedule
        decoder = ScheduleGPipe(decode_stage, 1)

        return decoder

    def prefill(
        self,
        model: Model,
        x: torch.Tensor,
        input_pos: torch.Tensor,
        batch: Optional[Dict[str, Any]] = None,  # Inputs for multimodal models
        *,
        sequential_prefill=True,
        **sampling_kwargs,
    ) -> torch.Tensor:
        """
        This function is used to prefill the model with a given prompt. For pipeline parallelism we need to pad the input.

        Returns:
            torch.Tensor: The prefilled tensor.
        """
        if self.builder_args.pp == 1:
            return super().prefill(
                model,
                x,
                input_pos,
                batch,
                sequential_prefill=sequential_prefill,
                **sampling_kwargs,
            )

        pad_token_id = self.tokenizer.pad_id if self.tokenizer.pad_id is not None else self.tokenizer.eos_id
        prompt_length = x.size(1)

        padded_seq = torch.full(
            (1, self.seqlen_prefill), pad_token_id, dtype=torch.int64, device=self.device
            )
        padded_seq[:,:prompt_length] = x
        input_pos = torch.arange(
            self.seqlen_prefill,
            device=self.device,
            dtype=torch.int,
            )

        # Prefill phase
        # Run context input through pipeline
        # TODO: we need to pass `input_pos` and `cache_lane` to each stage.
        lane = 0
        kwargs = {"input_pos": input_pos, "cache_lane": lane}
        
        if self.pp_rank == self.first_pp_rank:
            logits = self.prefiller.step(padded_seq, **kwargs)
        elif self.pp_rank == self.last_pp_rank:
            logits = self.prefiller.step(**kwargs)
        else:  # middle pp ranks
            self.prefiller.step(**kwargs)

        if self.pp_rank == self.last_pp_rank:
            new_token = self.sample(logits[:,:prompt_length], need_probs=False, **sampling_kwargs)[0]
            if self.pp_rank != self.first_pp_rank:
                dist.send(
                    new_token,
                    dst=self.first_pp_rank_global_id,
                    group=self.pp_group,
                )
        else:
            new_token = torch.zeros(1, 1, device=self.device, dtype=torch.int64)
            if self.pp_rank == self.first_pp_rank:
                dist.recv(
                    new_token,
                    src=self.last_pp_rank_global_id,
                    group=self.pp_group,
                )

        return new_token

    def decode_one_token(
        self,
        model: Model,
        x: torch.Tensor,
        input_pos: torch.Tensor,
        need_probs: bool,
        batch: Optional[Dict[str, Any]] = None,  # Inputs for multimodal models
        **sampling_kwargs,
    ) -> Tuple[torch.Tensor, Optional[torch.Tensor]]:
        """
        Decodes a single token.

        # TODO: implement speculative decoding with pp>1
        Returns:
            Tuple[torch.Tensor, None]: A tuple containing the decoded token and None.
        """
        if self.builder_args.pp == 1:
            return super().decode_one_token(
                model,
                x,
                input_pos,
                need_probs,
                batch=batch,
                **sampling_kwargs,
            )

        # input_pos: [B, 1]
        assert input_pos.shape[-1] == 1

        new_token = x.view(1, -1)

        lane = 0
        kwargs = {"input_pos": input_pos, "cache_lane": lane}
        # Run data through pipeline
        if self.pp_rank == self.first_pp_rank:
            logits = self.decoder.step(new_token, **kwargs)
        elif self.pp_rank == self.last_pp_rank:
            logits = self.decoder.step(**kwargs)
        else:  # middle pp ranks
            self.decoder.step(**kwargs)

        # Decode the output
        if self.pp_rank == self.last_pp_rank:
            new_token, _ = self.sample(logits, need_probs=need_probs, **sampling_kwargs)
            if self.pp_rank != self.first_pp_rank:
                dist.send(
                    new_token,
                    dst=self.first_pp_rank_global_id,
                    group=self.pp_group,
                )
        else:
            new_token = torch.zeros(1, 1, device=self.device, dtype=torch.int64)
            if self.pp_rank == self.first_pp_rank:
                dist.recv(
                    new_token,
                    src=self.last_pp_rank_global_id,
                    group=self.pp_group,
                )
                #TODO: Why do we get 2d tensor here?
                new_token=new_token[0]
        return new_token, None

    def sample(
        self,
        logits,
        need_probs: bool,
        temperature: float = 0,
        top_k: Optional[int] = None,
    ):
        if temperature == 0 and not need_probs:
            _, idx_next = torch.topk(logits[0, -1], k=1, dim=-1)
            return (idx_next, None)
        probs = self.logits_to_probs(logits[0, -1], temperature, top_k)
        idx_next = self.multinomial_sample_one_no_sync(probs)
        
        return idx_next, probs


def run_generator(
    args,
    rank: Optional[int] =None
    ):
    """
    This function creates and executes a generator 
    """
    builder_args = BuilderArgs.from_args(args)
    speculative_builder_args = BuilderArgs.from_speculative_args(args)
    tokenizer_args = TokenizerArgs.from_args(args)
    generator_args = GeneratorArgs.from_args(args)
<<<<<<< HEAD
    
    #Setup rank 1 and up to suppress log messages and print messages
    if builder_args.distributed and rank != 0:
        logger.setLevel(logging.CRITICAL)
        context = contextlib.redirect_stdout(None)
    else:
        context = contextlib.nullcontext()

    with context:
        Generator = DistributedGenerator if builder_args.distributed else LocalGenerator
        
=======
    logger.debug("GeneratorArgs: %s", generator_args)
    if not builder_args.distributed:
>>>>>>> 90749d28
        gen = Generator(
            builder_args,
            speculative_builder_args,
            tokenizer_args,
            generator_args,
            args.profile,
            args.quantize,
            args.draft_quantize,
        )
        if torch.cuda.is_available():
            torch.cuda.reset_peak_memory_stats()

        for _ in gen.chat(generator_args):
            pass

def main(args):
    builder_args = BuilderArgs.from_args(args)
    
    if builder_args.distributed:
        world_size = builder_args.tp * builder_args.pp

        ctx = mp.get_context('spawn')
        with futures.ProcessPoolExecutor(max_workers=world_size-1, mp_context=ctx) as executor:
            for i in range(1,world_size):
                fn = partial(run_generator, args, i)
                executor.submit(run_in_dist_env, world_size, i, fn)
            #Starting rank 0
            fn = partial(run_generator, args, 0)
            run_in_dist_env(world_size, 0, fn)
    else:
        run_generator(args)<|MERGE_RESOLUTION|>--- conflicted
+++ resolved
@@ -447,10 +447,7 @@
         sequential_prefill=True,
         **sampling_kwargs,
     ) -> torch.Tensor:
-<<<<<<< HEAD
-=======
         logger.debug("x: %s, input_pos: %s", x, input_pos)
->>>>>>> 90749d28
         width = x.size(1)
         assert input_pos.size(0) == width
 
@@ -486,10 +483,7 @@
         elif sequential_prefill:
             for i in range(width):
                 x_sliced, ip_sliced = x[:, i].view(-1, 1), input_pos[i].view(-1)
-<<<<<<< HEAD
-=======
                 logger.debug("<sliced> x: %s, input_pos: %s", x_sliced, ip_sliced)
->>>>>>> 90749d28
                 logits = model(x_sliced, ip_sliced)  # (x[:, i], input_pos[i])da
         else:
             # input_pos: [B, S]
@@ -819,12 +813,8 @@
         tokens = self.tokenizer.encode(string)
         if bos:
             tokens = [self.tokenizer.bos_id()] + tokens
-<<<<<<< HEAD
-        logger.debug(f"Size after encode_tokens: {len(tokens)}")
-=======
         logger.debug("Size after encode_tokens: %d", len(tokens))
         logger.debug("Token IDs: %s", tokens)
->>>>>>> 90749d28
         return torch.tensor(tokens, dtype=torch.int, device=device)
 
     def _callback(self, x, *, buffer, done_generating):
@@ -1603,9 +1593,7 @@
     builder_args = BuilderArgs.from_args(args)
     speculative_builder_args = BuilderArgs.from_speculative_args(args)
     tokenizer_args = TokenizerArgs.from_args(args)
-    generator_args = GeneratorArgs.from_args(args)
-<<<<<<< HEAD
-    
+    generator_args = GeneratorArgs.from_args(args)    
     #Setup rank 1 and up to suppress log messages and print messages
     if builder_args.distributed and rank != 0:
         logger.setLevel(logging.CRITICAL)
@@ -1615,11 +1603,7 @@
 
     with context:
         Generator = DistributedGenerator if builder_args.distributed else LocalGenerator
-        
-=======
-    logger.debug("GeneratorArgs: %s", generator_args)
-    if not builder_args.distributed:
->>>>>>> 90749d28
+        logger.debug("GeneratorArgs: %s", generator_args)
         gen = Generator(
             builder_args,
             speculative_builder_args,

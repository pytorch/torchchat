# Copyright (c) Meta Platforms, Inc. and affiliates.
# All rights reserved.

# This source code is licensed under the license found in the
# LICENSE file in the root directory of this source tree.
import base64
import contextlib
import itertools
import logging
import os
import textwrap
import time

from abc import ABC, abstractmethod
from concurrent import futures
from dataclasses import dataclass
from functools import partial
from io import BytesIO
from os import PathLike
from pathlib import Path
from typing import Any, Dict, List, Optional, Sequence, Tuple, Union

import torch
import torch._dynamo.config
import torch._inductor.config
import torch.distributed as dist
import torch.multiprocessing as mp

from PIL import Image
<<<<<<< HEAD

# torchtune model definition dependencies
from tokenizer.tokenizer_type import TokenizerType
from torchtune.data import Message, padded_collate_tiled_images_and_mask

from torchtune.generation import sample as tune_sample

from torchtune.models.llama3_2_vision._model_builders import llama3_2_vision_transform
from torchtune.training import set_default_dtype
=======
from torch._C import _SDPBackend as SDPBackend
from torch.distributed.pipelining import PipelineStage, ScheduleGPipe
>>>>>>> 3ad161cf

from torchchat.cli.builder import (
    _initialize_model,
    _initialize_tokenizer,
    BuilderArgs,
    TokenizerArgs,
)
from torchchat.distributed.utils import Color as color, run_in_dist_env
from torchchat.model import Model, ModelType
from torchchat.utils.build_utils import device_sync, set_precision
from torchchat.utils.device_info import get_device_info

logger = logging.getLogger(__name__)


# NOTE: Logging disabled by default here due to conflicts with torch._dynamo
class NoOpLogger:
    def __no_op(self, *_, **__):
        pass

    def __getattr__(self, name):
        return self.__no_op


logger = NoOpLogger() if os.getenv("LOG_LEVEL") is None else logging.getLogger(__name__)

## Chat Formatters #############################################################


class _ChatFormatter(ABC):

    # Messages can arrive as a standard dict with "role" and "content" as
    # strings, or where "content" is a list of objects with "text" fields.
    MESSAGE_TYPE = Dict[str, Union[str, List[Dict[str, str]]]]

    # A dialog is a sequence of messages
    DIALOG_TYPE = List[MESSAGE_TYPE]

    def __init__(self, tokenizer):
        self.tokenizer = tokenizer

    @abstractmethod
    def encode_dialog_prompt(
        self,
        dialog: DIALOG_TYPE,
        add_generation_prompt: bool = True,
    ) -> List[int]:
        """Encode a sequence of messages into a sequence of token IDs, including
        the chat template

        Args:
            dialog (DIALOG_TYPE): The sequence of dialog messages to encode.
                This will be the additional messages on top of those that have
                already been processed.
            add_generation_prompt (bool): Whether to include a generation prompt
                at the end of the encoded sequence.

        Returns:
            List[int]: A list of token IDs representing the encoded prompt.
        """


class Llama3ChatFormatter(_ChatFormatter):
    """Format a chat prompt using special tokens to demarcate roles and messages.

    Refer to the LLaMA3 documentation for more details https://llama.meta.com/docs/model-cards-and-prompt-formats/meta-llama-3

    """

    def _encode_header(self, role) -> List[int]:
        tokens = []
        tokens.append(self.tokenizer.special_tokens["<|start_header_id|>"])
        tokens.extend(self.tokenizer.encode(role, bos=False, eos=False))
        tokens.append(self.tokenizer.special_tokens["<|end_header_id|>"])
        tokens.extend(self.tokenizer.encode("\n\n", bos=False, eos=False))
        return tokens

    def _encode_message(self, message: _ChatFormatter.MESSAGE_TYPE) -> List[int]:
        tokens = self._encode_header(message["role"])
        if isinstance(message["content"], str):
            tokens.extend(
                self.tokenizer.encode(message["content"], bos=False, eos=False)
            )
        elif isinstance(message["content"], list):
            for content in message["content"]:
                if content["type"] == "text":
                    tokens.extend(
                        self.tokenizer.encode(content["text"], bos=False, eos=False)
                    )

        tokens.append(self.tokenizer.special_tokens["<|eot_id|>"])
        return tokens

    def encode_dialog_prompt(
        self,
        dialog: _ChatFormatter.DIALOG_TYPE,
        add_generation_prompt: bool = True,
    ) -> List[int]:
        tokens = []
        tokens.append(self.tokenizer.special_tokens["<|begin_of_text|>"])
        for message in dialog:
            tokens.extend(self._encode_message(message))
        # Add the start of an assistant message for the model to complete.
        if add_generation_prompt and dialog and dialog[-1]["role"] != "assistant":
            tokens.extend(
                self._encode_header("assistant")
            )  # Pass role directly as a string
        return tokens


class Llama2ChatFormatter(_ChatFormatter):
    """
    Chat formatting for Llama2
    CITE: https://www.llama.com/docs/model-cards-and-prompt-formats/meta-llama-2/
    """

    B_INST, E_INST = "[INST] ", " [/INST]"
    B_SYS, E_SYS = "<<SYS>>\n", "\n<</SYS>>\n\n"

    @staticmethod
    def _get_content_str(message: _ChatFormatter.MESSAGE_TYPE) -> str:
        if isinstance(message["content"], list):
            return message["content"][0]["text"]
        return message["content"]

    def encode_dialog_prompt(
        self,
        dialog: _ChatFormatter.DIALOG_TYPE,
        add_generation_prompt: bool = True,  # UNUSED
    ) -> List[int]:
        new_turn = True
        tokens = []
        for message in dialog:
            if new_turn:
                tokens += self.tokenizer.encode(f"{self.tokenizer.bos}{self.B_INST}")
            content = self._get_content_str(message).strip()
            role = message["role"]
            if role == "system":
                tokens += self.tokenizer.encode(f"{self.B_SYS}{content}{self.E_SYS}")
                new_turn = False
            elif role == "user":
                tokens += self.tokenizer.encode(f"{content}{self.E_INST}")
                new_turn = False
            elif role == "assistant":
                tokens += self.tokenizer.encode(f" {content} {self.tokenizer.eos}\n")
                new_turn = True
            else:
                raise ValueError("Invalid role in dialog.")
        return tokens


class HFTokenizerChatFormatter(_ChatFormatter):
    """Chat formatter that uses the built-in formatting capabilities of an HF
    tokenizer instance
    """

    def encode_dialog_prompt(
        self,
        dialog: _ChatFormatter.DIALOG_TYPE,
        add_generation_prompt: bool = True,
    ) -> List[int]:
        rendered = self.tokenizer.apply_chat_template(
            dialog, add_generation_prompt=add_generation_prompt
        )
        logger.debug("Formatted chat prompt:\n%s", rendered)
        return self.tokenizer.encode(rendered)


## Generation ##################################################################


@dataclass
class GeneratorArgs:
    prompt: Optional[str] = (
        None  # When passed into the Generator, this will be used as the system prompt
    )
    encoded_prompt: Optional[torch.Tensor] = None
    image_prompts: Optional[Sequence[Union[str, PathLike, bytes]]] = (
        None  # string or Path to an image file or the raw base64 bytes of an image
    )
    chat_mode: bool = False
    gui_mode: bool = False
    num_samples: int = 1
    max_new_tokens: int = 200
    top_k: int = 200
    temperature: float = 0.0  # deterministic argmax if 0.0
    compile: bool = False
    compile_prefill: bool = False
    speculate_k: int = 5
    sequential_prefill: bool = False
    max_autotune: bool = False
    # (Misnomer) See Issue: https://github.com/pytorch/torchchat/issues/1273
    is_torchtune_model: bool = False
    accumulate_tokens: int = 8

    def __post_init__(self):
        if self.compile_prefill and self.sequential_prefill:
            raise RuntimeError("prefill compilation requires parallel prefill")

    def validate_build(
        self, builder_args: BuilderArgs, model_description: str = "model"
    ):
        reason = ""
        model_type = ""
        if not self.sequential_prefill:
            reason = "parallel prefill"
        if self.compile_prefill:
            reason = "model compilation for prefill"
        if self.compile:
            reason = "model compilation"
        if builder_args.aoti_package_path:
            model_type = "PT2"
        if builder_args.dso_path:
            model_type = "DSO"
        if builder_args.pte_path:
            model_type = "PTE"
        if model_type and reason:
            raise RuntimeError(
                f"cannot perform {reason} because a {model_type} {model_description} is used"
            )

    @classmethod
    def from_args(cls, args):
        dso_path = getattr(args, "dso_path", None)
        pte_path = getattr(args, "pte_path", None)
        aoti_package_path = getattr(args, "aoti_package_path", None)
        sequential_prefill = (
            args.sequential_prefill
            or bool(aoti_package_path)
            or bool(pte_path)
            or bool(dso_path)
        )

        # Validate that all image prompts exist before expensive model load
        if image_prompts := getattr(args, "image_prompts", None):
            non_existent_image_prompts = [
                image_prompt
                for image_prompt in image_prompts
                if (not os.path.exists(image_prompt))
            ]
            if non_existent_image_prompts:
                raise RuntimeError(
                    f"Image prompt {non_existent_image_prompts} does not exist"
                )

        return cls(
            prompt=getattr(args, "prompt", ""),
            encoded_prompt=None,
            image_prompts=image_prompts,
            chat_mode=args.chat,
            gui_mode=args.gui,
            num_samples=getattr(args, "num_samples", 1),
            max_new_tokens=args.max_new_tokens,
            top_k=args.top_k,
            temperature=args.temperature,
            compile=args.compile,
            compile_prefill=args.compile_prefill,
            speculate_k=args.speculate_k,
            sequential_prefill=sequential_prefill,
            max_autotune=args.max_autotune,
            is_torchtune_model=args.model and args.model.endswith("tune"),
            accumulate_tokens=getattr(args, "accumulate_tokens", 8),
        )


class LocalGenerator:
    """
    Generates text samples based on a pre-trained Transformer model and tokenizer.
    Args:
        builder_args: Defines the model configuration
        speculative_builder_args: Defines the speculative model configuration for speculative decode
        tokenizer_args: Defines the tokenizer configuration for both the model and speculative model
        generator_args: Controls the generation parameters
        profile: A Path to a directory where the profiling results will be stored, if enabled.
        quantize: If True, quantize the model. Please refer to docs/quantization.md for details.
        draft_quantize: If True, quantize the draft model.
    """

    def __init__(
        self,
        builder_args: BuilderArgs,
        speculative_builder_args: BuilderArgs,
        tokenizer_args: TokenizerArgs,
        generator_args: GeneratorArgs,
        profile: Optional[Path],
        quantize: bool,
        draft_quantize: bool,
    ):
        torch._inductor.config.coordinate_descent_tuning = builder_args.device not in [
            "cpu",
            "mps",
        ]
        torch._inductor.config.triton.unique_kernel_names = True
        torch._inductor.config.fx_graph_cache = True  # Experimental feature to reduce compilation times, will be on by default in future

        self.builder_args = builder_args
        self.speculative_builder_args = speculative_builder_args
        self.tokenizer_args = tokenizer_args
        self.profile = profile
        self.quantize = quantize
        self.draft_quantize = draft_quantize
        self.is_torchtune_model = generator_args.is_torchtune_model
        self.dtype = builder_args.precision
        self.get_user_input: Callable = input

        self.rank: Optional[int] = None

        print(
            f"Using device={self.builder_args.device} {get_device_info(self.builder_args.device)}"
        )
        set_precision(self.builder_args.precision)

        self.is_speculative = self.speculative_builder_args.checkpoint_path is not None

        if generator_args.chat_mode and not self.builder_args.is_chat_model:
            # fmt: off
            print(textwrap.dedent(
                """
                *******************************************************
                This model is not known to support the chat function
                and may produce nonsensical or false output.
                *******************************************************
                """
            ))
            # fmt: on
        self.system_prompt = generator_args.prompt
        self.tokenizer = _initialize_tokenizer(self.tokenizer_args)

        # Right now the assumption is only llama3 uses tiktokenizer and it
        # must use tiktokenizer.
        # Piggy backing off of this flag then for now to identify llama3
        # without prompting user.
        self.is_llama3_model = self.tokenizer_args.tokenizer_type == TokenizerType.TIKTOKEN
        if self.is_llama3_model:
            self.chat_formatter = Llama3ChatFormatter(self.tokenizer)
            if generator_args.chat_mode:
                logger.debug(
                    "Llama3 model detected in chat mode. Using updated sentence schemas"
                )
        elif self.tokenizer_args.tokenizer_type == TokenizerType.HF_TOKENIZER:
            if not self.tokenizer.has_chat_template():
                raise ValueError("Tokenizer must have a chat template")
            self.chat_formatter = HFTokenizerChatFormatter(self.tokenizer)
        else:
            self.chat_formatter = Llama2ChatFormatter(self.tokenizer)

        self.builder_args.setup_caches = False
        self.model = _initialize_model(self.builder_args, self.quantize, self.tokenizer)

        if self.is_speculative:
            self.draft_model = _initialize_model(
                self.speculative_builder_args,
                (
                    self.quantize
                    if self.draft_quantize == "quantize"
                    else self.draft_quantize
                ),
                self.tokenizer,
            )
        else:
            self.draft_model = None

        # torchtune model does not contain essential info for validation
        # TODO: refactor model config to be more generic
        if not self.is_torchtune_model:
            self.tokenizer_args.validate_model(self.model)
        self.tokenizer_args.validate_model(self.draft_model, "draft model")
        generator_args.validate_build(self.builder_args)
        generator_args.validate_build(self.speculative_builder_args, "draft model")

    def multinomial_sample_one_no_sync(
        self,
        probs_sort,
    ):  # Does multinomial sampling without a cuda synchronization
        q = torch.empty_like(probs_sort).exponential_(1)
        return torch.argmax(probs_sort / q, dim=-1, keepdim=True).to(dtype=torch.int)

    def logits_to_probs(
        self, logits, temperature: float = 1.0, top_k: Optional[int] = None
    ):
        logits = logits / max(
            temperature, 1e-5 if logits.dtype != torch.float16 else 1e-3
        )

        if top_k is not None:
            v, _ = torch.topk(logits, min(top_k, logits.size(-1)))
            pivot = v.select(-1, -1).unsqueeze(-1)
            logits = torch.where(logits < pivot, -float("Inf"), logits)
        probs = torch.nn.functional.softmax(logits, dim=-1)
        return probs

    def sample(
        self,
        logits,
        need_probs: bool,
        temperature: float = 0,
        top_k: Optional[int] = None,
    ):
        logits = logits[0, -1]
        logger.debug("Logits: %s", logits)
        if temperature == 0 and not need_probs:
            _, idx_next = torch.topk(logits, k=1, dim=-1)
            return (idx_next, None)
        probs = self.logits_to_probs(logits, temperature, top_k)
        idx_next = self.multinomial_sample_one_no_sync(probs)
        return idx_next, probs

    def prefill(
        self,
        model: Model,
        x: torch.Tensor,
        input_pos: torch.Tensor,
        batch: Optional[Dict[str, Any]] = None,  # Inputs for multimodal models
        *,
        sequential_prefill=True,
        **sampling_kwargs,
    ) -> torch.Tensor:
        logger.debug("x: %s, input_pos: %s", x, input_pos)
        width = x.size(1)
        assert input_pos.size(0) == width

        if self.model.config.model_type == ModelType.Flamingo:
            from torchtune.generation import sample as tune_sample
            assert batch is not None, "Flamingo requires batch"

            # TODO: Verify sequential prefill works with multimodal models
            is_multimodal = True
            if "encoder_input" in batch:
                encoder_input = batch["encoder_input"]
                encoder_mask = batch["encoder_mask"]
                is_multimodal = True
            else:
                encoder_input = None
                encoder_mask = None
                is_multimodal = False

            seq_len = x.size(1)
            mask = batch["causal_mask"][None, :seq_len]
            input_pos = input_pos.view(1, -1)
            logits = model(
                tokens=x,
                mask=mask,
                encoder_input=encoder_input,
                input_pos=input_pos,
                encoder_mask=encoder_mask,
            )[:, -1]

            if is_multimodal:
                batch["encoder_mask"] = batch["encoder_mask"][:, -1:]

            return tune_sample(logits, temperature=0, top_k=500)
        elif sequential_prefill:
            for i in range(width):
                x_sliced, ip_sliced = x[:, i].view(-1, 1), input_pos[i].view(-1)
                logger.debug("<sliced> x: %s, input_pos: %s", x_sliced, ip_sliced)
                logits = model(x_sliced, ip_sliced)  # (x[:, i], input_pos[i])da
        else:
            # input_pos: [B, S]
            logits = model(x, input_pos)

        return self.sample(logits, need_probs=False, **sampling_kwargs)[0]

    def decode_one_token(
        self,
        model: Model,
        x: torch.Tensor,
        input_pos: torch.Tensor,
        need_probs: bool,
        batch: Optional[Dict[str, Any]] = None,  # Inputs for multimodal models
        **sampling_kwargs,
    ) -> Tuple[torch.Tensor, Optional[torch.Tensor]]:
        # input_pos: [B, 1]
        assert input_pos.shape[-1] == 1
        x = x.view(1, -1)
        if model.config.model_type == ModelType.Flamingo:
            assert batch is not None, "Flamingo requires batch"
            mask = batch["causal_mask"][None, input_pos.item(), None, :]
            encoder_mask = batch["encoder_mask"] if "encoder_mask" in batch else None
            logits = model(
                x, encoder_mask=encoder_mask, mask=mask, input_pos=input_pos
            )[:, -1:]
        else:
            logits = model(x, input_pos)
        return self.sample(logits, need_probs=need_probs, **sampling_kwargs)

    """
    Decode the next n tokens.

    Yields a tuple of (token, prob) for each token.
    """

    def decode_n_tokens(
        self,
        model: Model,
        cur_token: torch.Tensor,
        input_pos: torch.Tensor,
        num_new_tokens: int,
        need_probs: bool,
        batch=Optional[Dict[str, Any]],  # Inputs for multimodal models
        callback=lambda _: _,
        accumulate_tokens: int = 8,
        eos_token_id: int = 2,
        eot_id: Optional[int] = None,
        attention_backend: SDPBackend = torch.nn.attention.SDPBackend.MATH,
        **sampling_kwargs,
    ):
        new_tokens = []
        encountered_eos = False
        for _i in range(
            num_new_tokens - 1
        ):  # -1 to save space to run an EoS if dont generate it naturally
            # Actually better for Inductor to codegen attention here
            with torch.nn.attention.sdpa_kernel([attention_backend]):

                out_token = cur_token.clone()
                next_token, next_prob = self.decode_one_token(
                    model,
                    out_token,
                    input_pos,
                    batch=batch,
                    need_probs=need_probs,
                    **sampling_kwargs,
                )
                input_pos += 1
                new_tokens.append(next_token.clone())

                done_generating = _i == num_new_tokens - 2
                if need_probs:
                    callback(new_tokens[-1], done_generating=done_generating)
                if not need_probs or next_prob is None:
                    yield out_token, None
                else:
                    yield out_token, next_prob.clone()
                cur_token = next_token

                if need_probs:
                    # encountered eos
                    if next_token.item() == eos_token_id or (
                        eot_id is not None and next_token.item() == eot_id
                    ):
                        encountered_eos = True
                        final_token, next_prob = self.decode_one_token(
                            model,
                            cur_token,
                            input_pos,
                            need_probs,
                            batch=batch,
                            **sampling_kwargs,
                        )
                        input_pos += 1
                        yield cur_token.clone(), next_prob.clone()
                        break
                else:
                    callback_pos = _i % accumulate_tokens + 1
                    if done_generating or callback_pos == accumulate_tokens:
                        callback_num = min(accumulate_tokens, callback_pos)
                        for i in range(callback_num, 0, -1):
                            callback(new_tokens[-i], done_generating=done_generating)

                            token_item = new_tokens[-i].item()
                            # encountered eos
                            if token_item == eos_token_id or (
                                eot_id is not None and token_item == eot_id
                            ):
                                encountered_eos = True
                                input_pos += 1
                                yield new_tokens[-i].clone(), None
                                break
                        if encountered_eos:
                            break

        if not encountered_eos:
            eos_token = torch.tensor(
                [eos_token_id if eot_id is None else eot_id],
                dtype=cur_token.dtype,
                device=cur_token.device,
            )
            eos_token, next_prob = self.decode_one_token(
                model,
                eos_token.view(1, -1),
                input_pos,
                need_probs,
                batch=batch,
                **sampling_kwargs,
            )
            input_pos += 1
            yield eos_token.clone(), (
                next_prob.clone() if next_prob is not None else None
            )

    def model_forward(self, model, x, input_pos):
        return model(x, input_pos)

    def speculative_decode(
        self,
        model: Model,
        draft_model: Model,
        cur_token: torch.Tensor,
        input_pos: int,
        speculate_k: int,
        batch: Optional[Dict[str, Any]] = None,  # Inputs for multimodal models
        **sampling_kwargs,
    ) -> torch.Tensor:
        # draft model inference sequentially
        device = cur_token.device
        orig_input_pos = torch.tensor(
            [input_pos], dtype=torch.int64, device=cur_token.device
        )
        draft_tokens, draft_probs = self.decode_n_tokens(
            draft_model,
            cur_token,
            orig_input_pos.clone(),
            speculate_k,
            batch=batch,
            need_probs=True,
            **sampling_kwargs,
        )

        draft_tokens = torch.cat(draft_tokens)
        # parallel inference on target model using draft tokens
        target_logits = self.model_forward(
            model,
            torch.cat([cur_token.view(1), draft_tokens]).view(1, -1),
            torch.arange(
                input_pos, input_pos + speculate_k + 1, device=cur_token.device
            ),
        )
        target_probs = self.logits_to_probs(target_logits[0], **sampling_kwargs)
        draft_probs = torch.stack(draft_probs)
        # q: target prob, p: draft prob
        # q >= p: always accept draft token
        # q < p: q/p prob to accept draft token
        p = draft_probs[torch.arange(0, speculate_k, device=device), draft_tokens]
        q = target_probs[torch.arange(0, speculate_k, device=device), draft_tokens]
        accept_draft_prob = torch.minimum(torch.ones(()), q[:speculate_k] / p)
        rejected_locations = (
            torch.rand_like(accept_draft_prob) > accept_draft_prob
        ).nonzero()

        if rejected_locations.shape[0] == 0:  # All draft tokens have been accepted
            accept_length = speculate_k + 1
            last_token = self.multinomial_sample_one_no_sync(target_probs[-1])
            # fill last token into draft model
            self.model_forward(
                draft_model,
                draft_tokens[-1].view(1, -1),
                orig_input_pos + speculate_k,
            )
            return torch.cat([draft_tokens, last_token])
        else:
            accept_length = rejected_locations[0].item()
            p = draft_probs[accept_length]
            q = target_probs[accept_length]
            new = q - p
            new = torch.where(new > 0, new, 0.0)
            new = new / new.sum()
            next_token = self.multinomial_sample_one_no_sync(new)
            return torch.cat([draft_tokens[:accept_length], next_token])

    @torch.no_grad()
    def generate(
        self,
        model: Model,
        prompt: torch.Tensor,
        max_new_tokens: int,
        *,
        chat_mode: bool,
        batch: Optional[
            Dict[str, Any]
        ] = None,  # List of Image prompt tensors for multimodal models
        start_pos: int = 0,
        skip_cache_setup: bool = False,
        draft_model: Model,
        speculate_k: Optional[int] = 8,
        sequential_prefill=True,
        callback=lambda x: x,
        accumulate_tokens: int,
        max_seq_length: int,
        attention_backend: SDPBackend = torch.nn.attention.SDPBackend.MATH,
        seed: Optional[int] = None,
        **sampling_kwargs,
    ) -> torch.Tensor:
        """
        Takes a conditioning sequence (prompt) as input and continues to generate as many tokens as requested.
        """
        if seed:
            torch.manual_seed(seed)

        is_speculative = draft_model is not None
        device, dtype = prompt.device, prompt.dtype

        if len(prompt.shape) > 1:
            prompt = prompt.squeeze(0)
        prompt_length = prompt.size(0)
        max_new_tokens = min(max_new_tokens, max_seq_length - start_pos - prompt_length)
        # set up caches only if first inference
        if start_pos == 0:
            if not skip_cache_setup:
                model = model.to(device=device)
                with torch.device(device):
                    if (
                        self.is_torchtune_model
                        or self.model.config.model_type == ModelType.Flamingo
                    ):
                        # 6404 is one-gpu affordable max_seq_length for single image input
                        model.setup_caches(
                            batch_size=1,
                            dtype=self.dtype,
                            encoder_max_seq_len=6404,
                            decoder_max_seq_len=max_seq_length,
                        )
                    else:
                        model.setup_caches(
                            max_batch_size=1, max_seq_length=max_seq_length
                        )
                    if is_speculative and draft_model is not model:
                        draft_model.setup_caches(
                            max_batch_size=1,
                            max_seq_length=max_seq_length,
                        )
            if model.config.model_type == ModelType.Flamingo:
                model.reset_caches()

        input_pos = torch.arange(
            start_pos, prompt_length + start_pos, device=device, dtype=torch.int
        )

        prefill_t0 = time.perf_counter()
        next_token = self.prefill(
            model,
            prompt.view(1, -1),
            input_pos,
            batch=batch,
            sequential_prefill=sequential_prefill,
            **sampling_kwargs,
        )
        if is_speculative:
            self.prefill(
                draft_model,
                prompt.view(1, -1),
                input_pos,
                sequential_prefill=sequential_prefill,
                **sampling_kwargs,
            )

        time_to_first_token = time.perf_counter() - prefill_t0
        yield None, {"time_to_first_token": time_to_first_token}
        # max_new_tokens <= 2 means we are effectively not calling decode_n_tokens().
        callback(next_token.clone().view(-1), done_generating=max_new_tokens <= 2)

        input_pos = torch.tensor(
            [start_pos + prompt_length], device=device, dtype=torch.int
        )
        accept_counts = [0] * (
            speculate_k + 1
        )  # creates array of [0, 0, 0, ...] that is speculate_k + 1 long

        if is_speculative:
            input_pos = (
                input_pos.item()
            )  # for speculative decoding easier to keep on host
            while input_pos < max_new_tokens - 1:
                cur_token = next_token.view(())

                next_tokens = self.speculative_decode(
                    model,
                    draft_model,
                    cur_token,
                    input_pos,
                    speculate_k,
                    batch=batch,
                    **sampling_kwargs,
                )

                accept_counts[len(next_tokens) - 1] += 1
                num_added = min(max_new_tokens - input_pos - 1, len(next_tokens))
                for token in next_tokens[:num_added,]:
                    callback(token)
                    yield token, None
                input_pos = input_pos + num_added
                next_token = next_tokens[-1]
        else:
            for generated_token, _ in self.decode_n_tokens(
                model,
                next_token,
                input_pos,
                max_new_tokens - 1,
                batch=batch,
                callback=callback,
                accumulate_tokens=accumulate_tokens,
                need_probs=False,
                eos_token_id=self.tokenizer.eos_id() if self.tokenizer else 2,
                eot_id=(
                    self.tokenizer.special_tokens["<|eot_id|>"]
                    if self.is_llama3_model
                    else None
                ),
                attention_backend=attention_backend,
                **sampling_kwargs,
            ):
                yield generated_token, None

        generate_stats = {
            "accept_counts": accept_counts,
        }
        yield None, generate_stats

    def encode_tokens(self, string, bos=True, device="cpu"):
        tokens = self.tokenizer.encode(string)
        if bos:
            tokens = [self.tokenizer.bos_id()] + tokens
        logger.debug("Size after encode_tokens: %d", len(tokens))
        logger.debug("Token IDs: %s", tokens)
        return torch.tensor(tokens, dtype=torch.int, device=device)

    def _callback(self, x, *, buffer, done_generating):
        # TODO: Refactor this callback to only include basic functionality & remove print statements
        period_id = self.tokenizer.encode(".")[0]
        buffer.append(
            self.tokenizer.decode([period_id] + x.tolist())[1:]
        )  # I think this results in the first output token being dropped from the display which is wrong.
        if x.item() == self.tokenizer.eos_id():
            done_generating = True
        if (
            self.is_llama3_model
            and x.item() == self.tokenizer.special_tokens["<|eot_id|>"]
        ):
            done_generating = True
            buffer = buffer[:-1]  # drop the eot_id from the output buffer
        if len(buffer) == 4 or done_generating:
            print("".join(buffer), end="", flush=True)
            buffer.clear()

    def _gen_model_input(
        self,
        prompt: Union[str | List[Any]],
        image_prompts: Optional[List[str | Image.Image]] = None,
        max_new_tokens: Optional[int] = None,
        max_seq_len: Optional[int] = 2048,
    ) -> Tuple[torch.Tensor, Optional[Dict[str, Any]]]:
        """
        Convert prompt and image prompts into consumable model input args.

        When prompt is a list, the anticipated format is OpenAI API Inspired:
            [ ..., {"role": message["role"], "content": message["content"]}, ...]

        Args:
            prompt (Union[str, List[Any]]): Prompt or list of dialog.
            image_prompts (Optional[List[str | Image.Image]]): List of image prompts. Used only with Llama 3.2 11B.
            max_new_tokens (Optional[int]): Maximum number of new tokens to generate. Used only with Llama 3.2 11B.

        Returns:
            Tuple[torch.Tensor, Optional[Dict[str, Any]]]: Encoded prompt and batch config for multimodal models.
        """

        # Text-Only model
        if self.model.config.model_type != ModelType.Flamingo:
            # Single String prompt
            if isinstance(prompt, str):
                encoded = self.encode_tokens(
                    prompt,
                    bos=self.model.config.tokenizer_prepend_bos,
                    device=self.builder_args.device,
                )
            # List of dialog
            else:
                tokens = self.chat_formatter.encode_dialog_prompt(prompt)
                encoded = torch.tensor(
                    tokens, dtype=torch.int, device=self.builder_args.device
                )

            logger.debug(encoded)
            return encoded, None

        # Llama 3.2 11B

        # torchtune model definition dependencies
        from torchtune.data import Message, padded_collate_tiled_images_and_mask
        from torchtune.models.llama3_2_vision._model_builders import (
            llama3_2_vision_transform,
        )
        from torchtune.training import set_default_dtype

        assert (
            image_prompts is None or len(image_prompts) == 1
        ), "At most one image is supported at the moment"

        if image_prompts and isinstance(image_prompts[0], str):
            images = [Image.open(image_prompts[0])]
        else:
            images = None

        assert (
            max_new_tokens is not None
        ), "max_new_tokens must be specified for Flamingo models"

        # Wrap string prompts into a list
        if isinstance(prompt, str):
            prompt = [{"role": "user", "content": prompt}]

        image_found = False
        messages = []
        for message in prompt:
            if isinstance(message["content"], str):
                if not image_found and image_prompts:
                    messages.append(
                        Message(
                            role=message["role"],
                            content=[
                                {"type": "image", "content": images[0]},
                                {"type": "text", "content": message["content"]},
                            ],
                        )
                    )
                    image_found = True
                else:
                    messages.append(Message(**message))

            elif isinstance(message["content"], list):
                images = None
                for content_dict in message["content"]:
                    if content_dict["type"] == "text":
                        prompt_arg = content_dict["text"]
                    elif content_dict["type"] == "image_url":
                        assert (
                            images is None
                        ), "At most one image is supported at the moment"

                        base64_decoded = base64.b64decode(
                            content_dict["image_url"].split(";base64,")[1]
                        )
                        images = [Image.open(BytesIO(base64_decoded))]
                        image_found = True

                is_multimodal = images is not None
                content = [{"type": "text", "content": prompt_arg}]

                if is_multimodal:
                    content = [{"type": "image", "content": images[0]}] + content

                messages.append(
                    Message(
                        role=message["role"],
                        content=content,
                    )
                )

        messages.append(
            Message(
                role="assistant",
                content="",
            )
        )

        transform = llama3_2_vision_transform(str(self.tokenizer_args.tokenizer_path))

        device = torch.device(device=self.builder_args.device)

        with device, set_default_dtype(self.dtype):
            data = transform({"messages": messages}, inference=True)

            if image_found:
                batch = padded_collate_tiled_images_and_mask(
                    [data],
                    pad_direction="left",
                    pad_max_images=1,
                    pad_max_tiles=transform.max_num_tiles,
                )
                encoded = batch.pop("tokens").to(device).view(-1)
                seq_len = encoded.size(0)
                batch["encoder_mask"] = batch["encoder_mask"][:, :seq_len]
                batch["encoder_input"]["images"] = batch["encoder_input"]["images"].to(
                    self.dtype
                )

            else:
                encoded = torch.tensor(data["tokens"], device=device).view(-1)
                seq_len = encoded.size(0)
                batch = {}

            total_response_length = seq_len + max_new_tokens
            batch["causal_mask"] = torch.nn.functional.pad(
                torch.tril(
                    torch.ones(
                        size=(total_response_length, total_response_length),
                        dtype=torch.bool,
                    )
                ),
                (
                    0,
                    max_seq_len - total_response_length,
                    0,
                    max_seq_len - total_response_length,
                ),
                value=0,
            )

        logger.debug(encoded)
        return encoded, batch

    def chat(
        self,
        generator_args: GeneratorArgs,
    ):
        if generator_args.chat_mode:
            print("Starting Interactive Chat")

        model_size = sum(
            [
                p.numel() * p.dtype.itemsize
                for p in itertools.chain(self.model.parameters(), self.model.buffers())
            ]
        )
        if self.builder_args.distributed:
            # During distributed inference the model gets sharded among the ranks
            # So we need to all reduce the model size to get the total model size
            model_size = torch.tensor(model_size, dtype=torch.int64, device=self.device)
            dist.all_reduce(model_size)
            model_size = model_size.item()

        if generator_args.compile:
            if self.builder_args.device == "cpu":
                if generator_args.max_autotune:
                    kwargs = {"mode": "max-autotune"}
                else:
                    kwargs = {}
            else:
                kwargs = {"mode": "reduce-overhead"}

            if self.is_speculative:
                self.model_forward = torch.compile(
                    self.model_forward, fullgraph=True, **kwargs
                )

            if self.model.config.model_type == ModelType.Flamingo:
                # Based on https://github.com/pytorch/torchtune/blob/57ab583c84c4a9dcacac23aeabc81f2a679670fe/torchtune/training/_compile.py#L42-L52
                from torchtune.modules import (
                    TransformerCrossAttentionLayer,
                    TransformerSelfAttentionLayer,
                )

                decoder = self.model.model.decoder
                for m in reversed(list(decoder.modules())):
                    if isinstance(m, TransformerSelfAttentionLayer) or isinstance(
                        m, TransformerCrossAttentionLayer
                    ):
                        m.compile()
            else:
                self.decode_one_token = torch.compile(
                    self.decode_one_token, fullgraph=True, **kwargs
                )

            if generator_args.compile_prefill:
                self.prefill = torch.compile(
                    self.prefill, fullgraph=True, dynamic=True, **kwargs
                )

        self.system_prompt = None
        # Set up our max_seq_length

        # This is a hack to get around the fact that different models have different ways to record their max_seq_length and might be wrong
        # TODO: unify the max_seq_length config representation.
        text_transformer_args = self.model.text_transformer_args
        max_seq_length = (
            text_transformer_args.max_seq_length if text_transformer_args else 2048
        )

        encoded, batch = self._gen_model_input(
            generator_args.prompt,
            generator_args.image_prompts,
            generator_args.max_new_tokens,
            max_seq_length,
        )

        if generator_args.chat_mode:
            print(
                f"Entering Chat Mode. Will continue chatting back and forth with the language model until the models max context length of {max_seq_length} tokens is hit or until the user says /bye"
            )
            get_system_prompt = self.get_user_input(
                "Do you want to enter a system prompt? Enter y for yes and anything else for no. \n"
            )
            if get_system_prompt == "y" or get_system_prompt == "Y":
                self.system_prompt = self.get_user_input(
                    "What is your system prompt? \n"
                )

        # `is_torchtune_model` is a misnomer since it doesn't capture all
        # torchtune models (i.e. Flamingo)
        # See Issue: https://github.com/pytorch/torchchat/issues/1273
        elif (
            not generator_args.is_torchtune_model
            and self.model.config.model_type != ModelType.Flamingo
        ):
            max_seq_length = min(
                encoded.size(0) + generator_args.max_new_tokens,
                (
                    text_transformer_args.block_size
                    if text_transformer_args is not None
                    else 2048
                ),
                max_seq_length,
            )

        if self.draft_model is not None:
            max_seq_length += self.speculative_builder_args.speculate_k + 1

        aggregate_metrics = {
            "tokens_per_sec": [],
            "first_token_per_sec": [],
            "next_tokens_per_sec": [],
            "accept_counts": [],
        }
        start_pos = 0

        # arbitrarily large number as chat mode goes until max_seq length
        # or user exits
        num_samples = (
            generator_args.num_samples if not generator_args.chat_mode else 100000
        )
        for i in range(num_samples):
            device_sync(device=self.builder_args.device)
            is_first_sample: bool = i == 0
            if generator_args.chat_mode:
                prompt = self.get_user_input("User: ")
                if prompt == "/bye":
                    print("Exiting Chat.\n")
                    break

                # Encode the additional messages added in this dialog turn. If
                # this is the first turn, that includes any system prompt.
                messages_to_encode = []
                if is_first_sample and self.system_prompt:
                    messages_to_encode.append(
                        {"role": "system", "content": self.system_prompt}
                    )
                messages_to_encode.append({"role": "user", "content": prompt})
                encoded = self.chat_formatter.encode_dialog_prompt(
                    messages_to_encode,
                    add_generation_prompt=True,
                )
                encoded = torch.tensor(
                    encoded, dtype=torch.int, device=self.builder_args.device
                )
                if encoded.size(0) + start_pos > max_seq_length:
                    print(
                        "This prompt would take us past the max_seq_length. Ending Conversation."
                    )
                    break

                print("Model: ", end="")

                buffer = []

                def callback(x, *, done_generating=False):
                    return self._callback(
                        x,
                        buffer=buffer,
                        done_generating=done_generating,
                    )

            else:
                assert not generator_args.chat_mode

                buffer = [generator_args.prompt]

                def callback(x, *, done_generating=False):
                    return self._callback(
                        x,
                        buffer=buffer,
                        done_generating=done_generating,
                    )

            if self.profile:
                from torch._inductor import config as inductor_config

                torch._inductor.config.profiler_mark_wrapper_call = True
                torch._inductor.config.cpp.enable_kernel_profile = True
            if i != generator_args.num_samples - 1 or not self.profile:
                prof = contextlib.nullcontext()
            else:
                torch.profiler._utils._init_for_cuda_graphs()
                prof = torch.profiler.profile()
            t0 = time.perf_counter()
            num_tokens_generated = 0
            with prof:
                generator_func = self.generate(
                    self.model,
                    encoded,
                    generator_args.max_new_tokens,
                    draft_model=self.draft_model,
                    speculate_k=generator_args.speculate_k,
                    chat_mode=generator_args.chat_mode,
                    batch=batch,
                    callback=callback,
                    accumulate_tokens=generator_args.accumulate_tokens,
                    temperature=generator_args.temperature,
                    top_k=generator_args.top_k,
                    sequential_prefill=generator_args.sequential_prefill,
                    start_pos=start_pos,
                    skip_cache_setup=not is_first_sample,
                    max_seq_length=max_seq_length,
                    attention_backend=self.builder_args.attention_backend,
                )
                if generator_args.chat_mode:
                    start_pos += encoded.size(0)
                for token_tensor, metrics in generator_func:
                    if token_tensor is not None:
                        start_pos += token_tensor.size(0)
                        num_tokens_generated += token_tensor.size(0)
                    if metrics is not None:
                        aggregate_metrics.update(metrics)
                    yield token_tensor, metrics
            jit_compile = is_first_sample and (
                generator_args.compile or generator_args.compile_prefill
            )
            compilation_time = time.perf_counter() - t0
            device_sync(device=self.builder_args.device)
            t = time.perf_counter() - t0
            if hasattr(prof, "export_chrome_trace"):
                if self.builder_args.device == "cpu":
                    print(prof.key_averages().table(sort_by="self_cpu_time_total"))
                elif self.builder_args.device == "cuda":
                    print(prof.key_averages().table(sort_by="self_cuda_time_total"))
                elif self.builder_args.device == "xpu":
                    print(prof.key_averages().table(sort_by="self_xpu_time_total"))
                elif self.builder_args.device == "npu":
                    print(prof.key_averages().table(sort_by="self_npu_time_total"))
                prof.export_chrome_trace(f"{self.profile}.json")

            if start_pos >= max_seq_length:
                print(
                    f"[Max Sequence Length {max_seq_length} Reached. Ending Conversation.]"
                )
                print("---------------------------------------------------")

            tokens_sec = (num_tokens_generated + 1) / t
            first_token_sec = 1 / aggregate_metrics.get("time_to_first_token", 0)
            next_tokens_sec = num_tokens_generated / (
                t - aggregate_metrics.get("time_to_first_token", 0)
            )

            if not jit_compile:
                # aggregate_metrics will not append when is jit_compile, which will affect the average numbers.
                aggregate_metrics["tokens_per_sec"].append(tokens_sec)
                aggregate_metrics["first_token_per_sec"].append(first_token_sec)
                aggregate_metrics["next_tokens_per_sec"].append(next_tokens_sec)

            logging.info(
                f"\n~~~~~~~~~~~~~~~~~~~~~~~~~~~~~~~~~~~~~~~~\
                \nGenerated {num_tokens_generated} tokens \
                \nTime for inference {i + 1}: {t:.04f} sec total \
                \nTime to first token: {aggregate_metrics.get('time_to_first_token', 0):.04f} sec \
with {'sequential' if generator_args.sequential_prefill else 'parallel'} prefill.\
                \n\n      Total throughput: {tokens_sec:.04f} tokens/sec, {1 / tokens_sec:.04f} s/token \
                \nFirst token throughput: {first_token_sec:.04f} tokens/sec, {1 / first_token_sec:.04f} s/token \
                \n Next token throughput: {next_tokens_sec:.04f} tokens/sec, {1 / next_tokens_sec:.04f} s/token \
                    "
            )
            logging.info(
                f"\nBandwidth achieved: {model_size * tokens_sec / 1e9:.02f} GB/s"
            )
            if i == 0:
                logging.info(
                    f"*** This first iteration will include cold start effects for dynamic import, hardware caches{', JIT compilation' if jit_compile else ''}. ***"
                )
                if jit_compile:
                    logging.info(
                        f"just-in-time compilation time (incl run time): {compilation_time:.2} seconds"
                    )
            print("\n========================================\n")
            if start_pos >= max_seq_length:
                if generator_args.chat_mode:
                    break

            if not generator_args.chat_mode:
                start_pos = 0

        if self.is_speculative:
            counts_aggregated = [
                sum(i) for i in zip(*aggregate_metrics["accept_counts"])
            ]
            acceptance_probs = [i / sum(counts_aggregated) for i in counts_aggregated]
            print(f"Acceptance probs: {acceptance_probs}")
            print(
                f"Mean Accepted: {sum([idx * i for idx, i in enumerate(counts_aggregated)])/sum(counts_aggregated)}"
            )

        avg_tokens_sec = torch.mean(
            torch.tensor(aggregate_metrics["tokens_per_sec"])
        ).item()
        avg_first_token_sec = torch.mean(
            torch.tensor(aggregate_metrics["first_token_per_sec"])
        ).item()
        avg_next_tokens_sec = torch.mean(
            torch.tensor(aggregate_metrics["next_tokens_per_sec"])
        ).item()

        if not (
            torch.isnan(torch.tensor(avg_tokens_sec))
            or torch.isnan(torch.tensor(avg_first_token_sec))
            or torch.isnan(torch.tensor(avg_next_tokens_sec))
        ):
            print(
                f"\nWarning: Excluding compile in calculations \
                \n      Average tokens/sec (total): {avg_tokens_sec:.2f} \
                \nAverage tokens/sec (first token): {avg_first_token_sec:.2f} \
                \nAverage tokens/sec (next tokens): {avg_next_tokens_sec:.2f} \n\
                "
            )
        if torch.cuda.is_available():
            print(f"Memory used: {torch.cuda.max_memory_reserved() / 1e9:.02f} GB")
        elif torch.xpu.is_available():
            print(f"Memory used: {torch.xpu.max_memory_reserved() / 1e9:.02f} GB")
        elif hasattr(torch, "npu") and torch.npu.is_available():
            print(f"Memory used: {torch.npu.max_memory_reserved() / 1e9:.02f} GB")


class DistributedGenerator(LocalGenerator):
    def __init__(
        self,
        builder_args: BuilderArgs,
        speculative_builder_args: BuilderArgs,
        tokenizer_args: TokenizerArgs,
        generator_args: GeneratorArgs,
        profile: Optional[Path],
        quantize: bool,
        draft_quantize: bool,
    ):

        is_speculative = speculative_builder_args.checkpoint_path is not None
        assert (
            is_speculative == False
        ), "Distributed inference with pp > 1 does not support speculative inference yet."
        super().__init__(
            builder_args,
            speculative_builder_args,
            tokenizer_args,
            generator_args,
            profile,
            quantize,
            draft_quantize,
        )
        self.rank = dist.get_rank()
        # Assuming same number of GPUs per node
        self.device = torch.device(f"cuda:{self.rank % torch.cuda.device_count()}")

        def distributed_input(prompt: str) -> str:
            if dist.get_rank() == 0:
                text = [input(prompt)]
            else:
                text = [None]

            dist.broadcast_object_list(text)
            return text[0]

        self.get_user_input: Callable = distributed_input

        if builder_args.pp > 1:
            self.seqlen_prefill = 1024  # sequence length for prefill stage

            logger.warn(
                f"{color.yellow}Pipeline parallelism is still experimental and might be slow{color.reset}"
            )
            pp_mesh = self.model.device_mesh["pp"]

            self.pp_rank = pp_mesh.get_local_rank()
            self.pp_group = pp_mesh.get_group()

            self.pp_degree = pp_mesh.size()

            # Convenience variables
            self.first_pp_rank = 0
            self.last_pp_rank = self.pp_degree - 1

            self.first_pp_rank_global_id = dist.get_global_rank(
                self.pp_group, self.first_pp_rank
            )
            self.last_pp_rank_global_id = dist.get_global_rank(
                self.pp_group, self.last_pp_rank
            )

            self.prefiller = self.create_prefill_stage()
            self.decoder = self.create_decode_stage()

    def __del__(self):
        dist.destroy_process_group()

    # Helper function to get example inputs and outputs for the stages.
    def get_example_ins_outs(
        self, batch_size: int, seqlen: int
    ) -> Tuple[torch.Tensor, torch.Tensor]:
        """
        This function generates example inputs and outputs for the prefill and decode stages.

        Returns:
            Tuple[torch.Tensor, torch.Tensor]: A tuple containing the example inputs and outputs.
        """
        model_dtype = torch.bfloat16
        mb_ids = torch.randint(
            0, self.model.config.vocab_size, (batch_size, seqlen), device=self.device
        )
        activation = torch.rand(
            batch_size,
            seqlen,
            self.model.config.dim,
            device=self.device,
            dtype=model_dtype,
        )
        logits = torch.rand(
            batch_size,
            seqlen,
            self.model.config.vocab_size,
            device=self.device,
            dtype=model_dtype,
        )
        example_inputs = (mb_ids if self.pp_rank == self.first_pp_rank else activation,)
        example_outputs = (logits if self.pp_rank == self.last_pp_rank else activation,)
        return example_inputs, example_outputs

    def create_prefill_stage(self):
        """
        Creates a pipeline stage for prefilling.

        Returns:
            PipelineStage: The created pipeline stage.
        """
        batch_size = 1

        # Create prefill stage
        logger.debug(
            f"Creating pipeline stage for prefill {self.pp_rank=}, {self.pp_degree=}"
        )
        example_inputs, example_outputs = self.get_example_ins_outs(
            batch_size, self.seqlen_prefill
        )
        prefill_stage = PipelineStage(
            self.model,
            self.pp_rank,
            self.pp_degree,
            self.device,
            input_args=example_inputs,
            output_args=example_outputs,
            group=self.pp_group,
        )

        # Create schedule
        # Number of micro-batches for the schedule is 1, because each step() call we
        # only push 1 micro-batch into the pipeline. But we can continuously push
        # new micro-batches into the pipeline as they arrive, achieving same
        # pipelining effect.
        prefiller = ScheduleGPipe(prefill_stage, 1)
        return prefiller

    def create_decode_stage(self):
        """
        Creates a decode stage for the pipeline parallelism.

        Returns:
            ScheduleGPipe: The decode stage.
        """
        # seqlen = 1 now
        seqlen_decode = 1
        batch_size = 1

        # Create decode stage
        # logger.info(f"Creating pipeline stage for decode {self.pp_rank=}, {self.pp_degree=}")
        example_inputs, example_outputs = self.get_example_ins_outs(
            batch_size, seqlen_decode
        )
        decode_stage = PipelineStage(
            self.model,
            self.pp_rank,
            self.pp_degree,
            self.device,
            input_args=example_inputs,
            output_args=example_outputs,
            group=self.pp_group,
        )
        # create schedule
        decoder = ScheduleGPipe(decode_stage, 1)

        return decoder

    def prefill(
        self,
        model: Model,
        x: torch.Tensor,
        input_pos: torch.Tensor,
        batch: Optional[Dict[str, Any]] = None,  # Inputs for multimodal models
        *,
        sequential_prefill=True,
        **sampling_kwargs,
    ) -> torch.Tensor:
        """
        This function is used to prefill the model with a given prompt. For pipeline parallelism we need to pad the input.

        Returns:
            torch.Tensor: The prefilled tensor.
        """
        if self.builder_args.pp == 1:
            return super().prefill(
                model,
                x,
                input_pos,
                batch,
                sequential_prefill=sequential_prefill,
                **sampling_kwargs,
            )

        pad_token_id = (
            self.tokenizer.pad_id
            if self.tokenizer.pad_id is not None
            else self.tokenizer.eos_id
        )
        prompt_length = x.size(1)

        padded_seq = torch.full(
            (1, self.seqlen_prefill),
            pad_token_id,
            dtype=torch.int64,
            device=self.device,
        )
        padded_seq[:, :prompt_length] = x
        input_pos = torch.arange(
            self.seqlen_prefill,
            device=self.device,
            dtype=torch.int,
        )

        # Prefill phase
        # Run context input through pipeline
        # TODO: we need to pass `input_pos` and `cache_lane` to each stage.
        lane = 0
        kwargs = {"input_pos": input_pos, "cache_lane": lane}

        if self.pp_rank == self.first_pp_rank:
            logits = self.prefiller.step(padded_seq, **kwargs)
        elif self.pp_rank == self.last_pp_rank:
            logits = self.prefiller.step(**kwargs)
        else:  # middle pp ranks
            self.prefiller.step(**kwargs)

        if self.pp_rank == self.last_pp_rank:
            new_token = self.sample(
                logits[:, :prompt_length], need_probs=False, **sampling_kwargs
            )[0]
            if self.pp_rank != self.first_pp_rank:
                dist.send(
                    new_token,
                    dst=self.first_pp_rank_global_id,
                    group=self.pp_group,
                )
        else:
            new_token = torch.zeros(1, 1, device=self.device, dtype=torch.int64)
            if self.pp_rank == self.first_pp_rank:
                dist.recv(
                    new_token,
                    src=self.last_pp_rank_global_id,
                    group=self.pp_group,
                )

        return new_token

    def decode_one_token(
        self,
        model: Model,
        x: torch.Tensor,
        input_pos: torch.Tensor,
        need_probs: bool,
        batch: Optional[Dict[str, Any]] = None,  # Inputs for multimodal models
        **sampling_kwargs,
    ) -> Tuple[torch.Tensor, Optional[torch.Tensor]]:
        """
        Decodes a single token.

        # TODO: implement speculative decoding with pp>1
        Returns:
            Tuple[torch.Tensor, None]: A tuple containing the decoded token and None.
        """
        if self.builder_args.pp == 1:
            return super().decode_one_token(
                model,
                x,
                input_pos,
                need_probs,
                batch=batch,
                **sampling_kwargs,
            )

        # input_pos: [B, 1]
        assert input_pos.shape[-1] == 1

        new_token = x.view(1, -1)

        lane = 0
        kwargs = {"input_pos": input_pos, "cache_lane": lane}
        # Run data through pipeline
        if self.pp_rank == self.first_pp_rank:
            logits = self.decoder.step(new_token, **kwargs)
        elif self.pp_rank == self.last_pp_rank:
            logits = self.decoder.step(**kwargs)
        else:  # middle pp ranks
            self.decoder.step(**kwargs)

        # Decode the output
        if self.pp_rank == self.last_pp_rank:
            new_token, _ = self.sample(logits, need_probs=need_probs, **sampling_kwargs)
            if self.pp_rank != self.first_pp_rank:
                dist.send(
                    new_token,
                    dst=self.first_pp_rank_global_id,
                    group=self.pp_group,
                )
        else:
            new_token = torch.zeros(1, 1, device=self.device, dtype=torch.int64)
            if self.pp_rank == self.first_pp_rank:
                dist.recv(
                    new_token,
                    src=self.last_pp_rank_global_id,
                    group=self.pp_group,
                )
                # TODO: Why do we get 2d tensor here?
                new_token = new_token[0]
        return new_token, None

    def sample(
        self,
        logits,
        need_probs: bool,
        temperature: float = 0,
        top_k: Optional[int] = None,
    ):
        if temperature == 0 and not need_probs:
            _, idx_next = torch.topk(logits[0, -1], k=1, dim=-1)
            return (idx_next, None)
        probs = self.logits_to_probs(logits[0, -1], temperature, top_k)
        idx_next = self.multinomial_sample_one_no_sync(probs)

        return idx_next, probs


def run_generator(args, rank: Optional[int] = None):
    """
    This function creates and executes a generator
    """
    builder_args = BuilderArgs.from_args(args)
    speculative_builder_args = BuilderArgs.from_speculative_args(args)
    tokenizer_args = TokenizerArgs.from_args(args)
    generator_args = GeneratorArgs.from_args(args)
    # Setup rank 1 and up to suppress log messages and print messages
    if builder_args.distributed and rank != 0:
        logger.setLevel(logging.CRITICAL)
        context = contextlib.redirect_stdout(None)
    else:
        context = contextlib.nullcontext()

    with context:
        Generator = DistributedGenerator if builder_args.distributed else LocalGenerator
        logger.debug("GeneratorArgs: %s", generator_args)
        gen = Generator(
            builder_args,
            speculative_builder_args,
            tokenizer_args,
            generator_args,
            args.profile,
            args.quantize,
            args.draft_quantize,
        )
        if torch.cuda.is_available():
            torch.cuda.reset_peak_memory_stats()
        elif torch.xpu.is_available():
            torch.xpu.reset_peak_memory_stats()
        elif hasattr(torch, "npu") and torch.npu.is_available():
            torch.npu.reset_peak_memory_stats()

        for _ in gen.chat(generator_args):
            pass


def main(args):
    builder_args = BuilderArgs.from_args(args)

    if builder_args.distributed:
        world_size = builder_args.tp * builder_args.pp

        ctx = mp.get_context("spawn")
        with futures.ProcessPoolExecutor(
            max_workers=world_size - 1, mp_context=ctx
        ) as executor:
            for i in range(1, world_size):
                fn = partial(run_generator, args, i)
                executor.submit(run_in_dist_env, world_size, i, fn)
            # Starting rank 0
            fn = partial(run_generator, args, 0)
            run_in_dist_env(world_size, 0, fn)
    else:
        run_generator(args)<|MERGE_RESOLUTION|>--- conflicted
+++ resolved
@@ -27,20 +27,9 @@
 import torch.multiprocessing as mp
 
 from PIL import Image
-<<<<<<< HEAD
-
-# torchtune model definition dependencies
 from tokenizer.tokenizer_type import TokenizerType
-from torchtune.data import Message, padded_collate_tiled_images_and_mask
-
-from torchtune.generation import sample as tune_sample
-
-from torchtune.models.llama3_2_vision._model_builders import llama3_2_vision_transform
-from torchtune.training import set_default_dtype
-=======
 from torch._C import _SDPBackend as SDPBackend
 from torch.distributed.pipelining import PipelineStage, ScheduleGPipe
->>>>>>> 3ad161cf
 
 from torchchat.cli.builder import (
     _initialize_model,

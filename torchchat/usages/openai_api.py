--- conflicted
+++ resolved
@@ -282,25 +282,17 @@
         """
 
         super().__init__(*args, **kwargs)
-<<<<<<< HEAD
-        self.max_seq_length = (
-            self.model.model.config.max_seq_length
-            + self.speculative_builder_args.speculate_k
-            + 1
-            if self.draft_model is not None
-            else self.model.model.config.max_seq_length
-        )
-=======
-        self.max_seq_length = 128
-        if self.model.config.transformer_args.get("text", None):
-            self.max_seq_len = (
-                self.model.config.transformer_args["text"].max_seq_length
+        try:
+            self.max_seq_length = (
+                self.model.get_text_transformer_args.max_seq_length
                 + self.speculative_builder_args.speculate_k
                 + 1
                 if self.draft_model is not None
-                else self.model.config.transformer_args["text"].max_seq_length
-            )
->>>>>>> 319ac86b
+                else self.model.get_text_transformer_args.max_seq_length
+            )
+        except:
+            # can not find max_seq_length in model config, use default value
+            self.max_seq_length = 128
         # The System fingerprint is a unique identifier for the model and its configuration.
         self.system_fingerprint = (
             f"{self.builder_args.device}_{self.builder_args.precision}"

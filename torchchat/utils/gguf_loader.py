--- conflicted
+++ resolved
@@ -25,7 +25,6 @@
 )
 
 from torchao.dtypes.utils import is_device
-from torchao.utils import TORCH_VERSION_AT_LEAST_2_6
 
 
 logger: logging.Logger = logging.getLogger(__name__)
@@ -125,29 +124,13 @@
             input.dtype
         )  # cast back to input.dtype
     else:
-<<<<<<< HEAD
-        if TORCH_VERSION_AT_LEAST_2_6:
-            c = torch.ops.aten._weight_int4pack_mm_for_cpu(
-                input,
-                weight_int4pack,
-                groupsize,
-                scales_and_zeros,
-            )
-        else:
-            c = torch.ops.aten._weight_int4pack_mm(
-                input,
-                weight_int4pack,
-                groupsize,
-                scales_and_zeros,
-            )
-=======
         c = torch.ops.aten._weight_int4pack_mm_for_cpu(
             input,
             weight_int4pack,
             groupsize,
             scales_and_zeros,
         )
->>>>>>> bb72b096
+
     new_shape = origin_input_size[:-1] + (out_features,)
     c = c.reshape(new_shape)
     return c
@@ -645,8 +628,7 @@
             if load_state_dict:
                 q, s, z = Q4_0.unpack(t)
                 scales_and_zeros = pack_scales_and_zeros(s, z)
-<<<<<<< HEAD
-                if is_device(q.device.type, "cpu") and TORCH_VERSION_AT_LEAST_2_6:
+                if is_device(q.device.type, "cpu"):
                     weight_int4pack = torch.ops.aten._convert_weight_to_int4pack_for_cpu(
                         q, inner_k_tiles
                     )
@@ -654,19 +636,6 @@
                     q_tmp = (q[::, ::2] << 4 | q[::, 1::2]).to(torch.uint8)
                     weight_int4pack = torch.ops.aten._convert_weight_to_int4pack(
                         q_tmp, inner_k_tiles
-=======
-                q_uint8 = (q[::, ::2] << 4 | q[::, 1::2]).to(torch.uint8)
-
-                if torch.device(device).type == "cpu":
-                    weight_int4pack = (
-                        torch.ops.aten._convert_weight_to_int4pack_for_cpu(
-                            q, inner_k_tiles
-                        )
-                    )
-                else:
-                    weight_int4pack = torch.ops.aten._convert_weight_to_int4pack(
-                        q_uint8, inner_k_tiles
->>>>>>> bb72b096
                     )
                 state_dict[f"{fqn}.weight"] = weight_int4pack
                 state_dict[f"{fqn}.scales_and_zeros"] = scales_and_zeros

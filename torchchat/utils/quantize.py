--- conflicted
+++ resolved
@@ -39,11 +39,7 @@
 
 from torch.ao.quantization.fx._decomposed import quantized_decomposed_lib  # noqa
 from torchao.dtypes import PackedLinearInt8DynamicActivationIntxWeightLayout, QDQLayout
-<<<<<<< HEAD
 from torchao.experimental.quant_api import EmbeddingQuantizer, SharedEmbeddingQuantizer
-=======
-from torchao.experimental.quant_api import EmbeddingQuantizer
->>>>>>> 5f8f35de
 from torchao.quantization.granularity import PerAxis, PerGroup
 from torchao.quantization.quant_api import (
     int4_weight_only,
@@ -95,16 +91,9 @@
     ]
     return named_params
 
-<<<<<<< HEAD
-
-def validate_args(
-    named_params: List[str], q_kwargs: Dict[str, Any], quantizer: Optional[str] = None
-) -> Dict[str, Any]:
-    for key in q_kwargs.keys():
-=======
+
 def validate_args(named_params: List[str], q_kwargs: Dict[str, Any], quantizer: Optional[str] = None) -> Dict[str, Any]:
     for key in list(q_kwargs.keys()):
->>>>>>> 5f8f35de
         if key not in named_params:
             print(
                 f"Specification for quantizer {quantizer} has extraneous key {key}. Ignoring."
@@ -141,7 +130,6 @@
             raise RuntimeError(f"unknown quantizer {quantizer} specified")
         else:
             # Use tensor subclass API for int4 weight only.
-<<<<<<< HEAD
             if quantizer == "experimental:embedding":
                 group_size = q_kwargs["groupsize"]
                 bit_width = q_kwargs["bitwidth"]
@@ -193,10 +181,7 @@
                         "Encountered error during quantization with experimental SharedEmbeddingQuantization: {e}"
                     )
 
-            if (device == "cuda" or device == "xpu") and quantizer == "linear:int4":
-=======
             if (device in ["cuda", "xpu", "npu"]) and quantizer == "linear:int4":
->>>>>>> 5f8f35de
                 quantize_(model, int4_weight_only(q_kwargs["groupsize"]))
                 if not support_tensor_subclass:
                     unwrap_tensor_subclass(model)
@@ -235,13 +220,8 @@
                         model,
                         Int8DynamicActivationIntxWeightConfig(
                             weight_dtype=weight_dtype,
-<<<<<<< HEAD
-                            granularity=granularity,
-                            has_weight_zeros=has_weight_zeros,
-=======
                             weight_granularity=granularity,
                             weight_mapping_type=weight_mapping_type,
->>>>>>> 5f8f35de
                             layout=QDQLayout(),
                         ),
                     )
@@ -257,8 +237,6 @@
                         f"Quantizer {quantizer} requires float32 inputs, but received {get_precision()}.  Changing dtype to float32.  Note that after quantization, the weights will be lowbit integers, not float32."
                     )
                     set_precision(torch.float32)
-<<<<<<< HEAD
-=======
 
                 group_size = q_kwargs["groupsize"]
                 bit_width = q_kwargs["bitwidth"]
@@ -276,7 +254,6 @@
                 del q_kwargs["groupsize"]
                 del q_kwargs["bitwidth"]
 
->>>>>>> 5f8f35de
             if quantizer == "linear:afpwx" and device != "mps":
                 raise RuntimeError(
                     "linear:afpwx quantization can only run on mps device!"
@@ -1075,11 +1052,7 @@
 
 quantizer_class_dict = {
     "embedding": EmbeddingOnlyQuantHandler,
-<<<<<<< HEAD
-    "embedding:wx": None,
-=======
     "embedding:wx": EmbeddingQuantizer,
->>>>>>> 5f8f35de
     "linear:int8": WeightOnlyInt8QuantHandler,
     "precision": PrecisionHandler,
     "executor": ExecutorHandler,
@@ -1123,8 +1096,6 @@
         print("Loaded torchao mps ops.")
     except Exception as e:
         print("Unable to load torchao mps ops library.")
-<<<<<<< HEAD
-=======
 
     torchao_experimental_mps_op_lib_spec = importlib.util.spec_from_file_location(
         "torchao_experimental_mps_op_lib",
@@ -1140,6 +1111,5 @@
     from torchao_experimental_mps_op_lib import *
 
 
->>>>>>> 5f8f35de
 except Exception as e:
     print("Unable to import torchao experimental quant_api with error: ", e)
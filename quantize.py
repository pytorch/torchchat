# Copyright (c) Meta Platforms, Inc. and affiliates.
# All rights reserved.
#
# This source code is licensed under the BSD-style license found in the
# LICENSE file in the root directory of this source tree.

from __future__ import annotations

import json

# from functools import reduce
# from math import gcd
from typing import Dict, Optional

import torch
import torch.nn as nn
import torch.nn.functional as F
from build.utils import (
    find_multiple,
    get_device_str,
    get_precision,
    name_to_dtype,
    state_dict_device,
)

from qops import (
    LinearInt4 as WeightOnlyInt4Linear,
    LinearInt8 as WeightOnlyInt8Linear,
    QuantizedEmbedding,
)


#########################################################################
###                  torchchat quantization API                       ###


def quantize_model(model: nn.Module, device, quantize_options, tokenizer=None):
    """
    Quantize the specified model using the quantizers described by
    a quantization dict of the form:
    {
        'embedding':   {'bitwidth': 8, 'groupsize': 8},
        'linear:int8': {'bitwidth': 8, 'groupsize': 8},
        'precision':   {'dtype': torch.float16},
    }
    """

    if isinstance(quantize_options, str):
        quantize_options = json.loads(quantize_options)

    for quantizer, q_kwargs in quantize_options.items():
        if quantizer not in quantizer_class_dict:
            raise RuntimeError(f"unknown quantizer {quantizer} specified")

        model = quantizer_class_dict[quantizer](
            model, device=device, tokenizer=tokenizer, **q_kwargs
        ).quantized_model()


#########################################################################
###                QuantHandler API definition                        ###
###               (unify with torchao in future)                      ###


class QuantHandler:
    def __init__(self, model: nn.Module, device="cpu", tokenizer=None):
        self.model_ = model
        self.device = device
        self.tokenizer = tokenizer

    def create_quantized_state_dict(self) -> Dict:  # "StateDict"
        pass

    def convert_for_runtime(self) -> nn.Module:
        pass

    def quantized_model(self) -> nn.Module:
        model_updated_state_dict = state_dict_device(self.create_quantized_state_dict())
        self.convert_for_runtime()
        self.model_.load_state_dict(model_updated_state_dict)
        return self.model_


#########################################################################
###          QuantHandler wrapper for a8w4dq from torchao             ###


class Int8DynActInt4WeightQuantizer(QuantHandler):
    def __init__(self, model: nn.Module, device="cpu", tokenizer=None, **kwargs):
        import torchao.quantization.quant_api as quant_api

        self.model_ = model
        self.device = device
        self.tokenizer = tokenizer
        self.quantizer = quant_api.Int8DynActInt4WeightQuantizer(
            **kwargs, precision=get_precision(), scales_precision=get_precision()
        )

    def create_quantized_state_dict(self) -> Dict:  # "StateDict"
        pass

    def convert_for_runtime(self) -> nn.Module:
        pass

    def quantized_model(self) -> nn.Module:
        return self.quantizer.quantize(self.model_)


#########################################################################
###           wrapper for setting precision as a QuantHandler         ###


class PrecisionHandler(QuantHandler):
    def __init__(self, model: nn.Module, device="cpu", tokenizer=None, *, dtype):
        self.model_ = model
        self.device = device
        self.tokenizer = tokenizer

        if isinstance(dtype, str):
            dtype = name_to_dtype(dtype)
        self.dtype = dtype

    def create_quantized_state_dict(self) -> Dict:  # "StateDict"
        pass

    def convert_for_runtime(self) -> nn.Module:
        pass

    def quantized_model(self) -> nn.Module:
        return self.model_.to(device=self.device, dtype=self.dtype)


#########################################################################
###            wrapper for setting device as a QuantHandler           ###
###    for onw select device for PyTorch eager and AOTI, in future    ###
###    also use this for selecting delegate when exporting with ET    ###


class ExecutorHandler(QuantHandler):
    def __init__(self, model: nn.Module, device="cpu", tokenizer=None, *, accelerator):
        self.model_ = model

        if isinstance(accelerator, str):
            device = get_device_str(accelerator)
        self.device = device

    def create_quantized_state_dict(self) -> Dict:  # "StateDict"
        pass

    def convert_for_runtime(self) -> nn.Module:
        pass

    def quantized_model(self) -> nn.Module:
        return self.model_.to(device=self.device)


#########################################################################
#####                     Quantization Primitives                  ######


def dynamically_quantize_per_channel(
    x,
    quant_min,
    quant_max,
    target_dtype,
    groupsize: Optional[int] = None,
    *,
    scales_dtype=torch.float16,
    enable_non_multiple_groups=True,
):
    """
    Dynamically quantize per channel.  This function is used for quantizing weights,
    for linear and embedding layers.

    Arguments:
        x: input tensor,
        quant_min: minimum value after quantization,
        quant_max: maximum value after quantization,
        target_dtype: target data type for weights after quantization,
        groupsize: number of elements of the channel to quantize together

    Keyword arguments:
        scales_dtype: data type of scale,
        enable_non_multiple_groups: if True, allow the rowsize to not be a multiple of group size,
                        with a final group of a size less than group size.

    Assumptions:
        This function assumes symmetric quantization, axis ==0 and a dense memory format.
    """

    # assumes symmetric quantization
    # assumes axis == 0
    # assumes dense memory format
    # TODO(future): relax ^ as needed

    x_shape_1 = x.shape[1]

    if groupsize is None or groupsize == 0:
        items = x_shape_1
    elif ((x_shape_1 % groupsize) == 0) or not enable_non_multiple_groups:
        assert groupsize > 0, "group size must be positive"
        assert (
            x_shape_1 % groupsize
        ) == 0, f"weights dimension 1 = {x_shape_1} must be a multiple of group size {groupsize}"
        items = groupsize
    else:
        assert groupsize > 0, "group size must be positive"
        print(
            f"row-size of weight matrix {x_shape_1} is not divisible by group size {groupsize}, using nearest neighbor rounding"
        )
        assert (
            x_shape_1 % groupsize != 0
        ), f"expected x.shape[1] to not be a multiple of group size {groupsize}, but got {x_shape_1}"
        padding = groupsize - (x_shape_1 % groupsize)
        x = F.pad(x, (0, padding))
        items = groupsize

    # default setup for affine quantization of activations
    eps = torch.finfo(torch.float32).eps

    x = x.view(x.shape[0], x.shape[1] // items, items)
    # get min and max
    min_val, max_val = torch.aminmax(x, dim=2)
    # print(f"min_val {min_val}")
    # print(f"max_val {max_val}")

    # calculate scales and zero_points based on min and max
    # reference: https://fburl.com/code/srbiybme
    min_val_neg = torch.min(min_val, torch.zeros_like(min_val))
    max_val_pos = torch.max(max_val, torch.zeros_like(max_val))
    device = min_val_neg.device

    # reference: https://fburl.com/code/4wll53rk
    max_val_pos = torch.max(-min_val_neg, max_val_pos)
    scales = max_val_pos / (float(quant_max - quant_min) / 2)
    # ensure scales is the same dtype as the original tensor
    scales = torch.clamp(scales, min=eps).to(x.dtype)
    zero_points = torch.zeros(min_val_neg.size(), dtype=torch.int64, device=device)

    # quantize based on qmin/qmax/scales/zp
    # reference: https://www.internalfb.com/code/fbsource/[8edc275012b1]/fbcode/caffe2/torch/ao/quantization/fx/_decomposed.py?lines=63
    x_div = x / scales.unsqueeze(-1)
    x_round = torch.round(x_div)
    x_zp = x_round + zero_points.unsqueeze(-1)
    quant = (
        torch.clamp(x_zp, quant_min, quant_max).to(target_dtype).view(x.shape[0], -1)
    )

    scales = scales.to(dtype=scales_dtype)
    quant = quant[:, :x_shape_1]

    return quant, scales, zero_points


def get_group_qparams(w, n_bit=4, groupsize=128, *, scales_dtype=torch.float):
    # needed for GPTQ with padding
    if groupsize > w.shape[-1]:
        groupsize = w.shape[-1]
    assert groupsize > 1
    assert w.shape[-1] % groupsize == 0
    assert w.dim() == 2

    to_quant = w.reshape(-1, groupsize)
    assert torch.isnan(to_quant).sum() == 0

    max_val = to_quant.amax(dim=1, keepdim=True)
    min_val = to_quant.amin(dim=1, keepdim=True)
    max_int = 2**n_bit - 1
    scales = (max_val - min_val).clamp(min=1e-6) / max_int
    zeros = min_val + scales * (2 ** (n_bit - 1))
    return scales.to(scales_dtype).reshape(w.shape[0], -1), zeros.to(
        scales_dtype
    ).reshape(w.shape[0], -1)


def pack_scales_and_zeros(scales, zeros, *, scales_dtype=torch.float):
    assert scales.shape == zeros.shape
    assert scales.dtype == scales_dtype
    assert zeros.dtype == scales_dtype
    return (
        torch.cat(
            [
                scales.reshape(scales.size(0), scales.size(1), 1),
                zeros.reshape(zeros.size(0), zeros.size(1), 1),
            ],
            2,
        )
        .transpose(0, 1)
        .contiguous()
    )


def unpack_scales_and_zeros(scales_and_zeros):
    assert len(scales_and_zeros.shape) == 3 and scales_and_zeros.shape[2] == 2
    assert scales_and_zeros.dtype == torch.float
    return torch.split(scales_and_zeros.transpose(0, 1), 1, 2)


def group_quantize_tensor_from_qparams(w, scales, zeros, n_bit=4, groupsize=128):
    assert groupsize > 1
    # needed for GPTQ single column quantize
    if groupsize > w.shape[-1] and scales.shape[-1] == 1:
        groupsize = w.shape[-1]

    assert w.shape[-1] % groupsize == 0
    assert w.dim() == 2

    to_quant = w.reshape(-1, groupsize)
    assert torch.isnan(to_quant).sum() == 0

    scales = scales.reshape(-1, 1)
    zeros = zeros.reshape(-1, 1)
    min_val = zeros - scales * (2 ** (n_bit - 1))
    max_int = 2**n_bit - 1
    min_int = 0
    w_int32 = (
        to_quant.sub(min_val)
        .div(scales)
        .round()
        .clamp_(min_int, max_int)
        .to(torch.int32)
        .reshape_as(w)
    )

    return w_int32


def group_quantize_tensor(w, n_bit=4, groupsize=128):
    scales, zeros = get_group_qparams(w, n_bit, groupsize)
    w_int32 = group_quantize_tensor_from_qparams(w, scales, zeros, n_bit, groupsize)
    scales_and_zeros = pack_scales_and_zeros(scales, zeros)
    return w_int32, scales_and_zeros


def group_dequantize_tensor_from_qparams(
    w_int32, scales, zeros, n_bit=4, groupsize=128
):
    assert groupsize > 1
    # needed for GPTQ single column dequantize
    if groupsize > w_int32.shape[-1] and scales.shape[-1] == 1:
        groupsize = w_int32.shape[-1]
    assert w_int32.shape[-1] % groupsize == 0
    assert w_int32.dim() == 2

    w_int32_grouped = w_int32.reshape(-1, groupsize)
    scales = scales.reshape(-1, 1)
    zeros = zeros.reshape(-1, 1)

    w_dq = (
        w_int32_grouped.sub(2 ** (n_bit - 1)).mul(scales).add(zeros).reshape_as(w_int32)
    )
    return w_dq


def group_dequantize_tensor(w_int32, scales_and_zeros, n_bit=4, groupsize=128):
    scales, zeros = unpack_scales_and_zeros(scales_and_zeros)
    return group_dequantize_tensor_from_qparams(
        w_int32, scales, zeros, n_bit, groupsize
    )


#########################################################################
#####          Weight-only int8 per-channel quantized code         ######


class WeightOnlyInt8QuantHandler(QuantHandler):
    def __init__(
        self,
        model: nn.Module,
        device,
        tokenizer=None,
        *,
        node_type: str = "*",
        bitwidth: Optional[int] = None,
        groupsize: Optional[int] = None,
    ):
        self.model_ = model
        self.device = device
        self.groupsize = groupsize
        self.node_type = node_type
        if bitwidth is None:
            self.bitwidth = 8
        else:
            self.bitwidth = bitwidth

    @torch.no_grad()
    def quantize(self, module):
        # cur_state_dict = state_dict_device(self.model_.state_dict())
        # dict_device = "cpu"  # self.device

        if self.bitwidth == 4:
            range_min = -8
            range_max = 7
        elif self.bitwidth == 8:
            range_min = -128
            range_max = 127
        else:
            raise ValueError(f"Unsupported bitwidth {self.bitwidth}")

        for name, child in module.named_children():
            # print(f"name: {name}")
            if isinstance(child, nn.Linear):
                if (
                    (self.node_type == "*")
                    or (self.node_type == "output" and name == "output")
                    or (self.node_type == "!output" and name != "output")
                ):
                    # print(f"{name, child}")
                    input_weight = child.weight.float()
                    # print(f"{name, child}")
                    # print(f"in_features: {child.in_features}")
                    # print(f"out_features: {child.out_features}")

                    # print(f"expanded weight shape {input_weight.shape}")
                    weight, scales, _ = dynamically_quantize_per_channel(
                        input_weight,
                        range_min,
                        range_max,
                        torch.int8,
                        self.groupsize,
                        scales_dtype=child.weight.dtype,
                    )

                    setattr(
                        module,
                        name,
                        WeightOnlyInt8Linear(
                            in_features=child.in_features,
                            out_features=child.out_features,
                            device=self.device,
                            # update variables from quantization
                            weight=weight,
                            scales=scales,
                            groupsize=self.groupsize,
                        ),
                    )
                else:
                    self.quantize(child)

        return module

    def quantized_model(self) -> nn.Module:
        return self.quantize(self.model_)


#########################################################################
#####                   embedding table quantization               ######


class EmbeddingOnlyQuantHandler(QuantHandler):
    def __init__(
        self,
        model: nn.Module,
        device,
        tokenizer=None,
        *,
        bitwidth: int = 8,
        groupsize: Optional[int] = None,
        packed=True,  # we always pack bitwidth 4 now
    ):
        self.model_ = model
        self.device = device
        self.groupsize = groupsize
        self.bitwidth = bitwidth

    @torch.no_grad()
    def quantize(self, module):
        if self.bitwidth == 4:
            range_min = -8
            range_max = 7
        elif self.bitwidth == 8:
            range_min = -128
            range_max = 127
        else:
            raise ValueError(f"Unsupported bitwidth {self.bitwidth}")

        for name, child in module.named_children():
            # print(f"name: {name}")
            if isinstance(child, nn.Embedding):
                # print(f"Embedding identified: {fqn, mod}")
                # print(f"weights size: {child.weight.size()}")
                # print(f"quantize {fqn}...")

                # print(
                #     f"quantize {fqn, mod} with groupsize {self.groupsize}, bitwidth {self.bitwidth}"
                # )
                weight, scales, _ = dynamically_quantize_per_channel(
                    child.weight.float(),
                    range_min,
                    range_max,
                    torch.int8,
                    self.groupsize,
                    scales_dtype=child.weight.dtype,
                )

                if self.bitwidth == 4:
                    if weight.shape[-1] % 2 != 0:
                        raise RuntimeError("automatic padding not implemented yet")

                    weight_range_shifted = weight.add(8).view(torch.uint8)
                    weight_view = weight_range_shifted.view(
                        weight.shape[0], weight.shape[1] // 2, 2
                    )
                    weight_even = weight_view[:, :, 0] * 16  # left shift 4
                    weight_odd = weight_view[:, :, 1]
                    weight_packed = weight_even + weight_odd
                    weight = weight_packed

                weight = weight
                scales = scales.squeeze(dim=-1)

                # print(f"{name, child}")
                # print(f"weights size: {child.weight.size()}")
                setattr(
                    module,
                    name,
                    QuantizedEmbedding(
                        num_embeddings=child.weight.shape[0],
                        embedding_dim=child.weight.shape[1],
                        device=self.device,
                        bitwidth=self.bitwidth,
                        groupsize=self.groupsize,
                        weight=weight,
                        scales=scales,
                    ),
                )
            else:
                self.quantize(child)

        return module

    def quantized_model(self) -> nn.Module:
        return self.quantize(self.model_)


#########################################################################
#####     weight only int4 per channel groupwise quantized code    ######


<<<<<<< HEAD
=======
class NewWeightOnlyInt4QuantHandler(QuantHandler):
    def __init__(
        self,
        model: nn.Module,
        device=None,
        *,
        tokenizer=None,
        groupsize=128,
        inner_k_tiles=8,
        padding_allowed=True,
        weight: Optional[torch.Tensor] = None,
        scales_and_zeros: Optional[torch.Tensor] = None,
    ):
        self.model_ = model
        self.device = device
        self.groupsize = groupsize
        self.inner_k_tiles = inner_k_tiles
        self.padding_allowed = padding_allowed
        assert groupsize in [32, 64, 128, 256]
        assert inner_k_tiles in [2, 4, 8]

    @torch.no_grad()
    def quantize(self, module):
        # cur_state_dict = state_dict_device(self.model_.state_dict())
        # dict_device = "cpu"  # self.device

        device = self.device

        for name, child in module.named_children():
            # print(f"name: {name}")
            if isinstance(child, torch.nn.Linear):
                assert not child.bias
                out_features = child.out_features
                in_features = child.in_features
                assert out_features % 8 == 0, "require out_features % 8 == 0"
                # print(f"linear: {fqn}, in={in_features}, out={out_features}")

                weight = child.weight.data
                if not WeightOnlyInt4Linear._check_k(
                    k=in_features,
                    groupsize=self.groupsize,
                    inner_k_tiles=self.inner_k_tiles,
                ):
                    if self.padding_allowed:
                        print(
                            f"warning: {name} is padded to satisfy in_features % 1024 == 0"
                        )
                        padded_in_features = find_multiple(in_features, 1024)
                        weight = F.pad(
                            weight, pad=(0, padded_in_features - in_features)
                        )
                    else:
                        print(
                            f"warning: {name} is skipped, int4 requires that in_features is 32, 64, or is divisible by 1024, "
                            + "and that groupsize and inner_k_tiles*16 evenly divide into it"
                        )
                        continue
                weight_int4pack, scales_and_zeros = (
                    WeightOnlyInt4Linear._prepare_weight_and_scales_and_zeros(
                        weight.to(torch.float), self.groupsize, self.inner_k_tiles
                    )
                )
                weight_int4pack = weight_int4pack.to(device=self.device)
                scales_and_zeros = scales_and_zeros.to(device=self.device)

                setattr(
                    module,
                    name,
                    WeightOnlyInt4Linear(
                        child.in_features,
                        child.out_features,
                        bias=False,
                        device=self.device,
                        groupsize=self.groupsize,
                        inner_k_tiles=self.inner_k_tiles,
                        weight=weight_int4pack,
                        scales_and_zeros=scales_and_zeros,
                    ),
                )
            else:
                self.quantize(child)

        return module

    def quantized_model(self) -> nn.Module:
        return self.quantize(self.model_)


def replace_linear_int4(
    module,
    device,
    groupsize,
    inner_k_tiles,
    padding_allowed,
):
    for name, child in module.named_children():
        if isinstance(child, nn.Linear):
            if padding_allowed or WeightOnlyInt4Linear._check_k(
                k=child.in_features,
                groupsize=groupsize,
                inner_k_tiles=inner_k_tiles,
            ):
                setattr(
                    module,
                    name,
                    WeightOnlyInt4Linear(
                        child.in_features,
                        child.out_features,
                        bias=False,
                        device=device,
                        groupsize=groupsize,
                        inner_k_tiles=inner_k_tiles,
                    ),
                )
        else:
            replace_linear_int4(
                child, device, groupsize, inner_k_tiles, padding_allowed
            )


>>>>>>> bdd52ccb
class WeightOnlyInt4QuantHandler(QuantHandler):
    def __init__(
        self,
        model: nn.Module,
        device=None,
        *,
        tokenizer=None,
        groupsize=128,
        inner_k_tiles=8,
        padding_allowed=True,
        weight: Optional[torch.Tensor] = None,
        scales_and_zeros: Optional[torch.Tensor] = None,
    ):
        self.model_ = model
        self.device = device
        self.groupsize = groupsize
        self.inner_k_tiles = inner_k_tiles
        self.padding_allowed = padding_allowed
        assert groupsize in [32, 64, 128, 256]
        assert inner_k_tiles in [2, 4, 8]

    @torch.no_grad()
    def quantize(self, module):
        for name, child in module.named_children():
            # print(f"name: {name}")
            if isinstance(child, torch.nn.Linear):
                assert not child.bias
                out_features = child.out_features
                in_features = child.in_features
                assert out_features % 8 == 0, "require out_features % 8 == 0"
                # print(f"linear: {fqn}, in={in_features}, out={out_features}")

                weight = child.weight.data
                if not WeightOnlyInt4Linear._check_k(
                    k=in_features,
                    groupsize=self.groupsize,
                    inner_k_tiles=self.inner_k_tiles,
                ):
                    if self.padding_allowed:
                        print(
                            f"warning: {name} is padded to satisfy in_features % 1024 == 0"
                        )
                        padded_in_features = find_multiple(in_features, 1024)
                        weight = F.pad(
                            weight, pad=(0, padded_in_features - in_features)
                        )
                    else:
                        print(
                            f"warning: {name} is skipped, int4 requires that in_features is 32, 64, or is divisible by 1024, "
                            + "and that groupsize and inner_k_tiles*16 evenly divide into it"
                        )
                        continue
                weight_int4pack, scales_and_zeros = (
                    WeightOnlyInt4Linear._prepare_weight_and_scales_and_zeros(
                        weight.to(torch.float), self.groupsize, self.inner_k_tiles
                    )
                )
                weight_int4pack = weight_int4pack.to(device=self.device)
                scales_and_zeros = scales_and_zeros.to(device=self.device)

                setattr(
                    module,
                    name,
                    WeightOnlyInt4Linear(
                        child.in_features,
                        child.out_features,
                        bias=False,
                        device=self.device,
                        groupsize=self.groupsize,
                        inner_k_tiles=self.inner_k_tiles,
                        weight=weight_int4pack,
                        scales_and_zeros=scales_and_zeros,
                    ),
                )
            else:
                self.quantize(child)

        return module

    def quantized_model(self) -> nn.Module:
        return self.quantize(self.model_)


#########################################################################
#####                           GPTQ                                #####


class GPTQQuantHandler(QuantHandler):
    """This class implements a GPTQ QuantHandler that can be used to
    apply GPTQ to a model in concert with the GenericGPTQRunner class.
    Unlike the base QuantHandler class, the user does not need to
    implement the create_quantized_state_dict, instead they have to
    reimplement __init__ such that it defines the functions for the
    quantization mode. User is expected to reimplement
    convert_for_runtime.

    The following functions (which must be defined in __init__) are
    used to define the quantization mode for both GPTQ and
    create_quantized_state_dict. Here is a description of each
    function.

    get_qparams_func:
        A function that calculates the quantization qparams for an input tensor.
        Args:
            weight: A 2d weight tensor with non-integer dtype.
        Returns:
            qparams: it can have any format but will need to be handled by the other defined functions below.

    quantize_func:
        A function that applies quantization to an input tensor. It
        should be noted that this function needs to be able to handle
        quantizing the entire weight tensor, a single group, or a
        single column.

        Args:
            weight: A 2d weight tensor with non-integer dtype.
            qparams: the output from get_qparams_func
        Returns:
            quantized_weight: A 2d quantized weight tensor (generally with an integer dtype)


    dequantize_func:
        A function that dequantizes an input quantized weight
        tensor. It should be noted that this function needs to be able
        to handle dequantizing the entire weight tensor, a single
        group, or a single column.

        Args:
            quantized_weight: A 2d quantized weight tensor (generally with an integer dtype)
            qparams: the output from get_qparams_func
        Returns:
            weight: A 2d weight tensor with non-integer dtype.

    combine_qparams_list_func:
        A function that combines several qparams into one qparam.

        Args:
            qparams_list: a list of qparams objects, each obtained by calling get_qparams_func
            on a single group from a weight tensor
        Returns:
            qparams: an object of the same format as the qparams above.

    skip_layer_func:
        A function that determines which linear layers should be skipped during GPTQ
        Args:
            weight: A 2d weight tensor with non-integer dtype.
        Returns:
            skip: boolean indicating whether layer should be skipped

    make_names_and_values_dict_func:
        A function that prepares the qparams and quantized_weight and
        creates a dictionary indicating how they should be inserted
        into the state_dict. Generally any packing of the weight and
        qparams should be done here.

        Args:
            quantized_weight: A 2d quantized weight tensor (generally with an integer dtype)
            qparams: the output from get_qparams_func
        Returns:
            names_and_values_dict: a dictionary mapping the name of
            the parameters of the quantized module to the
            corresponding quantized weights and qparams.
    """

    def __init__(self):
        assert self.model_ is not None
        assert self.get_qparams_func is not None
        assert self.quantize_func is not None
        assert self.dequantize_func is not None
        assert self.combine_qparams_list_func is not None
        assert self.make_names_and_values_dict_func is not None

    @staticmethod
    def get_inputs(
        model: nn.Module,
        tokenizer,
        calibration_tasks,
        calibration_limit,
        calibration_seq_length,
        pad_calibration_inputs,
        device,
    ) -> "MultiInput":
        from eval import evaluate, get_task_dict
        from GPTQ import InputRecorder

        try:
            import lm_eval

            lm_eval.tasks.initialize_tasks()
        except:
            pass

        input_recorder = InputRecorder(
            model,
            tokenizer,
            calibration_seq_length,
            pad_calibration_inputs,
            device,
        )

        task_dict = get_task_dict(calibration_tasks)
        print("Obtaining GPTQ calibration inputs on: ", calibration_tasks)
        evaluate(
            input_recorder,
            task_dict,
            limit=calibration_limit,
        )
        inputs = input_recorder.get_recorded_inputs()
        assert inputs is not None, (
            f"No inputs were collected, use a task other than {calibration_tasks}, "
            + "use option pad_calibration_inputs, or decrease calibration_sequence_length (currently "
            + f"{calibration_seq_length})"
        )
        print(f"Obtained {len(inputs[0].values)} calibration samples")
        return inputs

    @torch.no_grad()
    def create_quantized_state_dict(
        self,
        tokenizer,
        groupsize,
        blocksize,
        percdamp,
        calibration_tasks,
        calibration_limit,
        calibration_seq_length,
        pad_calibration_inputs,
        device,
    ) -> Dict:  # "StateDict":
        inputs = GPTQQuantHandler.get_inputs(
            self.model_,
            tokenizer,
            calibration_tasks,
            calibration_limit,
            calibration_seq_length,
            pad_calibration_inputs,
            device=device,
        )
        print("Tracing model for GPTQ")
        from GPTQ import GenericGPTQRunner

        GPTQ_runner = GenericGPTQRunner(
            self.model_,
            inputs,
            blocksize,
            percdamp,
            groupsize,
        ).configure_quantization_mode(
            self.get_qparams_func,
            self.quantize_func,
            self.dequantize_func,
            self.combine_qparams_list_func,
            self.make_names_and_values_dict_func,
            self.skip_layer_func,
        )

        print("Applying GPTQ to weights")
        GPTQ_runner.run()
        return GPTQ_runner.get_quantized_state_dict()

    def convert_for_runtime(self) -> "nn.Module":
        pass


class WeightOnlyInt4GPTQQuantHandler(GPTQQuantHandler):
    def __init__(
        self,
        model: nn.Module,
        device,
        tokenizer,
        *,
        groupsize=128,
        inner_k_tiles=8,
        padding_allowed=True,
        blocksize=128,
        percdamp=0.01,
        calibration_tasks=["wikitext"],
        calibration_limit=10,
        calibration_seq_length=100,
        pad_calibration_inputs=False,
    ):
        self.model_ = model
        self.tokenizer = tokenizer
        self.device = device
        self.groupsize = groupsize
        self.inner_k_tiles = inner_k_tiles
        self.padding_allowed = padding_allowed
        self.blocksize = blocksize
        self.percdamp = percdamp
        self.calibration_limit = calibration_limit
        self.calibration_tasks = calibration_tasks
        self.calibration_seq_length = calibration_seq_length
        self.pad_calibration_inputs = pad_calibration_inputs
        self.get_qparams_func = lambda w: get_group_qparams(w, 4, groupsize)
        self.quantize_func = lambda w, qparams: group_quantize_tensor_from_qparams(
            w, qparams[0], qparams[1], 4, groupsize
        )
        self.dequantize_func = lambda q, qparams: group_dequantize_tensor_from_qparams(
            q, qparams[0], qparams[1], 4, groupsize
        ).float()
        self.combine_qparams_list_func = lambda qparams_list: [
            torch.cat(x, dim=1) for x in zip(*qparams_list)
        ]
        # skip unless padding_allowed=True or its correctly sized
        self.skip_layer_func = lambda linear_weight: not (
            padding_allowed
            or WeightOnlyInt4Linear._check_k(
                k=linear_weight.shape[-1],
                groupsize=groupsize,
                inner_k_tiles=inner_k_tiles,
            )
        )

        # we need to do the padding here, both for q and the qparams if necessary
        def make_names_and_values_dict_func(q, qparams):
            k = q.shape[1]
            if not WeightOnlyInt4Linear._check_k(
                k=k, groupsize=groupsize, inner_k_tiles=inner_k_tiles
            ):
                new_k = find_multiple(k, 1024)
            else:
                new_k = k
            # how much we need to pad the weight
            delta_k = new_k - q.shape[1]
            final_q = torch.ops.aten._convert_weight_to_int4pack(
                F.pad(q, pad=(0, delta_k)), inner_k_tiles
            )
            scales_and_zeros = pack_scales_and_zeros(*qparams)
            # how many new groups we need for padded weight
            delta_groups = new_k // groupsize - scales_and_zeros.shape[0]
            final_s_and_z = F.pad(
                scales_and_zeros, pad=(0, 0, 0, 0, 0, delta_groups), value=1
            )
            return {"weight": final_q, "scales_and_zeros": final_s_and_z}

        self.make_names_and_values_dict_func = make_names_and_values_dict_func
        super().__init__()

    def replace_linear_int4(
        self,
        module,
    ):
        for name, child in module.named_children():
            if isinstance(child, nn.Linear):
                if self.padding_allowed or WeightOnlyInt4Linear._check_k(
                    k=child.in_features,
                    groupsize=self.groupsize,
                    inner_k_tiles=self.inner_k_tiles,
                ):
                    setattr(
                        module,
                        name,
                        WeightOnlyInt4Linear(
                            child.in_features,
                            child.out_features,
                            bias=False,
                            device=self.device,
                            groupsize=self.groupsize,
                            inner_k_tiles=self.inner_k_tiles,
                        ),
                    )
            else:
                self.replace_linear_int4(child)

    def convert_for_runtime(self):
        self.replace_linear_int4(
            self.model_,
        )
        return self.model_

    def quantized_model(self) -> nn.Module:
        model_updated_state_dict = self.create_quantized_state_dict(
            tokenizer=self.tokenizer,
            groupsize=self.groupsize,
            blocksize=self.blocksize,
            percdamp=self.percdamp,
            calibration_tasks=self.calibration_tasks,
            calibration_limit=self.calibration_limit,
            calibration_seq_length=self.calibration_seq_length,
            pad_calibration_inputs=self.pad_calibration_inputs,
            device=self.device,
        )
        self.convert_for_runtime()
        self.model_.load_state_dict(model_updated_state_dict, strict=False)
        return self.model_


##################################################################
###                             HQQ                            ###


class WeightOnlyInt4HqqQuantHandler:
    def __init__(self, model: nn.Module, device, tokenizer=None, *, groupsize):
        self.model_ = model
        self.device = device
        self.groupsize = groupsize

    @torch.no_grad()
    def quantize(self, module):
        from hqq.core.quantize import Quantizer

        for m in self.model_.modules():
            for _name, child in m.named_children():
                if isinstance(child, torch.nn.Linear):
                    child.weight = torch.nn.Parameter(
                        Quantizer.dequantize(
                            *Quantizer.quantize(
                                child.weight,
                                nbits=4,
                                group_size=self.groupsize,
                                axis=1,
                            )
                        )
                    )

        return WeightOnlyInt4QuantHandler(
            model=self.model_, device=self.device, groupsize=self.groupsize
        ).quantize(self.model_)

    def quantized_model(self) -> nn.Module:
        return self.quantize(self.model_)


##########################################################################
###                       quantization dictionary                      ###

# Map each quantizer configuration to a class implementing that quantizer
# Must come last because __future__ annotations don't work for naked
# class references
quantizer_class_dict = {
    "embedding": EmbeddingOnlyQuantHandler,
    "linear:int8": WeightOnlyInt8QuantHandler,
    "linear:int4": NewWeightOnlyInt4QuantHandler,
    "linear:a8w4dq": Int8DynActInt4WeightQuantizer,
    "linear:int4-gptq": WeightOnlyInt4GPTQQuantHandler,
    "linear:hqq": WeightOnlyInt4HqqQuantHandler,
    "precision": PrecisionHandler,
    "executor": ExecutorHandler,
}<|MERGE_RESOLUTION|>--- conflicted
+++ resolved
@@ -536,130 +536,6 @@
 #########################################################################
 #####     weight only int4 per channel groupwise quantized code    ######
 
-
-<<<<<<< HEAD
-=======
-class NewWeightOnlyInt4QuantHandler(QuantHandler):
-    def __init__(
-        self,
-        model: nn.Module,
-        device=None,
-        *,
-        tokenizer=None,
-        groupsize=128,
-        inner_k_tiles=8,
-        padding_allowed=True,
-        weight: Optional[torch.Tensor] = None,
-        scales_and_zeros: Optional[torch.Tensor] = None,
-    ):
-        self.model_ = model
-        self.device = device
-        self.groupsize = groupsize
-        self.inner_k_tiles = inner_k_tiles
-        self.padding_allowed = padding_allowed
-        assert groupsize in [32, 64, 128, 256]
-        assert inner_k_tiles in [2, 4, 8]
-
-    @torch.no_grad()
-    def quantize(self, module):
-        # cur_state_dict = state_dict_device(self.model_.state_dict())
-        # dict_device = "cpu"  # self.device
-
-        device = self.device
-
-        for name, child in module.named_children():
-            # print(f"name: {name}")
-            if isinstance(child, torch.nn.Linear):
-                assert not child.bias
-                out_features = child.out_features
-                in_features = child.in_features
-                assert out_features % 8 == 0, "require out_features % 8 == 0"
-                # print(f"linear: {fqn}, in={in_features}, out={out_features}")
-
-                weight = child.weight.data
-                if not WeightOnlyInt4Linear._check_k(
-                    k=in_features,
-                    groupsize=self.groupsize,
-                    inner_k_tiles=self.inner_k_tiles,
-                ):
-                    if self.padding_allowed:
-                        print(
-                            f"warning: {name} is padded to satisfy in_features % 1024 == 0"
-                        )
-                        padded_in_features = find_multiple(in_features, 1024)
-                        weight = F.pad(
-                            weight, pad=(0, padded_in_features - in_features)
-                        )
-                    else:
-                        print(
-                            f"warning: {name} is skipped, int4 requires that in_features is 32, 64, or is divisible by 1024, "
-                            + "and that groupsize and inner_k_tiles*16 evenly divide into it"
-                        )
-                        continue
-                weight_int4pack, scales_and_zeros = (
-                    WeightOnlyInt4Linear._prepare_weight_and_scales_and_zeros(
-                        weight.to(torch.float), self.groupsize, self.inner_k_tiles
-                    )
-                )
-                weight_int4pack = weight_int4pack.to(device=self.device)
-                scales_and_zeros = scales_and_zeros.to(device=self.device)
-
-                setattr(
-                    module,
-                    name,
-                    WeightOnlyInt4Linear(
-                        child.in_features,
-                        child.out_features,
-                        bias=False,
-                        device=self.device,
-                        groupsize=self.groupsize,
-                        inner_k_tiles=self.inner_k_tiles,
-                        weight=weight_int4pack,
-                        scales_and_zeros=scales_and_zeros,
-                    ),
-                )
-            else:
-                self.quantize(child)
-
-        return module
-
-    def quantized_model(self) -> nn.Module:
-        return self.quantize(self.model_)
-
-
-def replace_linear_int4(
-    module,
-    device,
-    groupsize,
-    inner_k_tiles,
-    padding_allowed,
-):
-    for name, child in module.named_children():
-        if isinstance(child, nn.Linear):
-            if padding_allowed or WeightOnlyInt4Linear._check_k(
-                k=child.in_features,
-                groupsize=groupsize,
-                inner_k_tiles=inner_k_tiles,
-            ):
-                setattr(
-                    module,
-                    name,
-                    WeightOnlyInt4Linear(
-                        child.in_features,
-                        child.out_features,
-                        bias=False,
-                        device=device,
-                        groupsize=groupsize,
-                        inner_k_tiles=inner_k_tiles,
-                    ),
-                )
-        else:
-            replace_linear_int4(
-                child, device, groupsize, inner_k_tiles, padding_allowed
-            )
-
-
->>>>>>> bdd52ccb
 class WeightOnlyInt4QuantHandler(QuantHandler):
     def __init__(
         self,
@@ -1092,7 +968,7 @@
 quantizer_class_dict = {
     "embedding": EmbeddingOnlyQuantHandler,
     "linear:int8": WeightOnlyInt8QuantHandler,
-    "linear:int4": NewWeightOnlyInt4QuantHandler,
+    "linear:int4": WeightOnlyInt4QuantHandler,
     "linear:a8w4dq": Int8DynActInt4WeightQuantizer,
     "linear:int4-gptq": WeightOnlyInt4GPTQQuantHandler,
     "linear:hqq": WeightOnlyInt4HqqQuantHandler,

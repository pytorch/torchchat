--- conflicted
+++ resolved
@@ -619,22 +619,14 @@
             groupsize = embedding_dim
         self.groupsize = groupsize
         self.dtype = dtype
-<<<<<<< HEAD
-        self.packed = packed
-=======
         self.bitwidth = bitwidth
->>>>>>> 8d121aef
 
         if use_et_backend():
             self.forward = self.et_forward
         else:
             self.forward = self.aoti_forward
 
-<<<<<<< HEAD
-        if not packed:
-=======
         if bitwidth == 8:
->>>>>>> 8d121aef
             self.register_buffer(
                 "weight",
                 torch.empty(
@@ -668,11 +660,7 @@
 
     @torch.no_grad()
     def et_forward(self, indices: torch.Tensor) -> torch.Tensor:
-<<<<<<< HEAD
-        if self.packed:
-=======
         if self.bitwidth == 8:
->>>>>>> 8d121aef
             return torch.ops.quantized_decomposed.embedding_byte.dtype(
                 self.weight, self.scales, None, 0, 0, indices, dtype=self.dtype
             )

--- conflicted
+++ resolved
@@ -1305,15 +1305,8 @@
                         )
                     )
 
-<<<<<<< HEAD
         return WeightOnlyInt4QuantHandler(
             self.mod, self.device, groupsize=self.groupsize
-=======
-        # we use Int4 packaged in an int8 for now, packing to follow
-        # return WeightOnlyInt4QuantHandler(self.mod, self.groupsize).create_quantized_state_dict()
-        return WeightOnlyInt8QuantHandler(
-            self.mod, self.device, tokenizer=None, bitwidth=4, groupsize=self.groupsize
->>>>>>> ddb9568f
         ).create_quantized_state_dict()
 
     def convert_for_runtime(self):
@@ -1321,11 +1314,7 @@
         # ALSO: all code must work for CPU, CUDA, MPS
         # return WeightOnlyInt4GPTQQuantHandler(self.mod, self.groupsize).convert_for_runtime()
         return WeightOnlyInt4GPTQQuantHandler(
-<<<<<<< HEAD
-            self.mod, None, self.device, groupsize=self.groupsize
-=======
-            self.mod, self.device, tokenizer=None, bitwidth=4, groupsize=self.groupsize
->>>>>>> ddb9568f
+            self.mod, self.device, tokenizer=None, groupsize=self.groupsize
         ).convert_for_runtime()
 
     def quantized_model(self) -> nn.Module:
@@ -1334,8 +1323,6 @@
         self.mod.load_state_dict(model_updated_state_dict)
         return self.mod
 
-
-##################################################################
 
 ##########################################################################
 ###                  process quantization dictionary                   ###

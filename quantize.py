--- conflicted
+++ resolved
@@ -87,13 +87,6 @@
             ).quantized_model()
         elif quantizer == "linear:a8w4dq":
             linears_quantized = True
-<<<<<<< HEAD
-            model = Int8DynActInt4WeightQuantHandler(
-                model, device, **q_kwargs
-            ).quantized_model()
-        elif quantizer == "linear:int4-gptq":
-            assert tokenizer is not None, "tokenizer required for linear:int4-gptq quantization"
-=======
             from torchao.quantization.quant_api import Int8DynActInt4WeightQuantizer
             # Note that Int8DynActInt4WeightQuantizer takes precision as
             # arg, which is used to determine the precision/dtype of the output
@@ -109,7 +102,6 @@
             model = Int8DynActInt4WeightQuantizer(groupsize=q_kwargs['groupsize']
             ).quantize(model)
         elif quantizer == "linear:gptq":
->>>>>>> df53941b
             linears_quantized = True
             model = WeightOnlyInt4GPTQQuantHandler(
                 model, tokenizer, device, **q_kwargs

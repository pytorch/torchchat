--- conflicted
+++ resolved
@@ -5,10 +5,6 @@
 # LICENSE file in the root directory of this source tree.
 
 from __future__ import annotations
-<<<<<<< HEAD
-=======
-
->>>>>>> 71cdc076
 import json
 from functools import reduce
 from math import gcd
@@ -73,12 +69,6 @@
     for quantizer, q_kwargs in quantize_options.items():
         if not quantizer in quantizer_class_dict:
             raise RuntimeError(f"unknown quantizer {quantizer} specified")
-<<<<<<< HEAD
-        
-        model = quantizer_class_dict[quantizer](
-                model, device, tokenizer, **q_kwargs
-            ).quantized_model()
-=======
 
         model = quantizer_class_dict[quantizer](
             model, device, tokenizer, **q_kwargs
@@ -148,7 +138,6 @@
 
     def quantized_model(self) -> nn.Module:
         return self.model.to(device=device, **kwargs)
->>>>>>> 71cdc076
 
             
 #########################################################################
@@ -418,11 +407,6 @@
     )
 
 
-<<<<<<< HEAD
-
-
-=======
->>>>>>> 71cdc076
 #########################################################################
 #####          Weight-only int8 per-channel quantized code         ######
 
@@ -431,11 +415,7 @@
     module, device, node_type, groupsize=None
 ):
     if groupsize is not None and groupsize != 0:
-<<<<<<< HEAD
         pass 
-=======
-        pass
->>>>>>> 71cdc076
 
     for name, child in module.named_children():
         # print(f"name: {name}")
@@ -466,11 +446,7 @@
         self,
         mod,
         device,
-<<<<<<< HEAD
-        tokenizer = None,
-=======
         tokenizer=None,
->>>>>>> 71cdc076
         *,
         node_type: str = "*",
         bitwidth: Optional[int] = None,
@@ -639,11 +615,7 @@
         self,
         mod,
         device,
-<<<<<<< HEAD
-        tokenizer = None,
-=======
         tokenizer=None,
->>>>>>> 71cdc076
         *,
         bitwidth: int = 8,
         groupsize: Optional[int] = None,
@@ -897,18 +869,7 @@
 
 class WeightOnlyInt4QuantHandler(QuantHandler):
     def __init__(
-<<<<<<< HEAD
             self, mod, device, tokenizer=None, *, groupsize=128, inner_k_tiles=8, padding_allowed=True
-=======
-        self,
-        mod,
-        device,
-        tokenizer=None,
-        *,
-        groupsize=128,
-        inner_k_tiles=8,
-        padding_allowed=True,
->>>>>>> 71cdc076
     ):
         self.mod = mod
         self.device = device
@@ -1322,11 +1283,7 @@
 
 
 class WeightOnlyInt4HqqQuantHandler:
-<<<<<<< HEAD
-    def __init__(self, mod, device, tokenizer = None, *, groupsize):
-=======
     def __init__(self, mod, device, tokenizer=None, *, groupsize):
->>>>>>> 71cdc076
         self.mod = mod
         self.device = device
         self.groupsize = groupsize

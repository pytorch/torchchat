# Copyright (c) Meta Platforms, Inc. and affiliates.
# All rights reserved.
#
# This source code is licensed under the BSD-style license found in the
# LICENSE file in the root directory of this source tree.

from functools import reduce
from math import gcd
from typing import Dict, Optional, Tuple
import json

import torch
import torch.nn as nn
import torch.nn.functional as F


try:
    from GPTQ import GenericGPTQRunner, InputRecorder
    from eval import get_task_dict, evaluate, lm_eval
except:
    pass

##########################################################################
###               dtype name to torch.dtype mapping                    ###

precision = torch.float

def set_precision(dtype):
    global precision
    precision = dtype

def get_precision():
    global precision
    return precision

def name_to_dtype(name):
    if name in name_to_dtype_dict:
        return name_to_dtype_dict[name]
    else:
<<<<<<< HEAD
        raise RuntimeError("unsupported dtype {name} specified")
=======
        raise RuntimeError(f"unsupported dtype name {name} specified")
>>>>>>> aa569d68
    
name_to_dtype_dict = {
    "fp32" : torch.float,
    "fp16" : torch.float16,
    "bf16" : torch.bfloat16,
    "float" : torch.float,
    "half" : torch.float16,
    "float32" : torch.float,
    "float16" : torch.float16,
    "bfloat16" : torch.bfloat16,
}

##########################################################################
###                  process quantization dictionary                   ###

def quantize_model(model: nn.Module, quantize_options):
    """
    Quantize the specified model using the quantizers described by
    a quantization dict of the form:
    {
        'embedding':   {'bitwidth': 8, 'group_size': 8 },
        'linear:int8': {'bitwidth': 8, 'group_size': 8},
        'precision':   {'dtype': torch.float16},
    }
    """

    linears_quantized = False
    if isinstance(quantize_options, str):
        quantize_options = json.loads(quantize_options)
        
    for quantizer, q_kwargs in quantize_options.items():
        if quantizer == "embedding":
            model = EmbeddingOnlyInt8QuantHandler(
                model,
                **q_kwargs
            ).quantized_model()
        elif linears_quantized:
            assert 0==1, "can only specify one linear quantizer"
        elif quantizer == "linear:int8":
            linears_quantized = True
            model = WeightOnlyInt8QuantHandler(
                model,
                **q_kwargs
            ).quantized_model()
        elif quantizer == "linear:int4":
            linears_quantized = True
            model = WeightOnlyInt4QuantHandler(
                model,
                **q_kwargs
            ).quantized_model()
        elif quantizer == "linear:a8w4dq":
            linears_quantized = True
            model = Int8DynActInt4WeightQuantHandler(
                model,
                **q_kwargs
            ).quantized_model()
        elif quantizer == "linear:gptq":
            linears_quantized = True
            model = WeightOnlyInt4GPTQQuantHandler(
                model,
                **q_kwargs
            ).quantized_model()
        elif quantizer == "linear:hqq":
            linears_quantized = True
            model = WeightOnlyInt4HqqQuantHandler(
                model,
                **q_kwargs
            ).quantized_model()
        elif quantizer == "precision":
            model.to(**q_kwargs)
        else:
            assert 0 == 1, f"quantizer {quantizer} not supported"
            
    
#########################################################################
#####                     Quantization Primitives                  ######

def dynamically_quantize_per_channel(
    x,
    quant_min,
    quant_max,
    target_dtype,
    group_size: Optional[int] = None,
    *,
    scales_dtype=torch.float16,
    enable_non_multiple_groups=True,
):
    """
    Dynamically quantize per channel.  This function is used for quantizing weights,
    for linear and embedding layers.

    Arguments:
        x: input tensor,
        quant_min: minimum value after quantization,
        quant_max: maximum value after quantization,
        target_dtype: target data type for weights after quantization,
        group_size: number of elements of the channel to quantize together

    Keyword arguments:
        scales_dtype: data type of scale,
        enable_non_multiple_groups: if True, allow the rowsize to not be a multiple of group size,
                        with a final group of a size less than group size.

    Assumptions:
        This function assumes symmetric quantization, axis ==0 and a dense memory format.
    """

    # assumes symmetric quantization
    # assumes axis == 0
    # assumes dense memory format
    # TODO(future): relax ^ as needed

    x_shape_1 = x.shape[1]

    if group_size is None or group_size == 0:
        items = x_shape_1
    elif ((x_shape_1 % group_size) == 0) or not enable_non_multiple_groups:
        assert group_size > 0, "group size must be positive"
        assert (
            x_shape_1 % group_size
        ) == 0, f"weights dimension 1 = {x_shape_1} must be a multiple of group size {group_size}"
        items = group_size
    else:
        assert group_size > 0, "group size must be positive"
        print(
            f"row-size of weight matrix {x_shape_1} is not divisible by group size {group_size}, using nearest neighbor rounding"
        )
        assert (
            x_shape_1 % group_size != 0
        ), f"expected x.shape[1] to not be a multiple of group size {group_size}, but got {x_shape_1}"
        padding = group_size - (x_shape_1 % group_size)
        x = F.pad(x, (0, padding))
        items = group_size

    # default setup for affine quantization of activations
    eps = torch.finfo(torch.float32).eps

    x = x.view(x.shape[0], x.shape[1] // items, items)
    # get min and max
    min_val, max_val = torch.aminmax(x, dim=2)
    # print(f"min_val {min_val}")
    # print(f"max_val {max_val}")

    # calculate scales and zero_points based on min and max
    # reference: https://fburl.com/code/srbiybme
    min_val_neg = torch.min(min_val, torch.zeros_like(min_val))
    max_val_pos = torch.max(max_val, torch.zeros_like(max_val))
    device = min_val_neg.device

    # reference: https://fburl.com/code/4wll53rk
    max_val_pos = torch.max(-min_val_neg, max_val_pos)
    scales = max_val_pos / (float(quant_max - quant_min) / 2)
    # ensure scales is the same dtype as the original tensor
    scales = torch.clamp(scales, min=eps).to(x.dtype)
    zero_points = torch.zeros(min_val_neg.size(), dtype=torch.int64, device=device)

    # quantize based on qmin/qmax/scales/zp
    # reference: https://www.internalfb.com/code/fbsource/[8edc275012b1]/fbcode/caffe2/torch/ao/quantization/fx/_decomposed.py?lines=63
    x_div = x / scales.unsqueeze(-1)
    x_round = torch.round(x_div)
    x_zp = x_round + zero_points.unsqueeze(-1)
    quant = (
        torch.clamp(x_zp, quant_min, quant_max).to(target_dtype).view(x.shape[0], -1)
    )

    scales = scales.to(dtype=scales_dtype)
    quant = quant[:, :x_shape_1]

    return quant, scales, zero_points



def get_group_qparams(w, n_bit=4, groupsize=128, *, scales_dtype= torch.float):
    # needed for GPTQ with padding
    if groupsize > w.shape[-1]:
        groupsize = w.shape[-1]
    assert groupsize > 1
    assert w.shape[-1] % groupsize == 0
    assert w.dim() == 2

    to_quant = w.reshape(-1, groupsize)
    assert torch.isnan(to_quant).sum() == 0

    max_val = to_quant.amax(dim=1, keepdim=True)
    min_val = to_quant.amin(dim=1, keepdim=True)
    max_int = 2**n_bit - 1
    scales = (max_val - min_val).clamp(min=1e-6) / max_int
    zeros = min_val + scales * (2 ** (n_bit - 1))
    return scales.to(scales_dtype).reshape(w.shape[0], -1), zeros.to(
        scales_dtype
    ).reshape(w.shape[0], -1)


def pack_scales_and_zeros(scales, zeros, *, scales_dtype=torch.float):
    assert scales.shape == zeros.shape
    assert scales.dtype == scales_dtype
    assert zeros.dtype == scales_dtype
    return (
        torch.cat(
            [
                scales.reshape(scales.size(0), scales.size(1), 1),
                zeros.reshape(zeros.size(0), zeros.size(1), 1),
            ],
            2,
        )
        .transpose(0, 1)
        .contiguous()
    )


def unpack_scales_and_zeros(scales_and_zeros):
    assert len(scales_and_zeros.shape) == 3 and scales_and_zeros.shape[2] == 2
    assert scales_and_zeros.dtype == torch.float
    return torch.split(scales_and_zeros.transpose(0, 1), 1, 2)


def group_quantize_tensor_from_qparams(w, scales, zeros, n_bit=4, groupsize=128):
    assert groupsize > 1
    # needed for GPTQ single column quantize
    if groupsize > w.shape[-1] and scales.shape[-1] == 1:
        groupsize = w.shape[-1]

    assert w.shape[-1] % groupsize == 0
    assert w.dim() == 2

    to_quant = w.reshape(-1, groupsize)
    assert torch.isnan(to_quant).sum() == 0

    scales = scales.reshape(-1, 1)
    zeros = zeros.reshape(-1, 1)
    min_val = zeros - scales * (2 ** (n_bit - 1))
    max_int = 2**n_bit - 1
    min_int = 0
    w_int32 = (
        to_quant.sub(min_val)
        .div(scales)
        .round()
        .clamp_(min_int, max_int)
        .to(torch.int32)
        .reshape_as(w)
    )

    return w_int32


def group_quantize_tensor(w, n_bit=4, groupsize=128):
    scales, zeros = get_group_qparams(w, n_bit, groupsize)
    w_int32 = group_quantize_tensor_from_qparams(w, scales, zeros, n_bit, groupsize)
    scales_and_zeros = pack_scales_and_zeros(scales, zeros)
    return w_int32, scales_and_zeros


def group_dequantize_tensor_from_qparams(
    w_int32, scales, zeros, n_bit=4, groupsize=128
):
    assert groupsize > 1
    # needed for GPTQ single column dequantize
    if groupsize > w_int32.shape[-1] and scales.shape[-1] == 1:
        groupsize = w_int32.shape[-1]
    assert w_int32.shape[-1] % groupsize == 0
    assert w_int32.dim() == 2

    w_int32_grouped = w_int32.reshape(-1, groupsize)
    scales = scales.reshape(-1, 1)
    zeros = zeros.reshape(-1, 1)

    w_dq = (
        w_int32_grouped.sub(2 ** (n_bit - 1)).mul(scales).add(zeros).reshape_as(w_int32)
    )
    return w_dq


def group_dequantize_tensor(w_int32, scales_and_zeros, n_bit=4, groupsize=128):
    scales, zeros = unpack_scales_and_zeros(scales_and_zeros)
    return group_dequantize_tensor_from_qparams(
        w_int32, scales, zeros, n_bit, groupsize
    )

#########################################################################
###                QuantHandler API definition                        ###


class QuantHandler:
    def __init__(self, mod):
        self.mod = mod

    def create_quantized_state_dict(self) -> Dict:  # "StateDict"
        pass

    def convert_for_runtime(self) -> nn.Module:
        pass
    
    def quantized_model(self) -> nn.Module:
        model_updated_state_dict = self.create_quantized_state_dict()
        self.convert_for_runtime()
        self.mod.load_state_dict(model_updated_state_dict)
        return self.mod


#########################################################################
#####          Weight-only int8 per-channel quantized code         ######


def replace_linear_weight_only_int8_per_channel(module, node_type, group_size=None):
    if group_size is not None and group_size != 0:
        pass # group_size = 2 ** group_size
        
    for name, child in module.named_children():
        # print(f"name: {name}")
        if isinstance(child, nn.Linear):
            if (
                (node_type == "*")
                or (node_type == "output" and name == "output")
                or (node_type == "!output" and name != "output")
            ):
                # print(f"{name, child}")
                # print(f"in_features: {child.in_features}")
                # print(f"out_features: {child.out_features}")
                setattr(
                    module,
                    name,
                    WeightOnlyInt8Linear(child.in_features, child.out_features, group_size),
                )
        else:
            replace_linear_weight_only_int8_per_channel(child, node_type, group_size)


class WeightOnlyInt8QuantHandler(QuantHandler):
    def __init__(
        self,
        mod,
        *,
        node_type: str = "*",
        bitwidth: Optional[int] = None,
        group_size: Optional[int] = None,
    ):
        self.mod = mod
        self.group_size = group_size
        self.node_type = node_type
        if bitwidth is None:
            self.bitwidth = 8
        else:
            self.bitwidth = bitwidth

    @torch.no_grad()
    def create_quantized_state_dict(self) -> Dict:
        cur_state_dict = self.mod.state_dict()

        if self.bitwidth == 4:
            range_min = -8
            range_max = 7
        elif self.bitwidth == 8:
            range_min = -128
            range_max = 127
        else:
            raise ValueError(f"Unsupported bitwidth {self.bitwidth}")

        for fqn, mod in self.mod.named_modules():
            # print(f"maybe? quantize {fqn}...{type(mod)}")
            if isinstance(mod, torch.nn.Linear):
                # print(f"candidate {fqn}, nodetype {self.node_type}")
                if (
                    (self.node_type == "*")
                    or (self.node_type == "output" and fqn in ["output", "final_proj"])
                    or (
                        self.node_type == "!output"
                        and fqn not in ["output", "final_proj"]
                    )
                ):
                    print(
                        f"quantize {self.node_type} {fqn, mod} with groupsize {self.group_size}, bitwidth {self.bitwidth}"
                    )

                    # print(f"initial weight shape {mod.weight.shape}")
                    input_weight = mod.weight.float()

                    # print(f"expanded weight shape {input_weight.shape}")
                    weight, scales, _ = dynamically_quantize_per_channel(
                        input_weight,
                        range_min,
                        range_max,
                        torch.int8,
                        self.group_size,
                        scales_dtype=mod.weight.dtype,
                    )

                    cur_state_dict[f"{fqn}.weight"] = weight
                    # squeeze makes groupsize=rowsize unidimensional
                    cur_state_dict[f"{fqn}.scales"] = scales.squeeze(dim=-1)

        return cur_state_dict

    def convert_for_runtime(self) -> nn.Module:
        replace_linear_weight_only_int8_per_channel(self.mod, self.node_type, self.group_size)
        return self.mod

    def quantized_model(self) -> nn.Module:
        model_updated_state_dict = self.create_quantized_state_dict()
        self.convert_for_runtime()
        self.mod.load_state_dict(model_updated_state_dict)
        return self.mod


class WeightOnlyInt8Linear(torch.nn.Module):
    __constants__ = ["in_features", "out_features"]
    in_features: int
    out_features: int
    weight: torch.Tensor

    def __init__(
        self,
        in_features: int,
        out_features: int,
        group_size: Optional[int] = None,
        bias: bool = True,
        device=None,
        dtype=None,
    ) -> None:
        super().__init__()
        print(f"group size: {group_size}")
        
        self.in_features = in_features
        self.out_features = out_features
        self.register_buffer(
            "weight", torch.empty((out_features, in_features), dtype=torch.int8)
        )
        if group_size is None or (group_size == 0):
            self.register_buffer("scales", torch.ones(out_features, dtype=torch.bfloat16))
        else:
            groups = (in_features + group_size - 1) // group_size
            self.register_buffer("scales", torch.ones(out_features, groups, dtype=torch.bfloat16))

    def forward(self, input: torch.Tensor) -> torch.Tensor:
        scales = self.scales
        weight = self.weight
        scales = scales.view(scales.shape[0], -1)
        no_groups = scales.shape[1]

        # need a formulation / custom op for good performance on both eager, CUDA compiled, CPU compiled and ET exported
        # maybe use IR-based rewriting?

        # for now, we special-case channel-wise, because we know how to make that fast (but does not work for groupwise)
        if scales.shape[1] == 1:
            return F.linear(input, weight.to(dtype=input.dtype)) * self.scales
        else:
            return F.linear(input, (weight.to(dtype=input.dtype).view(weight.shape[0], no_groups, -1) * scales.view(weight.shape[0], no_groups, -1)).view(weight.shape[0], -1))


#########################################################################
#####                   embedding table quantization               ######


def replace_embedding_weight_only_grouped_int8_per_channel(
    module, bitwidth: int = 8, group_size: Optional[int] = None
):
    for name, child in module.named_children():
        # print(f"name: {name}")
        if isinstance(child, nn.Embedding):
            # print(f"{name, child}")
            # print(f"weights size: {child.weight.size()}")
            setattr(
                module,
                name,
                QuantizedGroupEmbedding(
                    vocab_size=child.weight.shape[0],
                    embedding_dim=child.weight.shape[1],
                    group_size=group_size,
                ),
            )
        else:
            replace_embedding_weight_only_grouped_int8_per_channel(
                child, bitwidth, group_size
            )


class EmbeddingOnlyInt8QuantHandler(QuantHandler):
    def __init__(self, mod, *, bitwidth: int = 8, group_size: Optional[int] = None):
        self.mod = mod
        self.group_size = group_size
        self.bitwidth = bitwidth

    @torch.no_grad()
    def create_quantized_state_dict(self) -> Dict:
        cur_state_dict = self.mod.state_dict()

        if self.bitwidth == 4:
            range_min = -8
            range_max = 7
        elif self.bitwidth == 8:
            range_min = -128
            range_max = 127
        else:
            raise ValueError(f"Unsupported bitwidth {self.bitwidth}")

        for fqn, mod in self.mod.named_modules():
            if (
                isinstance(mod, nn.Embedding)
            ):
                # print("****")
                # print(f"Embedding identified: {fqn, mod}")
                # print(f"weights size: {mod.weight.size()}")
                # print(f"quantize {fqn}...")

                print(
                    f"quantize {fqn, mod} with groupsize {self.group_size}, bitwidth {self.bitwidth}"
                )
                weight, scales, _ = dynamically_quantize_per_channel(
                    mod.weight.float(),
                    range_min,
                    range_max,
                    torch.int8,
                    self.group_size,
                    scales_dtype=mod.weight.dtype,
                )

                # Update state dict
                cur_state_dict[f"{fqn}.weight"] = weight
                # squeeze makes groupsize=rowsize unidimensional
                cur_state_dict[f"{fqn}.scales"] = scales.squeeze(dim=-1)

        return cur_state_dict

    def convert_for_runtime(self) -> nn.Module:
        replace_embedding_weight_only_grouped_int8_per_channel(
            self.mod, self.bitwidth, self.group_size
        )
        return self.mod

    def quantized_model(self) -> nn.Module:
        model_updated_state_dict = self.create_quantized_state_dict()
        self.convert_for_runtime()
        self.mod.load_state_dict(model_updated_state_dict)
        return self.mod


class QuantizedGroupEmbedding(torch.nn.Module):
    def __init__(
        self,
        vocab_size: int,
        embedding_dim: int,
        group_size: Optional[int] = None,
        device=None,
        dtype=torch.half,
    ) -> None:
        super().__init__()
        if group_size is None or group_size == 0:
            group_size = embedding_dim
        self.group_size = group_size
        self.dtype = dtype
        self.register_buffer(
            "weight", torch.empty((vocab_size, embedding_dim), dtype=torch.int8)
        )
        groups_per_row = (embedding_dim + group_size - 1) // group_size
        if groups_per_row > 1:
            self.register_buffer(
                "scales", torch.ones((vocab_size, groups_per_row), dtype=torch.float16)
            )
        else:
            self.register_buffer(
                "scales", torch.ones((vocab_size,), dtype=torch.float16)
            )

    @torch.no_grad()
    def forward(self, indices: torch.Tensor) -> torch.Tensor:
        if False:   # Used for Executorch
            return torch.ops.llama_quantized.embedding_byte.dtype(
                self.weight, self.scales, None, 0, 0, indices, dtype=self.dtype
            )

        
        # result_weights = self.weight.index_select(0, indices.view(-1))
        # result_scales = self.scales.index_select(0, indices.view(-1))

        weight = self.weight
        scales = self.scales.view(weight.shape[0], -1)
        
        result_weights = F.embedding(indices, weight)
        result_scales = F.embedding(indices, scales)

        rw_view = result_weights.to(dtype=result_scales.dtype).view(tuple(result_weights.shape[:-1] + (scales.shape[1], -1, )))
        rs_view = result_scales.view(tuple(result_scales.shape[:-1]) + (scales.shape[1], 1, ))
        # print(f"rw_view {rw_view.shape}")
        # print(f"rs_view {rs_view.shape}")

        r = rw_view * rs_view
        return r.view(indices.size() + (-1,))
        
        # r = result_weights.to(dtype=result_scales.dtype).view(list(result_weights.shape[:-1] + (scales.shape[1], -1, )) * result_scales.view(scales.shape[-1] + (scales.shape[1], 1, ))

        
#########################################################################
#####     weight only int4 per channel groupwise quantized code    ######

def _int4_prepare_int4_weight_and_scales_and_zeros(weight_bf16, groupsize, inner_k_tiles):
    weight_int32, scales_and_zeros = group_quantize_tensor(
        weight_bf16, n_bit=4, groupsize=groupsize
    )
    weight_int4pack = torch.ops.aten._convert_weight_to_int4pack(weight_int32, inner_k_tiles)
    return weight_int4pack, scales_and_zeros

def _int4_calc_padded_size(k, groupsize=1, innner_k_tiles=1):
    from model import find_multiple
    return find_multiple(k, 1024)

def linear_forward_int4(x, weight_int4pack, scales_and_zeros, out_features, groupsize):
    origin_x_size = x.size()
    x = x.reshape(-1, origin_x_size[-1])
    c = torch.ops.aten._weight_int4pack_mm(
        x.to(dtype=torch.bfloat16),
        weight_int4pack,
        groupsize,
        scales_and_zeros.to(dtype=torch.bfloat16)
    ).to(dtype=x.dtype)
    new_shape = origin_x_size[:-1] + (out_features,)
    c = c.reshape(new_shape)
    return c


def _int4_check_linear_int4_k(k, groupsize = 1, inner_k_tiles = 1):
    return k % groupsize == 0 and k % (inner_k_tiles * 16) == 0

def replace_linear_int4(module, groupsize, inner_k_tiles, padding_allowed, use_cuda=False):
    for name, child in module.named_children():
        if isinstance(child, nn.Linear):
            if _int4_check_linear_int4_k(child.in_features, groupsize, inner_k_tiles) or padding_allowed:
                setattr(module, name, WeightOnlyInt4Linear(
                    child.in_features, child.out_features, bias=False,
                    groupsize=groupsize, inner_k_tiles=inner_k_tiles, use_cuda=use_cuda
                ))
        else:
            replace_linear_int4(child, groupsize, inner_k_tiles, padding_allowed, use_cuda)


class WeightOnlyInt4QuantHandler(QuantHandler):
    def __init__(self, mod, group_size=128, inner_k_tiles=8, padding_allowed=True):
        self.mod = mod
        self.groupsize = group_size
        self.inner_k_tiles = inner_k_tiles
        self.padding_allowed = padding_allowed
        assert group_size in [32, 64, 128, 256]
        assert inner_k_tiles in [2, 4, 8]

    @torch.no_grad()
    def create_quantized_state_dict(self):
        cur_state_dict = self.mod.state_dict()
        for fqn, mod in self.mod.named_modules():
            if isinstance(mod, torch.nn.Linear):
                assert not mod.bias
                out_features = mod.out_features
                in_features = mod.in_features
                assert out_features % 8 == 0, "require out_features % 8 == 0"
                print(f"linear: {fqn}, in={in_features}, out={out_features}")

                weight = mod.weight.data
                if not _int4_check_linear_int4_k(in_features, self.groupsize, self.inner_k_tiles):
                    if self.padding_allowed:
                        from model import find_multiple
                        import torch.nn.functional as F
                        print(f"warning: {fqn} is padded to satisfy in_features % 1024 == 0")
                        padded_in_features = find_multiple(in_features, 1024)
                        weight = F.pad(weight, pad=(0, padded_in_features - in_features))
                    else:
                        print(f"warning: {fqn} is skipped, int4 requires that in_features is 32, 64, or is divisible by 1024, " +
                            "and that groupsize and inner_k_tiles*16 evenly divide into it")
                        continue
                weight_int4pack, scales_and_zeros = _int4_prepare_int4_weight_and_scales_and_zeros(
                    weight.to(torch.float), self.groupsize, self.inner_k_tiles
                )
                cur_state_dict[f"{fqn}.weight"] = weight_int4pack.to('cpu')
                cur_state_dict[f"{fqn}.scales_and_zeros"] = scales_and_zeros.to('cpu')

        return cur_state_dict


    def convert_for_runtime(self, use_cuda=False):
        replace_linear_int4(self.mod, self.groupsize, self.inner_k_tiles, self.padding_allowed, use_cuda)
        return self.mod

    def quantized_model(self) -> nn.Module:
        model_updated_state_dict = self.create_quantized_state_dict()
        self.convert_for_runtime()
        self.mod.load_state_dict(model_updated_state_dict)
        return self.mod


class WeightOnlyInt4Linear(torch.nn.Module):
    __constants__ = ['in_features', 'out_features']
    in_features: int
    out_features: int
    weight: torch.Tensor

    def __init__(
            self, in_features: int, out_features: int,
            bias=True, device=None, dtype=None, groupsize: int = 128, inner_k_tiles: int = 8, use_cuda=True,
    ) -> None:
        super().__init__()
        self.padding = not _int4_check_linear_int4_k(in_features, groupsize, inner_k_tiles)
        if self.padding:
            from model import find_multiple
            self.origin_in_features = in_features
            in_features = find_multiple(in_features, 1024)

        self.in_features = in_features
        self.out_features = out_features
        assert not bias, "require bias=False"
        self.groupsize = groupsize
        self.inner_k_tiles = inner_k_tiles

        assert out_features % 8 == 0, "require out_features % 8 == 0"
        assert in_features % (inner_k_tiles * 16) == 0, "require in_features % (innerKTiles * 16) == 0"
        self.register_buffer(
            "weight",
            torch.empty((out_features // 8, in_features // (inner_k_tiles * 16), 32, inner_k_tiles // 2), dtype=torch.int32)
        )
        # MKG: torch.float
        self.register_buffer(
            "scales_and_zeros",
            torch.empty((in_features // groupsize, out_features, 2), dtype=torch.float)
        )

    def forward(self, input: torch.Tensor) -> torch.Tensor:
        # MKG torch.float
        input = input.to(torch.float)
        if self.padding:
            import torch.nn.functional as F
            input = F.pad(input, pad=(0, self.in_features - self.origin_in_features))
        return linear_forward_int4(
            input,
            self.weight, self.scales_and_zeros, self.out_features, self.groupsize
        )

#########################################################################
#####           Int8 Dynamic Activations 4 Bit Weights              #####

def prepare_int4_weight_and_scales_and_zeros(weight, group_size, precision):
    weight_int8, scales, zeros = group_quantize_tensor_symmetric(
        weight,
        n_bit=4,
        group_size=group_size,
        precision=precision,
    )
    # TODO: better API
    # weight_int4packed = torch.ops.quantized_decomposed.pack_int4_from_int8(weight_int8)
    return weight_int8, scales, zeros


def linear_forward_8da4w(
    x, weight_int8, scales, zeros, out_features, group_size, precision
):
    x = per_token_dynamic_quant(x)
    # TODO: verify and remove following reshape code
    # origin_x_size = x.size()
    # x = x.reshape(-1, origin_x_size[-1])

    # TODO: better API
    # weight_int8 = torch.ops.quantized_decomposed.unpack_int4_to_int8(weight_int4packed)
    n_bit = 4
    quant_min = -(2 ** (n_bit - 1))
    quant_max = 2 ** (n_bit - 1) - 1
    w_dq = torch.ops.quantized_decomposed.dequantize_per_channel_group(
        weight_int8,
        scales,
        zeros,
        quant_min,
        quant_max,
        torch.int8,
        group_size,
        precision,
    )

    # x = x.to(torch.float16)
    # w_dq = w_dq.to(torch.float16)
    c = torch.nn.functional.linear(x, w_dq)

    # new_shape = origin_x_size[:-1] + (out_features,)
    # c = c.reshape(new_shape)

    return c


def find_multiple(n: int, *args: Tuple[int]) -> int:
    k: int = reduce(lambda x, y: x * y // gcd(x, y), args + (1,))  # type: ignore[9]
    if n % k == 0:
        return n
    return n + k - (n % k)


def _check_linear_int4_k(k, group_size=1):
    return k % group_size == 0

def _calc_padded_size_linear_int4(k, groupsize=1):
    return find_multiple(k, groupsize)


def replace_linear_8da4w(
    module,
    group_size,
    padding_allowed,
    precision,
    scales_precision,
):
    for name, child in module.named_children():
        if isinstance(child, nn.Linear):
            if _check_linear_int4_k(child.in_features, group_size) or padding_allowed:
                setattr(
                    module,
                    name,
                    Int8DynActInt4WeightLinear(
                        child.in_features,
                        child.out_features,
                        bias=False,
                        group_size=group_size,
                        precision=precision,
                        scales_precision=scales_precision,
                    ),
                )
        else:
            replace_linear_8da4w(
                child,
                group_size,
                padding_allowed,
                precision,
                scales_precision,
            )


class Int8DynActInt4WeightQuantHandler(QuantHandler):
    def __init__(
        self,
        mod,
        group_size=256,
        padding_allowed=False,
        precision=torch.float32,
        scales_precision=torch.float32,
    ):
        self.mod = mod
        self.group_size = group_size
        self.padding_allowed = padding_allowed
        self.precision = precision
        self.scales_precision = scales_precision
        # assert group_size in [32, 64, 128, 256]

    @torch.no_grad()
    def create_quantized_state_dict(self):
        cur_state_dict = self.mod.state_dict()
        for fqn, mod in self.mod.named_modules():
            if isinstance(mod, torch.nn.Linear):
                assert not mod.bias
                in_features = mod.in_features
                # print("in features:", in_features, " out features:", out_features)
                # assert out_features % 8 == 0, "require out_features % 8 == 0"
                # print(f"linear: {fqn}, in={in_features}, out={out_features}")

                assert (
                    in_features % self.group_size == 0
                ), f"require in_features:{in_features} % self.group_size:{self.group_size} == 0"

                weight = mod.weight.data
                """
                if not _check_linear_int4_k(
                    in_features, self.group_size
                ):
                    if self.padding_allowed:
                        print(
                            f"warning: {fqn} is padded to satisfy in_features % 1024 == 0"
                        )
                        padded_in_features = _calc_padded_size_linear_int4(
                            in_features, self.group_size
                        )
                        weight = F.pad(
                            weight, pad=(0, padded_in_features - in_features)
                        )
                    else:
                        raise RuntimeError(
                            f"warning: {fqn} is skipped, int4 requires that in_features is 32, 64, or is divisible by 1024, "
                            + "and that group_size"
                        )
                """
                (
                    weight_int4pack,
                    scales,
                    zeros,
                ) = prepare_int4_weight_and_scales_and_zeros(
                    weight.to(self.precision),
                    self.group_size,
                    self.scales_precision,
                )
                cur_state_dict[f"{fqn}.weight"] = weight_int4pack.to("cpu")
                cur_state_dict[f"{fqn}.scales"] = scales.to("cpu")
                cur_state_dict[f"{fqn}.zeros"] = zeros.to("cpu")

        return cur_state_dict

    def convert_for_runtime(self):
        replace_linear_8da4w(
            self.mod,
            self.group_size,
            self.padding_allowed,
            self.precision,
            self.scales_precision,
        )
        return self.mod

    def quantized_model(self) -> nn.Module:
        model_updated_state_dict = self.create_quantized_state_dict()
        self.convert_for_runtime()
        self.mod.load_state_dict(model_updated_state_dict)
        return self.mod


class Int8DynActInt4WeightLinear(torch.nn.Module):
    __constants__ = ["in_features", "out_features"]

    in_features: int
    out_features: int
    weight: torch.Tensor

    """
    This module implements a dynamic quantized linear layer with int4 weight.
    Weights are per channel groupwise quantized. Parameters of importance
    group_size: the number of elements in each quantized group
    precision: precision of input and output. e.g. torch.float32 means input
    activation is float32 and output is float32.
    scales_precision: precision of per group scale.
    """

    def __init__(
        self,
        in_features: int,
        out_features: int,
        bias=True,
        device=None,
        dtype=None,
        group_size: int = 256,
        precision: torch.dtype = torch.float32,
        scales_precision: torch.dtype = torch.float32,
    ) -> None:
        super().__init__()
        # always pad if needed since it becomes a noop at runtime if not needed
        # self.origin_in_features = in_features
        assert (
            in_features % group_size == 0
        ), f"require in_features:{in_features} % group_size:{group_size} == 0"
        # in_features = _calc_padded_size_linear_int4(
        #    in_features, group_size
        # )
        self.in_features = in_features
        self.out_features = out_features
        assert not bias, "require bias=False"
        self.group_size = group_size
        # Precision of the activation which also indicates
        # output precision of the dynamically quantized linear layer
        # that his module represents.
        self.precision = precision

        # currently storing unpacked int8 weights
        self.register_buffer(
            "weight",
            torch.empty((out_features, in_features), dtype=torch.int8),
        )
        self.register_buffer(
            "scales",
            torch.empty(
                (out_features, in_features // group_size),
                dtype=scales_precision,
            ),
        )
        self.register_buffer(
            "zeros",
            torch.empty(
                (out_features, in_features // group_size),
                dtype=scales_precision,
            ),
        )

    def forward(self, input: torch.Tensor) -> torch.Tensor:
        input = input.to(self.precision)
        # padding is removed for perf
        # input = F.pad(input, pad=(0, self.in_features - self.origin_in_features))
        return linear_forward_8da4w(
            input,
            self.weight,
            self.scales,
            self.zeros,
            self.out_features,
            self.group_size,
            self.precision,
        )


#########################################################################
#####                           GPTQ                                #####

class GPTQQuantHandler(QuantHandler):
    """
    This class implements a GPTQ QuantHandler that can be used to apply GPTQ to a model in concert with the GenericGPTQRunner class.
    Unlike the base QuantHandler class, the user does not need to implement the create_quantized_state_dict, instead they have to reimplement
    __init__ such that it defines the functions for the quantization mode. User is expected to reimplement convert_for_runtime.

    The following functions (which must be defined in __init__) are used to define the quantization mode for both GPTQ and
    create_quantized_state_dict. Here is a description of each function.

    get_qparams_func:
        A function that calculates the quantization qparams for an input tensor.
        Args:
            weight: A 2d weight tensor with non-integer dtype.
        Returns:
            qparams: it can have any format but will need to be handled by the other defined functions below.

    quantize_func:
        A function that applies quantization to an input tensor. It should be noted
        that this function needs to be able to handle quantizing the entire weight tensor, a single group,
        or a single column.
        Args:
            weight: A 2d weight tensor with non-integer dtype.
            qparams: the output from get_qparams_func
        Returns:
            quantized_weight: A 2d quantized weight tensor (generally with an integer dtype)


    dequantize_func:
        A function that dequantizes an input quantized weight tensor. It should be noted
        that this function needs to be able to handle dequantizing the entire weight tensor, a single group,
        or a single column.
        Args:
            quantized_weight: A 2d quantized weight tensor (generally with an integer dtype)
            qparams: the output from get_qparams_func
        Returns:
            weight: A 2d weight tensor with non-integer dtype.

    combine_qparams_list_func:
        A function that combines several qparams into one qparam.
        Args:
            qparams_list: a list of qparams objects, each obtained by calling get_qparams_func
            on a single group from a weight tensor
        Returns:
            qparams: an object of the same format as the qparams above.

    skip_layer_func:
        A function that determines which linear layers should be skipped during GPTQ
        Args:
            weight: A 2d weight tensor with non-integer dtype.
        Returns:
            skip: boolean indicating whether layer should be skipped

    make_names_and_values_dict_func:
        A function that prepares the qparams and quantized_weight and creates a dictionary indicating how they
        should be inserted into the state_dict. Generally any packing of the weight and qparams should be done here.
        Args:
            quantized_weight: A 2d quantized weight tensor (generally with an integer dtype)
            qparams: the output from get_qparams_func
        Returns:
            names_and_values_dict: a dictionary mapping the name of the parameters of the quantized module to the
            corresponding quantized weights and qparams.
    """
    def __init__(self):
        assert self.mod is not None
        assert self.get_qparams_func is not None
        assert self.quantize_func is not None
        assert self.dequantize_func is not None
        assert self.combine_qparams_list_func is not None
        assert self.make_names_and_values_dict_func is not None

    @staticmethod
    def get_inputs(model, tokenizer, calibration_tasks, calibration_limit, calibration_seq_length, pad_calibration_inputs) -> "MultiInput":
        input_recorder = InputRecorder(
            model,
            tokenizer,
            calibration_seq_length,
            pad_calibration_inputs,
        )

        try:
            lm_eval.tasks.initialize_tasks()
        except:
            pass
        task_dict = get_task_dict(calibration_tasks)
        print("Obtaining GPTQ calibration inputs on: ", calibration_tasks)

        evaluate(
            input_recorder,
            task_dict,
            limit=calibration_limit,
        )
        inputs = input_recorder.get_recorded_inputs()
        assert inputs is not None, (
            f"No inputs were collected, use a task other than {calibration_tasks}, "+
            f"use option pad_calibration_inputs, or decrease calibration_sequence_length (currently "+
            f"{calibration_seq_length})"
        )
        print(f"Obtained {len(inputs[0].values)} calibration samples")
        return inputs

    @torch.no_grad()
    def create_quantized_state_dict(
        self,
        tokenizer,
        blocksize,
        percdamp,
        groupsize,
        calibration_tasks,
        calibration_limit,
        calibration_seq_length,
        pad_calibration_inputs,
    ) -> "StateDict":
        inputs = GPTQQuantHandler.get_inputs(self.mod, tokenizer, calibration_tasks, calibration_limit, calibration_seq_length, pad_calibration_inputs)
        print("Tracing model for GPTQ")
        GPTQ_runner = GenericGPTQRunner(
            self.mod,
            inputs,
            blocksize,
            percdamp,
            groupsize,
        ).configure_quantization_mode(
            self.get_qparams_func,
            self.quantize_func,
            self.dequantize_func,
            self.combine_qparams_list_func,
            self.make_names_and_values_dict_func,
            self.skip_layer_func
        )

        print("Applying GPTQ to weights")
        GPTQ_runner.run()
        return GPTQ_runner.get_quantized_state_dict()

    def convert_for_runtime(self) -> "nn.Module":
        pass


class WeightOnlyInt4GPTQQuantHandler(GPTQQuantHandler):
    def __init__(self, mod, groupsize=128, inner_k_tiles=8, padding=True):
        from model import find_multiple
        self.mod = mod
        self.groupsize = groupsize
        self.inner_k_tiles = inner_k_tiles
        self.padding = padding
        self.get_qparams_func = lambda w: get_group_qparams(w, 4, groupsize)
        self.quantize_func = lambda w, qparams: \
            group_quantize_tensor_from_qparams(w, qparams[0], qparams[1], 4, groupsize)
        self.dequantize_func = lambda q, qparams: \
            group_dequantize_tensor_from_qparams(q, qparams[0], qparams[1], 4, groupsize).float()
        self.combine_qparams_list_func = lambda qparams_list: \
            [torch.cat(x, dim=1) for x in zip(*qparams_list)]
        # skip unless padding=True or its correctly sized
        self.skip_layer_func = lambda linear_weight: not (
            _check_linear_int4_k(linear_weight.shape[-1], groupsize, inner_k_tiles) or padding
        )
        # we need to do the padding here, both for q and the qparams if necessary
        def make_names_and_values_dict_func(q, qparams):
            k = q.shape[1]
            new_k = find_multiple(k, 1024)
            # how much we need to pad the weight
            delta_k = new_k - q.shape[1]
            final_q = torch.ops.aten._convert_weight_to_int4pack(F.pad(q, pad=(0, delta_k)), inner_k_tiles)
            scales_and_zeros = pack_scales_and_zeros(*qparams)
            # how many new groups we need for padded weight
            delta_groups = new_k // groupsize - scales_and_zeros.shape[0]
            final_s_and_z = F.pad(scales_and_zeros, pad=(0,0,0,0,0, delta_groups), value=1)
            return {"weight": final_q, "scales_and_zeros": final_s_and_z}
        self.make_names_and_values_dict_func = make_names_and_values_dict_func
        super().__init__()


    def convert_for_runtime(self, use_cuda):
        replace_linear_int4(self.mod, self.groupsize, self.inner_k_tiles, self.padding, use_cuda)
        return self.mod

    def quantized_model(self) -> nn.Module:
        model_updated_state_dict = self.create_quantized_state_dict()
        self.convert_for_runtime()
        self.mod.load_state_dict(model_updated_state_dict)
        return self.mod
    


# class Int8DynActInt4WeightGPTQQuantHandler(GPTQQuantHandler):
#     def __init__(
#         self,
#         groupsize=128,
#         inner_k_tiles=8,
#         padding_allowed=True,
#         precision=torch.float32,
#     ):

#         self.groupsize = groupsize
#         self.inner_k_tiles = inner_k_tiles
#         self.padding_allowed = padding_allowed
#         self.precision = precision
#         self.dyn_quant_func = lambda x: per_token_dynamic_quant(x)
#         n_bit = 4
#         self.get_qparams_func = lambda w: get_group_qparams_symmetric(
#             w, n_bit, groupsize, self.precision
#         )
#         quant_min = -(2 ** (n_bit - 1))
#         quant_max = 2 ** (n_bit - 1) - 1
#         self.quantize_func = lambda w, qparams: torch.ops.quantized_decomposed.quantize_per_channel_group(
#             w, qparams[0], qparams[1], quant_min, quant_max, torch.int8, groupsize
#         )
#         self.dequantize_func = lambda q, qparams: torch.ops.quantized_decomposed.dequantize_per_channel_group(
#             q,
#             qparams[0],
#             qparams[1],
#             quant_min,
#             quant_max,
#             torch.int8,
#             groupsize,
#             self.precision,
#         )
#         self.combine_qparams_list_func = lambda qparams_list: [
#             torch.cat(x, dim=1) for x in zip(*qparams_list)
#         ]
#         # skip unless padding_allowed=True or its correctly sized
#         self.skip_layer_func = lambda linear_weight: not (
#             _check_linear_int4_k(linear_weight.shape[-1], groupsize, inner_k_tiles)
#             or padding_allowed
#         )

#         # we need to do the padding here, both for q and the qparams if necessary
#         def make_names_and_values_dict_func(q, qparams):
#             k = q.shape[1]
#             new_k = _calc_padded_size_linear_int4(k, groupsize, inner_k_tiles)
#             # how much we need to pad the weight
#             delta_k = new_k - q.shape[1]
#             final_q = F.pad(q, pad=(0, delta_k))
#             scales_and_zeros = pack_scales_and_zeros(*qparams, precision=self.precision)
#             # how many new groups we need for padded weight
#             delta_groups = new_k // groupsize - scales_and_zeros.shape[0]
#             # TODO: split scales and zero_points
#             final_s_and_z = F.pad(
#                 scales_and_zeros, pad=(0, 0, 0, 0, 0, delta_groups), value=1
#             )
#             return {"weight": final_q, "scales_and_zeros": final_s_and_z}

#         self.make_names_and_values_dict_func = make_names_and_values_dict_func
#         super().__init__()

#     def convert_for_runtime(self, model):
#         replace_linear_8da4w(
#             model,
#             self.groupsize,
#             self.padding_allowed,
#             torch.int8,
#             self.precision,
#         )
#         return model

##################################################################
###                           WIP: HQQ                         ###

class WeightOnlyInt4HqqQuantHandler:
    def __init__(self, mod, group_size):
        self.mod = mod
        self.groupsize = group_size

    def create_quantized_state_dict(self):
        from hqq.core.quantize import Quantizer  # TODO maybe torchao

        
        for m in self.mod.modules():
            for name, child in m.named_children():
                if isinstance(child, torch.nn.Linear):
                    child.weight = torch.nn.Parameter(
                        Quantizer.dequantize(
                            *Quantizer.quantize(
                                child.weight,
                                nbits=4,
                                group_size=self.groupsize,
                                axis=1,
                            )
                        )
                    )

        # we use Int4 packaged in an int8 for now, packing to follow
        # return WeightOnlyInt4QuantHandler(self.mod, self.groupsize).create_quantized_state_dict()
        return WeightOnlyInt8QuantHandler(
            self.mod, bitwidth=4, group_size=self.groupsize
        ).create_quantized_state_dict()

    def convert_for_runtime(self):
        # we use Int4 packaged in an int8 for now, packing to follow
        # ALSO: all code must work for CPU, CUDA, MPS
        # return WeightOnlyInt4GPTQQuantHandler(self.mod, self.groupsize).convert_for_runtime(use_cuda=True)
        return WeightOnlyInt4GPTQQuantHandler(
            self.mod, bitwidth=4, group_size=self.groupsize
        ).convert_for_runtime()
    
    def quantized_model(self) -> nn.Module:
        model_updated_state_dict = self.create_quantized_state_dict()
        self.convert_for_runtime()
        self.mod.load_state_dict(model_updated_state_dict)
        return self.mod


##################################################################
<|MERGE_RESOLUTION|>--- conflicted
+++ resolved
@@ -37,11 +37,7 @@
     if name in name_to_dtype_dict:
         return name_to_dtype_dict[name]
     else:
-<<<<<<< HEAD
-        raise RuntimeError("unsupported dtype {name} specified")
-=======
         raise RuntimeError(f"unsupported dtype name {name} specified")
->>>>>>> aa569d68
     
 name_to_dtype_dict = {
     "fp32" : torch.float,

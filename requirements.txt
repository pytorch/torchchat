# Requires python >=3.10

# PyTorch ecosystem
torch>2.3
torchao
<<<<<<< HEAD
# executorch
=======
executorch==0.1.2
>>>>>>> 4a0b2a9e

# Hugging Face download
huggingface_hub

# GGUF import
gguf

# Tiktoken tokenizer for Llama 3 and other advanced models
tiktoken

# Miscellaneous
snakeviz
sentencepiece
numpy
gguf
lm-eval==0.4
blobfile

# Build tools
wheel
cmake
ninja
zstd

# Browser mode
flask

# HQQ pulls down the version
# hqq<|MERGE_RESOLUTION|>--- conflicted
+++ resolved
@@ -3,11 +3,7 @@
 # PyTorch ecosystem
 torch>2.3
 torchao
-<<<<<<< HEAD
-# executorch
-=======
-executorch==0.1.2
->>>>>>> 4a0b2a9e
+# executorch==0.1.2
 
 # Hugging Face download
 huggingface_hub

--- conflicted
+++ resolved
@@ -18,10 +18,6 @@
 snakeviz
 sentencepiece
 numpy
-<<<<<<< HEAD
-gguf
-=======
 gguf
 lm-eval
-blobfile
->>>>>>> a78f45f0
+blobfile
# Copyright (c) Meta Platforms, Inc. and affiliates.
# All rights reserved.

# This source code is licensed under the license found in the
# LICENSE file in the root directory of this source tree.

import os
from pathlib import Path
from types import SimpleNamespace
from typing import Any, Dict

# Run command:
# torchrun --nproc-per-node 4 dist_run.py
import torch
import torch.distributed as dist
from torch.distributed.pipelining import PipelineStage, ScheduleGPipe


from distributed.logging_utils import SingletonLogger

# TODO - these are not distributed specific, consider moving to new package
from distributed.safetensor_utils import (
    get_hf_config_file,
    get_hf_weight_map_and_path,
    load_safetensor_weights,
)

<<<<<<< HEAD
from distributed.utils import (
    Color as color,
    GPUMemoryMonitor,
    get_module_size,
    get_num_params,
    bytes_to_readable,
)
=======
from distributed.utils import Color as color, TrackTime, CUDATrackTime, GPUMemoryMonitor
>>>>>>> 8b6aa07e

from distributed.verification_utils import find_cpu_tensors
from torchchat.cli.builder import TokenizerArgs, _initialize_tokenizer
from torchchat.model import ModelArgs, Transformer
from torchchat.utils.build_utils import set_precision

try:
    from tokenizer.tiktoken import Tokenizer as TiktokenTokenizer
except ImportError:
    TiktokenTokenizer = None
try:
    from sentencepiece import SentencePieceProcessor
except ImportError:
    SentencePieceProcessor = None


logger = SingletonLogger.get_logger()

MODEL_NAME = "Transformer-2-7b-chat-hf"
NAME_TO_HF_MODEL_ID_AND_DTYPE = {
    "Transformer-2-7b-chat-hf": ("meta-llama/Llama-2-7b-chat-hf", torch.float16),
    "Meta-Llama-3-8B": ("meta-llama/Meta-Llama-3-8B-Instruct", torch.bfloat16),
}
CACHE_PRECISION = torch.bfloat16


def _init_distributed():
    dist.init_process_group("nccl")
    rank = dist.get_rank()
    world_size = dist.get_world_size()
    # Assuming same number of GPUs per node
    torch.cuda.set_device(rank % torch.cuda.device_count())
    return rank, world_size


def _create_device_mesh(mesh_dimensions):
    return dist.init_device_mesh("cuda", mesh_dimensions, mesh_dim_names=("pp", "tp"))


def dict_to_args(dictionary: Dict[str, Any]) -> SimpleNamespace:
    return SimpleNamespace(**dictionary)


def _build_chat_tokenizer(
    model_base_name: str = "llama3",
) -> SentencePieceProcessor | TiktokenTokenizer:
    # Create base args for tokenizer
    default_model_dir = Path(
        os.getenv("TORCHCHAT_MODELDIR", "~/.torchchat/model-cache")
    ).expanduser()

    tokenconfig = {
        "model_directory": default_model_dir,
        "model": model_base_name,
        "tokenizer_path": None,
    }
    args = dict_to_args(tokenconfig)
    tokenizer_args = TokenizerArgs.from_args(args)
    tokenizer = _initialize_tokenizer(tokenizer_args)
    assert tokenizer is not None, f"Failed to get tokenizer using {tokenconfig=}"
    logger.info(
        f"using tokenizer = {tokenizer.__class__.__module__}.{tokenizer.__class__.__name__}"
    )
    return tokenizer


def _load_model_weights(stage_module, hf_model_name, device, model_config):
    """Load the weights from the safetensor file(s) into the model stage.
    Model config is needed b/c we permute wq and wk weights based on attn heads.
    """

    weight_map, weight_path, key_map = get_hf_weight_map_and_path(hf_model_name)

    num_loaded_weights, num_missing_weights = load_safetensor_weights(
        stage_module,
        weight_map,
        weight_path,
        key_map,
        device,
        model_config=model_config,
    )
    logger.info(
        f"Success - Loaded {num_loaded_weights} weights, {num_missing_weights} missing weights"
    )
    if num_missing_weights > 0:
        raise ValueError(f"Missing {num_missing_weights} weights")


def _cleanup():
    dist.barrier()
    dist.destroy_process_group()


def main():
    rank, world_size = _init_distributed()

    gpu_memory_monitor = GPUMemoryMonitor("cuda")
    logger.info(f"{color.yellow} {gpu_memory_monitor.get_device_info()}{color.reset}")

    config = ModelArgs.from_name(MODEL_NAME).transformer_args['text']
    logger.info(f"Chat Model Config: {config}")

    tokenizer = _build_chat_tokenizer()
    logger.info(f"built tokenizer {tokenizer=}")

    hf_model_name, model_dtype = NAME_TO_HF_MODEL_ID_AND_DTYPE[MODEL_NAME]
    logger.info(f"Using HF model weights from {hf_model_name} and dtype {model_dtype}")

    set_precision(CACHE_PRECISION)
    logger.info(f"Using cache precision {CACHE_PRECISION}")

    hf_config = get_hf_config_file(hf_model_name)
    if hf_config is None:
        raise ValueError(f"Config file not found for model id {hf_model_name}")
    logger.info(f"Using HF model weights from {hf_model_name}")

    # Assuming 2 pipeline stages, feel free to change this as long as the
    # asserts are satisfied
    pp_degree = 2
    assert world_size % pp_degree == 0
    assert config.n_layers % pp_degree == 0

    # Sequence parallel is enabled in this program
    # Sequence parallel = Tensor parallel + dividing sequence by tp_degree at layer boundary
    sp_degree = world_size // pp_degree

    # Create device mesh
    mesh_dimensions = (pp_degree, sp_degree)
    device_mesh = _create_device_mesh(mesh_dimensions)
    tp_mesh = device_mesh["tp"]
    pp_mesh = device_mesh["pp"]
    tp_rank = tp_mesh.get_local_rank()
    pp_rank = pp_mesh.get_local_rank()

    # Assuming same number of GPUs per node
    device = torch.device(f"cuda:{rank % torch.cuda.device_count()}")

    # Fill in PP configs
    config.stage_idx = pp_rank
    config.n_stages = pp_degree

    with device:
        model = Transformer(config)

    model.setup_caches(1, 4096)

    # Distribute model on TP mesh
    model.distribute(tp_mesh)
    logger.info(f"Model: {model}")

    mbs = 2  # number of micro-batches
    mb_size = 1  # micro-batch size
    batch_size = mbs * mb_size  # total batch size
    seqlen = 4096  # sequence length
    dim = 4096  # embedding dimension
    assert seqlen % sp_degree == 0

    mb_ids = torch.randint(0, config.vocab_size, (mb_size, seqlen), device=device)
    activation = torch.rand(
        mb_size, seqlen // sp_degree, dim, device=device, dtype=model_dtype
    )
    example_args = mb_ids if pp_rank == 0 else activation

    # Load weights
    logger.info(f"Loading weights for {pp_rank=} on {device=}")
    with TrackTime("cuda") as timer:
        _load_model_weights(model, hf_model_name, device=device, model_config=config)

<<<<<<< HEAD
    # info on stage size and params
    stage_size = get_module_size(model)
    stage_size_formatted = bytes_to_readable(stage_size)
    stage_num_params = get_num_params(model)
    logger.info(
        f"Stage {rank} has {color.blue}{stage_num_params} params{color.reset}, Size: {color.blue}{stage_size_formatted}{color.reset}\n"
    )

=======
    logger.info(
        f"{color.green}Total weight loading time: {timer.get_time()} {timer.unit} for stage {rank}{color.reset}"
    )
    
    
>>>>>>> 8b6aa07e
    # Setup input position
    # input_pos for prefill: a list of increasing integers from 0 to seqlen
    input_pos = torch.arange(seqlen, device=device)
    model.setup_input_pos(input_pos)
    model.eval()

    logger.info(f"Creating pipeline stage {pp_rank=}, {pp_degree=}")
    stage = PipelineStage(
        model,
        pp_rank,
        pp_degree,
        device,
        input_args=(example_args,),
        group=pp_mesh.get_group(),
    )

    # this check confirms that there are no cpu tensors in the model..we expect this to be true.
    cpu_tensors = find_cpu_tensors(stage.submod)
    # logger.info(f"Found {len(cpu_tensors)} cpu tensors: {cpu_tensors}")
    if len(cpu_tensors) > 0:
        raise ValueError("Found cpu tensors in stage")

    # TODO: this can likely be removed after we prove out a few more models
    # verify dtypes for model - expect all to be model_dtype except for bool causal_mask atm.
    # dtype_count, dtype_locations, fp32_locations = record_module_dtypes(stage.submod)
    # logger.info(
    #     f"Stage Dtypes - Found {len(dtype_count)} dtypes: {dtype_count.items()}"
    # )
    # assert (
    #     len(dtype_count) == 2
    # ), f"Expected 2 dtypes in model after checkpoint loading: {model_dtype} and {torch.bool}"

    input_ids = torch.randint(0, config.vocab_size, (batch_size, seqlen), device=device)
    logger.info(f"Input: {input_ids.dtype=}, {input_ids.shape=}, {input_ids.device=}")

    schedule = ScheduleGPipe(stage, mbs)
    logger.info(f"Created schedule: {schedule}")

    with torch.no_grad():  # .inference_mode():
        if pp_rank == 0:
            schedule.step(input_ids)
        else:
            output = schedule.step()

    if pp_rank == pp_degree - 1 and tp_rank == 0:
        logger.info(f"Output: {output}")

    # show peak memory stats for this stage
    res_mem_gib, res_mem_pct = gpu_memory_monitor.get_peak_stats()
    logger.info(
        f"{color.blue} Memory used: {color.green}{res_mem_pct:.3f} %, {color.magenta}{res_mem_gib:.3f} GB{color.reset}"
    )

    logger.info(
        f"{color.green}Success{color.white} - {color.blue}Rank {rank} has completed.{color.reset}"
    )

    _cleanup()


if __name__ == "__main__":
    main()<|MERGE_RESOLUTION|>--- conflicted
+++ resolved
@@ -25,17 +25,15 @@
     load_safetensor_weights,
 )
 
-<<<<<<< HEAD
 from distributed.utils import (
     Color as color,
     GPUMemoryMonitor,
     get_module_size,
     get_num_params,
     bytes_to_readable,
+    TrackTime, 
+    CUDATrackTime,
 )
-=======
-from distributed.utils import Color as color, TrackTime, CUDATrackTime, GPUMemoryMonitor
->>>>>>> 8b6aa07e
 
 from distributed.verification_utils import find_cpu_tensors
 from torchchat.cli.builder import TokenizerArgs, _initialize_tokenizer
@@ -203,8 +201,10 @@
     logger.info(f"Loading weights for {pp_rank=} on {device=}")
     with TrackTime("cuda") as timer:
         _load_model_weights(model, hf_model_name, device=device, model_config=config)
-
-<<<<<<< HEAD
+    logger.info(
+        f"{color.green}Total weight loading time: {timer.get_time()} {timer.unit} for stage {rank}{color.reset}"
+    )
+
     # info on stage size and params
     stage_size = get_module_size(model)
     stage_size_formatted = bytes_to_readable(stage_size)
@@ -212,14 +212,7 @@
     logger.info(
         f"Stage {rank} has {color.blue}{stage_num_params} params{color.reset}, Size: {color.blue}{stage_size_formatted}{color.reset}\n"
     )
-
-=======
-    logger.info(
-        f"{color.green}Total weight loading time: {timer.get_time()} {timer.unit} for stage {rank}{color.reset}"
-    )
     
-    
->>>>>>> 8b6aa07e
     # Setup input position
     # input_pos for prefill: a list of increasing integers from 0 to seqlen
     input_pos = torch.arange(seqlen, device=device)

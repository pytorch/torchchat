--- conflicted
+++ resolved
@@ -11,13 +11,8 @@
 import torch.distributed as dist
 from torch.distributed.pipelining import PipelineStage, ScheduleGPipe
 
-<<<<<<< HEAD
-from torchchat.model import TransformerArgs
+from torchchat.model import ModelArgs 
 from torchchat.distributed.model_dist import TransformerStage
-=======
-from build.model import ModelArgs
-from build.model_dist import TransformerStage
->>>>>>> 5d5664cb
 
 # Model config
 def main():

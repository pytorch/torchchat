# Copyright (c) Meta Platforms, Inc. and affiliates.
# All rights reserved.

# This source code is licensed under the license found in the
# LICENSE file in the root directory of this source tree.

# Run command:
# torchrun --nproc-per-node 4 dist_run.py
import torch
import torch.distributed as dist
from torch.distributed.pipelining import PipelineStage, ScheduleGPipe
<<<<<<< HEAD
from build.model import TransformerArgs
=======

from build.model import ModelArgs
>>>>>>> cc0e504a
from build.model_dist import TransformerStage
from distributed.logging_utils import setup_logging
from distributed.safetensor_utils import (
    get_hf_config_file,
    get_hf_weight_map_and_path,
    load_safetensor_weights,
)
from distributed.dtensor_utils import find_cpu_tensors, record_module_dtypes
from distributed.utils import Color as color

MODEL_NAME = "Transformer-2-7b-chat-hf"
NAME_TO_HF_MODEL_ID_AND_DTYPE = {
    "Transformer-2-7b-chat-hf": ("meta-llama/Llama-2-7b-chat-hf", torch.float16),
}


def init_distributed():
    dist.init_process_group("nccl")
    rank = dist.get_rank()
    world_size = dist.get_world_size()
    torch.cuda.set_device(rank)
    return rank, world_size


def create_device_mesh(mesh_dimensions):
    return dist.init_device_mesh("cuda", mesh_dimensions, mesh_dim_names=("pp", "tp"))


def load_model_weights(stage_module, hf_model_name, device, logger):
    weight_map, weight_path, key_map = get_hf_weight_map_and_path(hf_model_name)
    num_loaded_weights, num_missing_weights = load_safetensor_weights(
        stage_module, weight_map, weight_path, key_map, device
    )
    logger.info(
        f"Success - Loaded {num_loaded_weights} weights, {num_missing_weights} missing weights"
    )
    if num_missing_weights > 0:
        raise ValueError(f"Missing {num_missing_weights} weights")


def _cleanup():
    dist.barrier()
    dist.destroy_process_group()


def main():
<<<<<<< HEAD
    rank, world_size = init_distributed()
    logger = setup_logging(__name__)

    config = TransformerArgs.from_name(MODEL_NAME)
    logger.info(f"Chat Model Config: {config}")

    hf_model_name, model_dtype = NAME_TO_HF_MODEL_ID_AND_DTYPE[MODEL_NAME]
    logger.info(f"Using HF model weights from {hf_model_name} and dtype {model_dtype}")

    hf_config = get_hf_config_file(hf_model_name)
    if hf_config is None:
        raise ValueError(f"Config file not found for model id {hf_model_name}")
    logger.info(f"Using HF model weights from {hf_model_name}")

    mesh_dimensions = (2, 2)
    device_mesh = create_device_mesh(mesh_dimensions)
=======
    config = ModelArgs.from_name("Transformer-2-7b-chat-hf").text_transformer_args
    print(config)
>>>>>>> cc0e504a

    tp_mesh = device_mesh["tp"]
    pp_mesh = device_mesh["pp"]
    pp_rank = pp_mesh.get_local_rank()
    nstages = pp_mesh.size()
    device = torch.device(f"cuda:{rank}")

    with device:
        with tp_mesh:
            model = TransformerStage(config, pp_rank, nstages)
            model.setup_caches(1, 4096)
            # TODO: refine this .to once we start using fp8 for KV cache
            model = model.to(model_dtype)
    logger.info(f"Model: {model}")

    mbs = 2  # number of micro-batches
    mb_size = 1  # micro-batch size
    batch_size = mbs * mb_size  # total batch size
    seqlen = 4096  # sequence length
    dim = 4096  # embedding dimension

    mb_ids = torch.randint(0, config.vocab_size, (mb_size, seqlen), device=device)
    activation = torch.rand(mb_size, seqlen, dim, device=device, dtype=model_dtype)
    example_args = mb_ids if pp_rank == 0 else activation

    logger.info(f"Creating pipeline stage {pp_rank=}, {nstages=}")
    stage = PipelineStage(
        model,
        pp_rank,
        nstages,
        device,
        input_args=(example_args,),
        group=pp_mesh.get_group(),
    )

    cpu_tensors = find_cpu_tensors(stage.submod)
    if len(cpu_tensors) > 0:
        raise ValueError("Found cpu tensors in stage")

    # Load weights
    logger.info(f"Loading weights for {pp_rank=} on {device=}")
    load_model_weights(stage.submod, hf_model_name, device=device, logger=logger)

    stage.submod.eval()

    # this check confirms that there are no cpu tensors in the model..we expect this to be true.
    cpu_tensors = find_cpu_tensors(stage.submod)
    # logger.info(f"Found {len(cpu_tensors)} cpu tensors: {cpu_tensors}")
    if len(cpu_tensors) > 0:
        raise ValueError("Found cpu tensors in stage")

    # verify dtypes for model - expect all to be model_dtype except for bool causal_mask atm.
    dtype_count, dtype_locations, fp32_locations = record_module_dtypes(stage.submod)
    logger.info(
        f"Stage Dtypes - Found {len(dtype_count)} dtypes: {dtype_count.items()}"
    )
    assert (
        len(dtype_count) == 2
    ), f"Expected 2 dtypes in model after checkpoint loading: {model_dtype} and {torch.bool}"

    input_ids = torch.randint(0, config.vocab_size, (batch_size, seqlen), device=device)
    logger.info(f"Input: {input_ids.dtype=}, {input_ids.shape=}, {input_ids.device=}")

    schedule = ScheduleGPipe(stage, mbs)
    logger.info(f"Created schedule: {schedule}")

    with torch.no_grad():  # .inference_mode():
        if pp_rank == 0:
            schedule.step(input_ids)
        else:
            output = schedule.step()
            logger.info(f"Output: {output}")

    logger.info(
        f"{color.green}Success{color.white} - {color.blue}Rank {rank} has completed.{color.reset}"
    )

    _cleanup()


if __name__ == "__main__":
    main()<|MERGE_RESOLUTION|>--- conflicted
+++ resolved
@@ -9,12 +9,7 @@
 import torch
 import torch.distributed as dist
 from torch.distributed.pipelining import PipelineStage, ScheduleGPipe
-<<<<<<< HEAD
 from build.model import TransformerArgs
-=======
-
-from build.model import ModelArgs
->>>>>>> cc0e504a
 from build.model_dist import TransformerStage
 from distributed.logging_utils import setup_logging
 from distributed.safetensor_utils import (
@@ -61,7 +56,7 @@
 
 
 def main():
-<<<<<<< HEAD
+
     rank, world_size = init_distributed()
     logger = setup_logging(__name__)
 
@@ -78,10 +73,6 @@
 
     mesh_dimensions = (2, 2)
     device_mesh = create_device_mesh(mesh_dimensions)
-=======
-    config = ModelArgs.from_name("Transformer-2-7b-chat-hf").text_transformer_args
-    print(config)
->>>>>>> cc0e504a
 
     tp_mesh = device_mesh["tp"]
     pp_mesh = device_mesh["pp"]

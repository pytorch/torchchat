# Copyright (c) Meta Platforms, Inc. and affiliates.
# All rights reserved.

# This source code is licensed under the license found in the
# LICENSE file in the root directory of this source tree.

import argparse
import os
from pathlib import Path
from types import SimpleNamespace
<<<<<<< HEAD
from typing import Any, Dict, List, Optional, Tuple
=======
from typing import Any, Dict, Optional
>>>>>>> 7a4f0d16

# Run command:
# torchrun --nproc-per-node 4 dist_run.py
import torch
import torch.distributed as dist

from distributed.logging_utils import SingletonLogger

# TODO - these are not distributed specific, consider moving to new package
from distributed.safetensor_utils import (
    get_hf_config_file,
    get_hf_weight_map_and_path,
    load_safetensor_weights,
)
from distributed.utils import (
    bytes_to_readable,
    Color as color,
    CUDATrackTime,
    get_module_size,
    get_num_params,
    GPUMemoryMonitor,
)
from distributed.verification_utils import find_cpu_tensors
from torch.distributed.pipelining import PipelineStage, ScheduleGPipe
from torchchat.cli.builder import _initialize_tokenizer, TokenizerArgs
from torchchat.model import ModelArgs, Transformer
from torchchat.utils.build_utils import set_precision

try:
    from tokenizer.tiktoken import Tokenizer as TiktokenTokenizer
except ImportError:
    TiktokenTokenizer = None
try:
    from sentencepiece import SentencePieceProcessor
except ImportError:
    SentencePieceProcessor = None


logger = SingletonLogger.get_logger()

<<<<<<< HEAD
MODEL_NAME = "Meta-Llama-3-8B"

NAME_TO_HF_MODEL_ID_AND_DTYPE = {
    "Transformer-2-7b-chat-hf": ("meta-llama/Llama-2-7b-chat-hf", torch.float16),
    "Meta-Llama-3-8B": ("meta-llama/Meta-Llama-3-8B-Instruct", torch.bfloat16),
=======
# Using model name to identify the model to load, for example "llama2-7b-chat".
# You can change it to other values listed below.
# For details on the name-to-distribution mapping, see README.md or models.json.
NAME_TO_DISTRIBUTION_AND_DTYPE = {
    "llama2-7b-chat": ("meta-llama/Llama-2-7b-chat-hf", torch.float16),
    "llama3": ("meta-llama/Meta-Llama-3-8B-Instruct", torch.bfloat16),
>>>>>>> 7a4f0d16
}
CACHE_PRECISION = torch.bfloat16


def _init_distributed():
    dist.init_process_group("nccl")
    rank = dist.get_rank()
    world_size = dist.get_world_size()
    # Assuming same number of GPUs per node
    torch.cuda.set_device(rank % torch.cuda.device_count())
    return rank, world_size


def _create_device_mesh(mesh_dimensions):
    return dist.init_device_mesh("cuda", mesh_dimensions, mesh_dim_names=("pp", "tp"))


def dict_to_args(dictionary: Dict[str, Any]) -> SimpleNamespace:
    return SimpleNamespace(**dictionary)


def _build_chat_tokenizer(
    model_name: str,
    model_base_name: Optional[str] = None,
) -> SentencePieceProcessor | TiktokenTokenizer:
    """Builds a tokenizer for the given model name."""
    # Try to infer the model base name from the model name:
    # e.g. "llama2-7b-chat" -> "llama2"
    if model_base_name is None:
        model_base_name = model_name.split("-")[0]
        logger.info(
            f"Using model base name '{model_base_name}' to build tokenizer. "
            "If not found, please specify it using the `model_base_name` argument."
        )

    # Create base args for tokenizer
    default_model_dir = Path(
        os.getenv("TORCHCHAT_MODELDIR", "~/.torchchat/model-cache")
    ).expanduser()

    tokenconfig = {
        "model_directory": default_model_dir,
        "model": model_base_name,
        "tokenizer_path": None,
    }
    args = dict_to_args(tokenconfig)
    tokenizer_args = TokenizerArgs.from_args(args)
    tokenizer = _initialize_tokenizer(tokenizer_args)
    assert tokenizer is not None, f"Failed to get tokenizer using {tokenconfig=}"
    logger.info(
        f"using tokenizer = {tokenizer.__class__.__module__}.{tokenizer.__class__.__name__}"
    )
    return tokenizer


def _load_model_weights(stage_module, distribution, device, model_config):
    """Load the weights from the safetensor file(s) into the model stage.
    Model config is needed b/c we permute wq and wk weights based on attn heads.
    """

    weight_map, weight_path, key_map = get_hf_weight_map_and_path(distribution)

    num_loaded_weights, num_missing_weights = load_safetensor_weights(
        stage_module,
        weight_map,
        weight_path,
        key_map,
        device,
        model_config=model_config,
    )
    logger.info(
        f"Success - Loaded {num_loaded_weights} weights, {num_missing_weights} missing weights"
    )
    if num_missing_weights > 0:
        raise ValueError(f"Missing {num_missing_weights} weights")


def _encode_strings(
    strings: List[str],
    tokenizer,
    bos: bool = True,
    device: torch.device = "cuda:0",
    dtype=torch.int64,
) -> List[torch.Tensor]:
    """Encode a list of prompt strings into a list of tensor token ids."""
    encoded_list = []
    for string in strings:
        tokens = tokenizer.encode(string)
        if bos:
            tokens = [tokenizer.bos_id()] + tokens
        encoded_list.append(torch.tensor(tokens, dtype=dtype, device=device))
    return encoded_list


def _create_padded_prompts(
    input_ids_list: List[torch.Tensor],
    tokenizer,
    seqlen: int,
    start_pos: int,
    device: torch.device,
    pad_token_id: Optional[int] = None,
) -> Tuple[torch.Tensor, List[int]]:
    """
    Create a padded tensor for multiple encoded input prompts.

    Returns:
        Tuple[torch.Tensor, List[int]]: A tuple containing the padded tensor and a list of prompt lengths.
    """
    pad_token_id = pad_token_id if pad_token_id is not None else tokenizer.eos_id()

    # Find the maximum prompt length
    max_prompt_len = max(ids.size(0) for ids in input_ids_list)

    # Calculate the buffer size
    max_new_tokens = max(0, min(seqlen - start_pos, seqlen - max_prompt_len))
    token_buffer_size = max_prompt_len + max_new_tokens

    # Create the padded batch tensor
    batch_size = len(input_ids_list)
    batch_seq = torch.full(
        (batch_size, token_buffer_size), pad_token_id, dtype=torch.int64, device=device
    )

    prompt_lengths = []
    for i, input_ids in enumerate(input_ids_list):
        prompt_len = input_ids.size(0)
        batch_seq[i, :prompt_len] = input_ids
        prompt_lengths.append(prompt_len)

    return batch_seq, prompt_lengths


def _batch_decode_next_tokens(
    output: torch.Tensor,
    prompt_lengths: List[int],
    tokenizer,
) -> List[Tuple[int, str]]:
    """
    Decode the next token for each prompt in the batch.

    Returns:
        List[Tuple[int, str]]: List of tuples containing the next token id and its
        decoded string for each prompt in the batch.
    """
    batch_size = output.shape[0]
    results = []

    for i in range(batch_size):
        next_token_logits = output[i, prompt_lengths[i] - 1, :]

        # Argmax (deterministic) TODO: add temperature
        next_token = torch.argmax(next_token_logits, dim=-1)

        next_token_decoded = tokenizer.decode([next_token.item()])
        results.append((next_token.item(), next_token_decoded))

    return results


def _update_padded_sequence(
    padded_sequence: torch.Tensor,
    x_recv: torch.Tensor,
    res,
    prompt_lengths: List[int],
) -> None:
    for i in range(len(prompt_lengths)):
        prompt_lengths[i] += 1
        padded_sequence[i, prompt_lengths[i] - 1] = x_recv


def _cleanup():
    dist.barrier()
    dist.destroy_process_group()


def main(args):
    model_name = args.model_name
    pp_degree = args.pp

    rank, world_size = _init_distributed()

    gpu_memory_monitor = GPUMemoryMonitor("cuda")
    logger.info(f"{color.yellow} {gpu_memory_monitor.get_device_info()}{color.reset}")

<<<<<<< HEAD
    config = ModelArgs.from_name(MODEL_NAME).transformer_args["text"]
    logger.info(f"Chat Model Name: {MODEL_NAME}\nModel Config: {config}")
=======
    distribution, model_dtype = NAME_TO_DISTRIBUTION_AND_DTYPE[model_name]
    logger.info(f"Using HF model weights from {distribution} and dtype {model_dtype}")
>>>>>>> 7a4f0d16

    config = ModelArgs.from_name(distribution).transformer_args['text']
    logger.info(f"Chat Model Config: {config}")

    tokenizer = _build_chat_tokenizer(model_name)

    set_precision(CACHE_PRECISION)
    logger.info(f"Using cache precision {CACHE_PRECISION}")

    hf_config = get_hf_config_file(distribution)
    if hf_config is None:
        raise ValueError(f"Config file not found for model id {distribution}")

    # Validate pipeline degree
    assert world_size % pp_degree == 0
    assert config.n_layers % pp_degree == 0

    # Sequence parallel is enabled in this program
    # Sequence parallel = Tensor parallel + dividing sequence by tp_degree at layer boundary
    sp_degree = world_size // pp_degree

    # Create device mesh
    mesh_dimensions = (pp_degree, sp_degree)
    device_mesh = _create_device_mesh(mesh_dimensions)
    tp_mesh = device_mesh["tp"]
    pp_mesh = device_mesh["pp"]
    tp_rank = tp_mesh.get_local_rank()
    pp_rank = pp_mesh.get_local_rank()
    tp_group = tp_mesh.get_group()
    pp_group = pp_mesh.get_group()

    logger.info(f"review: {pp_group=}, {tp_group= }")

    logger.info(f"Created device mesh: {device_mesh}\n {tp_mesh=}, {pp_mesh=}\n")
    # TODO - this assumes 1D mesh, need to update for 2D+ mesh
    pp_group_size = pp_mesh.size()
    tp_group_size = tp_mesh.size()

    logger.info(f"pp_group_size: {pp_group_size}, tp_group_size: {tp_group_size}")

    # Assuming same number of GPUs per node
    device = torch.device(f"cuda:{rank % torch.cuda.device_count()}")

    # Fill in PP configs
    config.stage_idx = pp_rank
    config.n_stages = pp_degree

    with device:
        model = Transformer(config)

    model.setup_caches(1, 4096)

    # Distribute model on TP mesh
    model.distribute(tp_mesh)
    if rank == 0:
        logger.info(f"Model: {model}")

    mbs = 1  # number of micro-batches
    mb_size = 1  # micro-batch size
    batch_size = mbs * mb_size  # total batch size

    seqlen = 4096  # sequence length
    dim = 4096  # embedding dimension
    assert seqlen % sp_degree == 0

    mb_ids = torch.randint(0, config.vocab_size, (mb_size, seqlen), device=device)
    activation = torch.rand(
        mb_size, seqlen // sp_degree, dim, device=device, dtype=model_dtype
    )
    example_args = mb_ids if pp_rank == 0 else activation

    # Load weights
    logger.info(f"Loading weights for {pp_rank=} on {device=}")
<<<<<<< HEAD
    with CUDATrackTime() as timer:
        _load_model_weights(model, hf_model_name, device=device, model_config=config)
=======
    with TrackTime("cuda") as timer:
        _load_model_weights(model, distribution, device=device, model_config=config)
>>>>>>> 7a4f0d16
    logger.info(
        f"{color.green}Total weight loading time: {timer.get_time()} {timer.unit} for stage {rank}{color.reset}"
    )

    # info on stage size and params
    stage_size = get_module_size(model)
    stage_size_formatted = bytes_to_readable(stage_size)
    stage_num_params = get_num_params(model)
    logger.info(
        f"Stage {rank} has {color.blue}{stage_num_params} params{color.reset}, Size: {color.blue}{stage_size_formatted}{color.reset}\n"
    )

    # Setup input position (input_pos) for prefill: a list of increasing integers from 0 to seqlen
    input_pos = torch.arange(seqlen, device=device)
    model.setup_input_pos(input_pos)
    model.eval()

    logger.info(f"Creating pipeline stage {pp_rank=}, {pp_degree=}")
    stage = PipelineStage(
        model,
        pp_rank,
        pp_degree,
        device,
        input_args=(example_args,),
        group=pp_mesh.get_group(),
    )

    # this check confirms that there are no cpu tensors in the model..we expect this to be true.
    cpu_tensors = find_cpu_tensors(stage.submod)
    # logger.info(f"Found {len(cpu_tensors)} cpu tensors: {cpu_tensors}")
    if len(cpu_tensors) > 0:
        raise ValueError("Found cpu tensors in stage")

    prompt = [
        "What is snow?",
    ]

    """
    "What is the capital of France?",
        "What is your name?",
        "What is the capital of Japan?",
        "When is Christmas?",
        "Where does Santa Claus live?",
        "What is the capital of the United States?",
        "What is the capital of China?",
        "What is the capital of Russia?",
        "What is PyTorch?",
        "What is the capital of India?",
        "What is an LLM?",
        "What is the capital of Brazil?",
        "What is the capital of Mexico?",
        "What is the capital of Argentina?",
        "What is the capital of Canada?",
    ]
    """

<<<<<<< HEAD
    start_pos = 0
=======
    with torch.no_grad():  # .inference_mode():
        if pp_rank == 0:
            output = schedule.step(input_ids)
        else:
            output = schedule.step()
>>>>>>> 7a4f0d16

    # encode the prompt
    input_ids = _encode_strings(
        prompt, tokenizer, bos=True, device=device, dtype=torch.int64
    )
    logger.info(f"{input_ids[0:8]=}")

    # create a padded tensor for the input prompt
    padded_sequence, prompt_lengths = _create_padded_prompts(
        input_ids, tokenizer, seqlen, start_pos, device
    )
    logger.info(f"{prompt_lengths=}")
    logger.info(f"first prompt {padded_sequence[0, :prompt_lengths[0]+1]=}")
    if len(prompt_lengths) > 1:
        logger.info(f"second prompt {padded_sequence[1, :prompt_lengths[1]+1]=}")

    schedule = ScheduleGPipe(stage, mbs)
    logger.info(f"Created schedule: {schedule}")

    # with CUDATrackTime() as timer:
    first_pp_group = 0
    last_pp_group = pp_group_size - 1

    x_recv = torch.zeros(1, device=device, dtype=torch.int64)
    logger.info(f"{x_recv.shape=}")

    last_global_rank = world_size - 1
    res = []
    dst = None
    src = None

    if pp_rank == last_pp_group:
        dst = dist.get_global_rank(pp_group, 0)
    elif pp_rank == 0:
        src = dist.get_global_rank(pp_group, last_pp_group)

    # Decoding
    num_tokens = 40

    with torch.no_grad():
        for step in range(num_tokens):
            # first
            if pp_rank == 0:
                schedule.step(padded_sequence)
                # only receive if not last step
                if step < num_tokens - 1:
                    dist.recv(
                        x_recv,
                        src,
                        group=pp_group,
                    )
                    _update_padded_sequence(
                        padded_sequence, x_recv, res, prompt_lengths
                    )

            # last
            elif pp_rank == last_pp_group:
                output = schedule.step()
                # need to decode the output
                decode_results = _batch_decode_next_tokens(
                    output=output, prompt_lengths=prompt_lengths, tokenizer=tokenizer
                )
                if tp_rank == 0:
                    logger.info(
                        f"\n\n{color.green} {'Prefill' if step == 0 else '* Decode *'} responses ====>>>> {color.blue} {decode_results=} \n{color.reset}"
                    )

                next_token = torch.tensor([decode_results[0][0]], device=device)
                res.append(decode_results[0][1])

                # increment prompt lengths for next token
                for i in range(len(prompt_lengths)):
                    prompt_lengths[i] += 1
                    # logger.info(
                    #     f"output review {prompt_lengths[i]=}, {padded_sequence[i, prompt_lengths[i]-1]=}"
                    # )

                # only send if not last step
                if step < (num_tokens - 1):
                    dist.send(
                        next_token,
                        dst,
                        pp_group,
                    )

            # middle pp ranks
            else:
                schedule.step()

    # output formatted response via last pp group and tp rank 0
    if pp_rank == last_pp_group and tp_rank == 0:
        logger.info(f"\nPrompt:{color.green} {prompt[0]} {color.reset}")
        formatted_response = "".join(res)
        logger.info(f"$$$$$$ {color.blue}{formatted_response}\n{color.reset}  $$$$$")

    logger.info(
        f"{color.green}Success{color.white} - {color.blue}Rank {rank} has completed.{color.reset}"
    )
    _cleanup()


if __name__ == "__main__":
    parser = argparse.ArgumentParser()
    parser.add_argument("model_name", type=str, help="Name of the model to load", choices=NAME_TO_DISTRIBUTION_AND_DTYPE.keys())
    parser.add_argument("--pp", type=int, default=1, help="Pipeline parallel degree")
    args = parser.parse_args()

    main(args)<|MERGE_RESOLUTION|>--- conflicted
+++ resolved
@@ -8,11 +8,7 @@
 import os
 from pathlib import Path
 from types import SimpleNamespace
-<<<<<<< HEAD
 from typing import Any, Dict, List, Optional, Tuple
-=======
-from typing import Any, Dict, Optional
->>>>>>> 7a4f0d16
 
 # Run command:
 # torchrun --nproc-per-node 4 dist_run.py
@@ -53,20 +49,12 @@
 
 logger = SingletonLogger.get_logger()
 
-<<<<<<< HEAD
-MODEL_NAME = "Meta-Llama-3-8B"
-
-NAME_TO_HF_MODEL_ID_AND_DTYPE = {
-    "Transformer-2-7b-chat-hf": ("meta-llama/Llama-2-7b-chat-hf", torch.float16),
-    "Meta-Llama-3-8B": ("meta-llama/Meta-Llama-3-8B-Instruct", torch.bfloat16),
-=======
 # Using model name to identify the model to load, for example "llama2-7b-chat".
 # You can change it to other values listed below.
 # For details on the name-to-distribution mapping, see README.md or models.json.
 NAME_TO_DISTRIBUTION_AND_DTYPE = {
     "llama2-7b-chat": ("meta-llama/Llama-2-7b-chat-hf", torch.float16),
     "llama3": ("meta-llama/Meta-Llama-3-8B-Instruct", torch.bfloat16),
->>>>>>> 7a4f0d16
 }
 CACHE_PRECISION = torch.bfloat16
 
@@ -251,13 +239,8 @@
     gpu_memory_monitor = GPUMemoryMonitor("cuda")
     logger.info(f"{color.yellow} {gpu_memory_monitor.get_device_info()}{color.reset}")
 
-<<<<<<< HEAD
-    config = ModelArgs.from_name(MODEL_NAME).transformer_args["text"]
-    logger.info(f"Chat Model Name: {MODEL_NAME}\nModel Config: {config}")
-=======
     distribution, model_dtype = NAME_TO_DISTRIBUTION_AND_DTYPE[model_name]
     logger.info(f"Using HF model weights from {distribution} and dtype {model_dtype}")
->>>>>>> 7a4f0d16
 
     config = ModelArgs.from_name(distribution).transformer_args['text']
     logger.info(f"Chat Model Config: {config}")
@@ -331,13 +314,10 @@
 
     # Load weights
     logger.info(f"Loading weights for {pp_rank=} on {device=}")
-<<<<<<< HEAD
+
     with CUDATrackTime() as timer:
         _load_model_weights(model, hf_model_name, device=device, model_config=config)
-=======
-    with TrackTime("cuda") as timer:
-        _load_model_weights(model, distribution, device=device, model_config=config)
->>>>>>> 7a4f0d16
+
     logger.info(
         f"{color.green}Total weight loading time: {timer.get_time()} {timer.unit} for stage {rank}{color.reset}"
     )
@@ -394,15 +374,8 @@
     ]
     """
 
-<<<<<<< HEAD
+
     start_pos = 0
-=======
-    with torch.no_grad():  # .inference_mode():
-        if pp_rank == 0:
-            output = schedule.step(input_ids)
-        else:
-            output = schedule.step()
->>>>>>> 7a4f0d16
 
     # encode the prompt
     input_ids = _encode_strings(

# Copyright (c) Meta Platforms, Inc. and affiliates.
# All rights reserved.

# This source code is licensed under the license found in the
# LICENSE file in the root directory of this source tree.

import os
from pathlib import Path
from types import SimpleNamespace
from typing import Any, Dict

# Run command:
# torchrun --nproc-per-node 4 dist_run.py
import torch
import torch.distributed as dist
from torch.distributed.pipelining import PipelineStage, ScheduleGPipe

from distributed.logging_utils import setup_logging

# TODO - these are not distributed specific, consider moving to new package
from distributed.safetensor_utils import (
    get_hf_config_file,
    get_hf_weight_map_and_path,
    load_safetensor_weights,
)
from distributed.utils import Color as color, GPUMemoryMonitor
from distributed.verification_utils import find_cpu_tensors
from torchchat.cli.builder import TokenizerArgs, _initialize_tokenizer
from torchchat.model import ModelArgs, Transformer
from torchchat.utils.build_utils import set_precision

try:
    from tokenizer.tiktoken import Tokenizer as TiktokenTokenizer
except ImportError:
    TiktokenTokenizer = None
try:
    from sentencepiece import SentencePieceProcessor
except ImportError:
    SentencePieceProcessor = None


logger = setup_logging(__name__)

MODEL_NAME = "Transformer-2-7b-chat-hf"
NAME_TO_HF_MODEL_ID_AND_DTYPE = {
    "Transformer-2-7b-chat-hf": ("meta-llama/Llama-2-7b-chat-hf", torch.float16),
    "Meta-Llama-3-8B": ("meta-llama/Meta-Llama-3-8B-Instruct", torch.bfloat16),
}
CACHE_PRECISION = torch.bfloat16


def _init_distributed():
    dist.init_process_group("nccl")
    rank = dist.get_rank()
    world_size = dist.get_world_size()
    # Assuming same number of GPUs per node
    torch.cuda.set_device(rank % torch.cuda.device_count())
    return rank, world_size


def _create_device_mesh(mesh_dimensions):
    return dist.init_device_mesh("cuda", mesh_dimensions, mesh_dim_names=("pp", "tp"))


def dict_to_args(dictionary: Dict[str, Any]) -> SimpleNamespace:
    return SimpleNamespace(**dictionary)


def _build_chat_tokenizer(
    model_base_name: str = "llama3",
) -> SentencePieceProcessor | TiktokenTokenizer:
    # Create base args for tokenizer
    default_model_dir = Path(
        os.getenv("TORCHCHAT_MODELDIR", "~/.torchchat/model-cache")
    ).expanduser()

    tokenconfig = {
        "model_directory": default_model_dir,
        "model": model_base_name,
        "tokenizer_path": None,
    }
    args = dict_to_args(tokenconfig)
    tokenizer_args = TokenizerArgs.from_args(args)
    tokenizer = _initialize_tokenizer(tokenizer_args)
    assert tokenizer is not None, f"Failed to get tokenizer using {tokenconfig=}"
    logger.info(
        f"using tokenizer = {tokenizer.__class__.__module__}.{tokenizer.__class__.__name__}"
    )
    return tokenizer


def _load_model_weights(stage_module, hf_model_name, device, model_config):
    """Load the weights from the safetensor file(s) into the model stage.
    Model config is needed b/c we permute wq and wk weights based on attn heads.
    """

    weight_map, weight_path, key_map = get_hf_weight_map_and_path(hf_model_name)

    num_loaded_weights, num_missing_weights = load_safetensor_weights(
        stage_module,
        weight_map,
        weight_path,
        key_map,
        device,
        model_config=model_config,
    )
    logger.info(
        f"Success - Loaded {num_loaded_weights} weights, {num_missing_weights} missing weights"
    )
    if num_missing_weights > 0:
        raise ValueError(f"Missing {num_missing_weights} weights")


def _cleanup():
    dist.barrier()
    dist.destroy_process_group()


def main():
    rank, world_size = _init_distributed()

<<<<<<< HEAD
    config = ModelArgs.from_name(MODEL_NAME).transformer_args['text']
=======
    gpu_memory_monitor = GPUMemoryMonitor("cuda")
    logger.info(f"{color.yellow} {gpu_memory_monitor.get_device_info()}{color.reset}")

    config = ModelArgs.from_name(MODEL_NAME).text_transformer_args
>>>>>>> 547361d8
    logger.info(f"Chat Model Config: {config}")

    tokenizer = _build_chat_tokenizer()
    logger.info(f"built tokenizer {tokenizer=}")

    hf_model_name, model_dtype = NAME_TO_HF_MODEL_ID_AND_DTYPE[MODEL_NAME]
    logger.info(f"Using HF model weights from {hf_model_name} and dtype {model_dtype}")

    set_precision(CACHE_PRECISION)
    logger.info(f"Using cache precision {CACHE_PRECISION}")

    hf_config = get_hf_config_file(hf_model_name)
    if hf_config is None:
        raise ValueError(f"Config file not found for model id {hf_model_name}")
    logger.info(f"Using HF model weights from {hf_model_name}")

    # Assuming 2 pipeline stages, feel free to change this as long as the
    # asserts are satisfied
    pp_degree = 2
    assert world_size % pp_degree == 0
    assert config.n_layers % pp_degree == 0

    # Sequence parallel is enabled in this program
    # Sequence parallel = Tensor parallel + dividing sequence by tp_degree at layer boundary
    sp_degree = world_size // pp_degree

    # Create device mesh
    mesh_dimensions = (pp_degree, sp_degree)
    device_mesh = _create_device_mesh(mesh_dimensions)
    tp_mesh = device_mesh["tp"]
    pp_mesh = device_mesh["pp"]
    tp_rank = tp_mesh.get_local_rank()
    pp_rank = pp_mesh.get_local_rank()

    # Assuming same number of GPUs per node
    device = torch.device(f"cuda:{rank % torch.cuda.device_count()}")

    # Fill in PP configs
    config.stage_idx = pp_rank
    config.n_stages = pp_degree

    with device:
        model = Transformer(config)

    model.setup_caches(1, 4096)

    # Distribute model on TP mesh
    model.distribute(tp_mesh)
    logger.info(f"Model: {model}")

    mbs = 2  # number of micro-batches
    mb_size = 1  # micro-batch size
    batch_size = mbs * mb_size  # total batch size
    seqlen = 4096  # sequence length
    dim = 4096  # embedding dimension
    assert seqlen % sp_degree == 0

    mb_ids = torch.randint(0, config.vocab_size, (mb_size, seqlen), device=device)
    activation = torch.rand(
        mb_size, seqlen // sp_degree, dim, device=device, dtype=model_dtype
    )
    example_args = mb_ids if pp_rank == 0 else activation

    # Load weights
    logger.info(f"Loading weights for {pp_rank=} on {device=}")
    _load_model_weights(model, hf_model_name, device=device, model_config=config)

    # Setup input position
    # input_pos for prefill: a list of increasing integers from 0 to seqlen
    input_pos = torch.arange(seqlen, device=device)
    model.setup_input_pos(input_pos)
    model.eval()

    logger.info(f"Creating pipeline stage {pp_rank=}, {pp_degree=}")
    stage = PipelineStage(
        model,
        pp_rank,
        pp_degree,
        device,
        input_args=(example_args,),
        group=pp_mesh.get_group(),
    )

    # this check confirms that there are no cpu tensors in the model..we expect this to be true.
    cpu_tensors = find_cpu_tensors(stage.submod)
    # logger.info(f"Found {len(cpu_tensors)} cpu tensors: {cpu_tensors}")
    if len(cpu_tensors) > 0:
        raise ValueError("Found cpu tensors in stage")

    # TODO: this can likely be removed after we prove out a few more models
    # verify dtypes for model - expect all to be model_dtype except for bool causal_mask atm.
    # dtype_count, dtype_locations, fp32_locations = record_module_dtypes(stage.submod)
    # logger.info(
    #     f"Stage Dtypes - Found {len(dtype_count)} dtypes: {dtype_count.items()}"
    # )
    # assert (
    #     len(dtype_count) == 2
    # ), f"Expected 2 dtypes in model after checkpoint loading: {model_dtype} and {torch.bool}"

    input_ids = torch.randint(0, config.vocab_size, (batch_size, seqlen), device=device)
    logger.info(f"Input: {input_ids.dtype=}, {input_ids.shape=}, {input_ids.device=}")

    schedule = ScheduleGPipe(stage, mbs)
    logger.info(f"Created schedule: {schedule}")

    with torch.no_grad():  # .inference_mode():
        if pp_rank == 0:
            schedule.step(input_ids)
        else:
            output = schedule.step()

    if pp_rank == pp_degree - 1 and tp_rank == 0:
        logger.info(f"Output: {output}")

    # show peak memory stats for this stage
    res_mem_gib, res_mem_pct = gpu_memory_monitor.get_peak_stats()
    logger.info(
        f"{color.blue} Memory used: {color.green}{res_mem_pct:.3f} %, {color.magenta}{res_mem_gib:.3f} GB{color.reset}"
    )

    logger.info(
        f"{color.green}Success{color.white} - {color.blue}Rank {rank} has completed.{color.reset}"
    )

    _cleanup()


if __name__ == "__main__":
    main()<|MERGE_RESOLUTION|>--- conflicted
+++ resolved
@@ -119,14 +119,10 @@
 def main():
     rank, world_size = _init_distributed()
 
-<<<<<<< HEAD
-    config = ModelArgs.from_name(MODEL_NAME).transformer_args['text']
-=======
     gpu_memory_monitor = GPUMemoryMonitor("cuda")
     logger.info(f"{color.yellow} {gpu_memory_monitor.get_device_info()}{color.reset}")
 
-    config = ModelArgs.from_name(MODEL_NAME).text_transformer_args
->>>>>>> 547361d8
+    config = ModelArgs.from_name(MODEL_NAME).transformer_args['text']
     logger.info(f"Chat Model Config: {config}")
 
     tokenizer = _build_chat_tokenizer()

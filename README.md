# Chat with LLMs Everywhere

torchchat is a small codebase showcasing the ability to run large language models (LLMs) seamlessly. With torchchat, you can run LLMs using Python, within your own (C/C++) application (desktop or server) and on iOS and Android.


## What can you do with torchchat?
- [Run models via PyTorch / Python](#running-via-pytorch--python)
  - [Chat](#chat)
  - [Generate](#generate)
  - [Run chat in the Browser](#browser)
- [Run models on desktop/server without python](#desktopserver-execution)
  - [Use AOT Inductor for faster execution](#aoti-aot-inductor)
  - [Running in c++ using the runner](#running-native-using-our-c-runner)
- [Run models on mobile](#mobile-execution)
  - [Deploy and run on iOS](#deploy-and-run-on-ios)
  - [Deploy and run on Android](#deploy-and-run-on-android)
- [Evaluate a model](#eval)


## Highlights
- Command line interaction with popular LLMs such as Llama 3, Llama 2, Stories, Mistral and more
- PyTorch-native execution with performance
- Supports popular hardware and OS
  - Linux (x86)
  - Mac OS (M1/M2/M3)
  - Android (Devices that support XNNPACK)
  - iOS 17+ and 8+ Gb of RAM (iPhone 15 Pro+ or iPad with Apple Silicon)
- Multiple data types including: float32, float16, bfloat16
- Multiple quantization schemes
- Multiple execution modes including: Python (Eager, Compile) or Native (AOT Inductor (AOTI), ExecuTorch)


## Installation
The following steps require that you have [Python 3.10](https://www.python.org/downloads/release/python-3100/) installed.

[skip default]: begin
```bash
# get the code
git clone https://github.com/pytorch/torchchat.git
cd torchchat

# set up a virtual environment
python3 -m venv .venv
source .venv/bin/activate

# install dependencies
./install/install_requirements.sh
```
[skip default]: end

[shell default]: ./install/install_requirements.sh

## Commands

The interfaces of torchchat are leveraged through **Python Commands** and **Native Runners**. While the Python Commands are enumerable in the --help menu, the latter are explored in their respective sections.

```bash
torchchat --help
```

[skip default]: begin

```bash
# Output
usage: torchchat [-h] {chat,browser,generate,export,eval,download,list,remove,where,server} ...

positional arguments:
  {chat,browser,generate,export,eval,download,list,remove,where,server}
                        The specific command to run
    chat                Chat interactively with a model via the CLI
    generate            Generate responses from a model given a prompt
    browser             Chat interactively with a model in a locally hosted browser
    export              Export a model artifact to AOT Inductor or ExecuTorch
    download            Download model artifacts
    list                List all supported models
    remove              Remove downloaded model artifacts
    where               Return directory containing downloaded model artifacts
    server              [WIP] Starts a locally hosted REST server for model interaction
    eval                Evaluate a model via lm-eval

options:
  -h, --help            show this help message and exit
```

[skip default]: end

__Python Inference__ (chat, generate, browser, server)
* These commands represent different flavors of performing model inference in a Python enviroment.
* Models are constructed either from CLI args or from loading exported artifacts.

__Exporting__ (export)
* This command generates model artifacts that are consumed by Python Inference or Native Runners.
* More information is provided in the [AOT Inductor](https://github.com/pytorch/torchchat?tab=readme-ov-file#aoti-aot-inductor) and [ExecuTorch](https://github.com/pytorch/torchchat?tab=readme-ov-file#export-for-mobile) sections.

__Inventory Management__ (download, list, remove, where)
* These commands are used to manage and download models.
* More information is provided in the [Download Weights](https://github.com/pytorch/torchchat?tab=readme-ov-file#download-weights) section.

__Evaluation__ (eval)
* This command test model fidelity via EleutherAI's [lm_evaluation_harness](https://github.com/EleutherAI/lm-evaluation-harness).
* More information is provided in the [Evaluation](https://github.com/pytorch/torchchat?tab=readme-ov-file#eval) section.


## Download Weights
Most models use Hugging Face as the distribution channel, so you will need to create a Hugging Face account.
Create a Hugging Face user access token [as documented here](https://huggingface.co/docs/hub/en/security-tokens) with the `write` role.

Log into Hugging Face:

[prefix default]: HF_TOKEN="${SECRET_HF_TOKEN_PERIODIC}"

```
huggingface-cli login
```

Once this is done, torchchat will be able to download model artifacts from
Hugging Face.

```
torchchat download llama3.1
```

> [!NOTE]
> This command may prompt you to request access to Llama 3 via
> Hugging Face, if you do not already have access. Simply follow the
> prompts and re-run the command when access is granted.*


<details>
<summary>Additional Model Inventory Management Commands</summary>

### List
This subcommands shows the available models
```bash
torchchat list
```

### Where
This subcommands shows location of a particular model.
```bash
torchchat list
```
This is useful in scripts when you do not want to hard-code paths


### Remove
This subcommands removes the specified model
```bash
torchchat remove llama3.1
```

More information about these commands can be found by adding the `--help` option.

</details>


## Running via PyTorch / Python

The simplest way to run a model in PyTorch is via [eager execution](https://pytorch.org/blog/optimizing-production-pytorch-performance-with-graph-transformations/).
This is the default execution mode for both PyTorch and torchchat. It performs inference
without creating exporting artifacts or using a separate runner.

The model used for inference can also be configured and tailored to specific needs
(compilation, quantization, etc.). See the [customization guide](docs/model_customization.md) for the options supported by torchchat.

> [!TIP]
> For more information about these commands, please refer to the `--help` menu.

### Chat
This mode allows you to chat with an LLM in an interactive fashion.

[skip default]: begin
```bash
torchchat chat llama3.1
```
[skip default]: end

### Generate
This mode generates text based on an input prompt.
```bash
torchchat generate llama3.1 --prompt "write me a story about a boy and his bear"
```

[skip default]: end

### Server
**Note: This feature is still a work in progress and not all endpoints are working**


<details>
<summary>This mode gives a REST API that matches the OpenAI API spec for interacting with a model</summary>

The server follows the [OpenAI API specification](https://platform.openai.com/docs/api-reference/chat) for chat completions.
Since this feature is under active development, not every parameter is consumed. See api/api.py for details on
which request parameters are implemented. If you encounter any issues, please comment on the [tracking Github issue](https://github.com/pytorch/torchchat/issues/973).

To test out the REST API, **you'll need 2 terminals**: one to host the server, and one to send the request.

In one terminal, start the server

[skip default]: begin

```bash
torchchat server llama3.1
```
[skip default]: end

In another terminal, query the server using `curl`. Depending on the model configuration, this query might take a few minutes to respond.

Setting `stream` to "true" in the request emits a response in chunks. If `stream` is unset or not "true", then the client will await the full response from the server.


**Example Input + Output**

[skip default]: begin

```
curl http://127.0.0.1:5000/v1/chat/completions \
  -H "Content-Type: application/json" \
  -d '{
    "model": "llama3.1",
    "stream": "true",
    "max_tokens": 200,
    "messages": [
      {
        "role": "system",
        "content": "You are a helpful assistant."
      },
      {
        "role": "user",
        "content": "Hello!"
      }
    ]
  }'
```
```
{"response":" I'm a software developer with a passion for building innovative and user-friendly applications. I have experience in developing web and mobile applications using various technologies such as Java, Python, and JavaScript. I'm always looking for new challenges and opportunities to learn and grow as a developer.\n\nIn my free time, I enjoy reading books on computer science and programming, as well as experimenting with new technologies and techniques. I'm also interested in machine learning and artificial intelligence, and I'm always looking for ways to apply these concepts to real-world problems.\n\nI'm excited to be a part of the developer community and to have the opportunity to share my knowledge and experience with others. I'm always happy to help with any questions or problems you may have, and I'm looking forward to learning from you as well.\n\nThank you for visiting my profile! I hope you find my information helpful and interesting. If you have any questions or would like to discuss any topics, please feel free to reach out to me. I"}
```

[skip default]: end


</details>

### Browser
This command opens a basic browser interface for local chat by querying a local server.

First, follow the steps in the Server section above to start a local server. Then, in another terminal, launch the interface. Running the following will open a tab in your browser.

[skip default]: begin

```
streamlit run torchchat/usages/browser.py
```

Use the "Max Response Tokens" slider to limit the maximum number of tokens generated by the model for each response. Click the "Reset Chat" button to remove the message history and start a fresh chat.


## Desktop/Server Execution

### AOTI (AOT Inductor)
[AOTI](https://pytorch.org/blog/pytorch2-2/) compiles models before execution for faster inference. The process creates a [DSO](https://en.wikipedia.org/wiki/Shared_library) model (represented by a file with extension `.so`)
that is then loaded for inference. This can be done with both Python and C++ enviroments.

The following example exports and executes the Llama3.1 8B Instruct
model.  The first command compiles and performs the actual export.
```
torchchat export llama3.1 --output-dso-path exportedModels/llama3.1.so
```

> [!NOTE]
> If your machine has cuda add this flag for performance
`--quantize torchchat/quant_config/cuda.json` when exporting.

For more details on quantization and what settings to use for your use
case visit our [customization guide](docs/model_customization.md).

### Run in a Python Enviroment

To run in a python enviroment, use the generate subcommand like before, but include the dso file.

```
torchchat generate llama3.1 --dso-path exportedModels/llama3.1.so --prompt "Hello my name is"
```
**Note:** Depending on which accelerator is used to generate the .dso file, the command may need the device specified: `--device (cuda | cpu)`.


### Run using our C++ Runner

To run in a C++ enviroment, we need to build the runner binary.
```bash
torchchat/utils/scripts/build_native.sh aoti
```

Then run the compiled executable, with the exported DSO from earlier.
```bash
cmake-out/aoti_run exportedModels/llama3.1.so -z `torchchat where llama3.1`/tokenizer.model -l 3 -i "Once upon a time"
```
**Note:** Depending on which accelerator is used to generate the .dso file, the runner may need the device specified: `-d (CUDA | CPU)`.

## Mobile Execution

[ExecuTorch](https://github.com/pytorch/executorch) enables you to optimize your model for execution on a
mobile or embedded device.

### Set Up ExecuTorch

Before running any commands in torchchat that require ExecuTorch, you
must first install ExecuTorch.

To install ExecuTorch, run the following commands.  This will download the
ExecuTorch repo to ./et-build/src and install various ExecuTorch libraries to
./et-build/install.

> [!IMPORTANT]
> The following commands should be run from the torchchat root directory.

```
export TORCHCHAT_ROOT=${PWD}
./torchchat/utils/scripts/install_et.sh
```


### Export for mobile
Similar to AOTI, to deploy onto device, we first export the PTE artifact, then we load the artifact for inference.

The following example uses the Llama3.1 8B Instruct model.
```
# Export
<<<<<<< HEAD
torchchat export llama3.1 --quantize torchchat/quant_config/mobile.json --output-pte-path llama3.1.pte
=======
python3 torchchat.py export llama3.1 --quantize torchchat/quant_config/mobile.json --output-pte-path llama3.1.pte
>>>>>>> cc0e504a
```

> [!NOTE]
> We use `--quantize torchchat/quant_config/mobile.json` to quantize the
llama3.1 model to reduce model size and improve performance for
on-device use cases.

For more details on quantization and what settings to use for your use
case visit our [customization guide](docs/model_customization.md).

### Deploy and run on Desktop

While ExecuTorch does not focus on desktop inference, it is capable
of doing so. This is handy for testing out PTE
models without sending them to a physical device.

Specifically there are 2 ways of doing so: Pure Python and via a Runner

<details>
<summary>Deploying via Python</summary>

```
# Execute
torchchat generate llama3.1 --device cpu --pte-path llama3.1.pte --prompt "Hello my name is"
```

</details>


<details>
<summary>Deploying via a Runner</summary>

Build the runner
```bash
torchchat/utils/scripts/build_native.sh et
```

Execute using the runner
```bash
cmake-out/et_run llama3.1.pte -z `torchchat where llama3.1`/tokenizer.model -l 3 -i "Once upon a time"
```

</details>


[end default]: end

### Deploy and run on iOS

The following assumes you've completed the steps for [Setting up ExecuTorch](#set-up-executorch).

<details>
<summary>Deploying with Xcode</summary>

#### Requirements
- [Xcode](https://apps.apple.com/us/app/xcode/id497799835?mt=12/) 15.0 or later
- [Cmake](https://cmake.org/download/) 3.19 or later
  - Download and open the macOS `.dmg` installer and move the Cmake app to `/Applications` folder.
  - Install Cmake command line tools: `sudo /Applications/CMake.app/Contents/bin/cmake-gui --install`
- A development provisioning profile with the [`increased-memory-limit`](https://developer.apple.com/documentation/bundleresources/entitlements/com_apple_developer_kernel_increased-memory-limit) entitlement.


#### Steps

1. Open the Xcode project:
    ```bash
    open et-build/src/executorch/examples/demo-apps/apple_ios/LLaMA/LLaMA.xcodeproj
    ```

    > Note: If you're running into any issues related to package dependencies, close Xcode, clean some of the caches and/or the build products, and open the Xcode project again:
    > ```bash
    > rm -rf \
    >   ~/Library/org.swift.swiftpm \
    >   ~/Library/Caches/org.swift.swiftpm \
    >   ~/Library/Caches/com.apple.dt.Xcode \
    >   ~/Library/Developer/Xcode/DerivedData
    > ```
2. Click the Play button to launch the app in the Simulator.

3. To run on a device, ensure you have it set up for development and a provisioning profile with the `increased-memory-limit` entitlement. Update the app's bundle identifier to match your provisioning profile with the required capability.

4. After successfully launching the app, copy the exported ExecuTorch model (`.pte`) and tokenizer (`.model`) files to the iLLaMA folder. You can find the model file called `llama3.1.pte` in the current `torchchat` directory and the tokenizer file at `$(torchchat where llama3.1)/tokenizer.model` path.

    - **For the Simulator:** Drag and drop both files onto the Simulator window and save them in the `On My iPhone > iLLaMA` folder.
    - **For a device:** Open a separate Finder window, navigate to the Files tab, drag and drop both files into the iLLaMA folder, and wait for the copying to finish.

5. Follow the app's UI guidelines to select the model and tokenizer files from the local filesystem and issue a prompt.

*Click the image below to see it in action!*

<p align="center">
<a href="https://pytorch.org/executorch/main/_static/img/llama_ios_app.mp4">
  <img src="https://pytorch.org/executorch/main/_static/img/llama_ios_app.png" width="600" alt="iOS app running a LlaMA model">
</a>
</p>
</details>


### Deploy and run on Android

The following assumes you've completed the steps for [Setting up ExecuTorch](#set-up-executorch).

<details>
<summary>Approach 1 (Recommended): Android Studio</summary>

#### Requirements
- Android Studio
- [Java 17](https://developer.android.com/build/jdks)
- [Android SDK 34](https://developer.android.com/about/versions/14/setup-sdk)
- [adb](https://developer.android.com/tools/adb)


#### Steps

1. Download the AAR file, which contains the Java library and corresponding JNI library, to build and run the app.

   - [executorch-llama-tiktoken-rc3-0719.aar](https://ossci-android.s3.amazonaws.com/executorch/main/executorch-llama-tiktoken-rc3-0719.aar) (SHASUM: c3e5d2a97708f033c2b1839a89f12f737e3bbbef)

2. Rename the downloaded AAR file to `executorch.aar` and move the file to `torchchat/edge/android/torchchat/app/libs/`. You may need to create directory `torchchat/edge/android/torchchat/app/libs/` if it does not exist.

3. Push the model and tokenizer file to your device. You can find the model file called `llama3.1.pte` in the current `torchchat` directory and the tokenizer file at `$(torchchat where llama3.1)/tokenizer.model` path.
    ```
    adb shell mkdir -p /data/local/tmp/llama
    adb push <model.pte> /data/local/tmp/llama
    adb push <tokenizer.model or tokenizer.bin> /data/local/tmp/llama
    ```

4. Use Android Studio to open the torchchat app skeleton, located at `torchchat/edge/android/torchchat`.

5. Click the Play button (^R) to launch it to emulator/device.

    - We recommend using a device with at least 12GB RAM and 20GB storage.
    - If using an emulated device, refer to [this post](https://stackoverflow.com/questions/45517553/cant-change-the-ram-size-in-avd-manager-android-studio) on how to set the RAM.

6. Follow the app's UI guidelines to pick the model and tokenizer files from the local filesystem. Then issue a prompt.

**Note:** The AAR file listed in Step 1 has the tiktoken tokenizer, which is used for Llama 3. To tweak or use a custom tokenizer and runtime, modify the ExecuTorch code
and use [this script](https://github.com/pytorch/executorch/blob/main/build/build_android_llm_demo.sh) to build the AAR library. For convenience, we also provide an AAR
for sentencepiece tokenizer (e.g. Llama 2): [executorch-llama-bpe-rc3-0719.aar](https://ossci-android.s3.amazonaws.com/executorch/main/executorch-llama-bpe-rc3-0719.aar) (SHASUM: d5fe81d9a4700c36b50ae322e6bf34882134edb0)

<p align="center">
    <img src="https://pytorch.org/executorch/main/_static/img/android_llama_app.png" width="600" alt="Android app running a LlaMA model">
</p>



</details>
<details>
<summary>Approach 2: E2E Script</summary>

Alternatively, you can run `torchchat/utils/scripts/android_example.sh` which sets up Java, Android SDK Manager, Android SDK, Android emulator (if no physical device is found), builds the app, and launches it for you. It can be used if you don't have a GUI.

```
export TORCHCHAT_ROOT=$(pwd)
export USE_TIKTOKEN=ON # Set this only for tiktoken tokenizer
sh torchchat/utils/scripts/android_example.sh
```

</details>

## Eval

**Note: This feature is still a work in progress and not all features are working**

Uses the lm_eval library to evaluate model accuracy on a variety of
tasks. Defaults to wikitext and can be manually controlled using the
tasks and limit args. See [Evaluation](torchchat/utils/docs/evaluation.md)

**Examples**

Eager mode:
```
torchchat eval llama3.1 --dtype fp32 --limit 5
```

To test the perplexity for a lowered or quantized model, pass it in
the same way you would to generate:

```
torchchat eval llama3.1 --pte-path llama3.1.pte --limit 5
```



## Models

The following models are supported by torchchat and have associated
aliases.

| Model | Mobile Friendly | Notes |
|------------------|---|---------------------|
|[meta-llama/Meta-Llama-3.1-8B-Instruct](https://huggingface.co/meta-llama/Meta-Llama-3.1-8B-Instruct)|✅|Tuned for `chat` . Alias to `llama3.1`.|
|[meta-llama/Meta-Llama-3.1-8B](https://huggingface.co/meta-llama/Meta-Llama-3.1-8B)|✅|Best for `generate`. Alias to `llama3.1-base`.|
|[meta-llama/Meta-Llama-3-8B-Instruct](https://huggingface.co/meta-llama/Meta-Llama-3-8B-Instruct)|✅|Tuned for `chat` . Alias to `llama3`.|
|[meta-llama/Meta-Llama-3-8B](https://huggingface.co/meta-llama/Meta-Llama-3-8B)|✅|Best for `generate`. Alias to `llama3-base`.|
|[meta-llama/Llama-2-7b-chat-hf](https://huggingface.co/meta-llama/Llama-2-7b-chat-hf)|✅|Tuned for `chat`. Alias to `llama2`.|
|[meta-llama/Llama-2-13b-chat-hf](https://huggingface.co/meta-llama/Llama-2-13b-chat-hf)||Tuned for `chat`. Alias to `llama2-13b-chat`.|
|[meta-llama/Llama-2-70b-chat-hf](https://huggingface.co/meta-llama/Llama-2-70b-chat-hf)||Tuned for `chat`. Alias to `llama2-70b-chat`.|
|[meta-llama/Llama-2-7b-hf](https://huggingface.co/meta-llama/Llama-2-7b-hf)|✅|Best for `generate`. Alias to `llama2-base`.|
|[meta-llama/CodeLlama-7b-Python-hf](https://huggingface.co/meta-llama/CodeLlama-7b-Python-hf)|✅|Tuned for Python and `generate`. Alias to `codellama`.|
|[meta-llama/CodeLlama-34b-Python-hf](https://huggingface.co/meta-llama/CodeLlama-34b-Python-hf)|✅|Tuned for Python and `generate`. Alias to `codellama-34b`.|
|[mistralai/Mistral-7B-v0.1](https://huggingface.co/mistralai/Mistral-7B-v0.1)|✅|Best for `generate`. Alias to `mistral-7b-v01-base`.|
|[mistralai/Mistral-7B-Instruct-v0.1](https://huggingface.co/mistralai/Mistral-7B-Instruct-v0.1)|✅|Tuned for `chat`. Alias to `mistral-7b-v01-instruct`.|
|[mistralai/Mistral-7B-Instruct-v0.2](https://huggingface.co/mistralai/Mistral-7B-Instruct-v0.2)|✅|Tuned for `chat`. Alias to `mistral`.|
|[tinyllamas/stories15M](https://huggingface.co/karpathy/tinyllamas/tree/main)|✅|Toy model for `generate`. Alias to `stories15M`.|
|[tinyllamas/stories42M](https://huggingface.co/karpathy/tinyllamas/tree/main)|✅|Toy model for `generate`. Alias to `stories42M`.|
|[tinyllamas/stories110M](https://huggingface.co/karpathy/tinyllamas/tree/main)|✅|Toy model for `generate`. Alias to `stories110M`.|
|[openlm-research/open_llama_7b](https://huggingface.co/openlm-research/open_llama_7b)|✅|Best for `generate`. Alias to `open-llama`.|

While we describe how to use torchchat using the popular llama3 model,
you can perform the example commands with any of these models.


## Design Principles

torchchat embodies PyTorch’s design philosophy [details](https://pytorch.org/docs/stable/community/design.html), especially "usability over everything else".

### Native PyTorch

torchchat is a native-PyTorch library. While we provide integrations with the surrounding ecosystem (eg: Hugging Face models, etc), all of the core functionality is written in PyTorch.

### Simplicity and Extensibility

torchchat is designed to be easy to understand, use and extend.

- Composition over implementation inheritance - layers of inheritance for code re-use makes the code hard to read and extend
- No training frameworks - explicitly outlining the training logic makes it easy to extend for custom use cases
- Code duplication is preferred over unnecessary abstractions
- Modular building blocks over monolithic components

### Correctness

torchchat provides well-tested components with a high-bar on correctness.
We provide

- Extensive unit-tests to ensure things operate as they should

## Community Contributions

We really value our community and the contributions made by our wonderful users. We'll use this section to call out some of these contributions! If you'd like to help out as well, please see the [CONTRIBUTING](CONTRIBUTING.md) guide.

## Troubleshooting

A section of commonly encountered setup errors/exceptions. If this section doesn't contain your situation, check the GitHub [issues](https://github.com/pytorch/torchchat/issues)

### Model Access

**Access to model is restricted and you are not in the authorized list**

Some models require an additional step to access. Follow the
link provided in the error to get access.

### Installing ExecuTorch

**Failed Building Wheel**

If `./torchchat/utils/scripts/install_et.sh` fails with an error like `Building wheel for executorch (pyproject.toml) did not run successfully` It's possible that it's linking to an older version of pytorch installed some other way like via homebrew. You can break the link by uninstalling other versions such as `brew uninstall pytorch` Note: You may break something that depends on this, so be aware.

**CERTIFICATE_VERIFY_FAILED**

Run `pip install --upgrade certifi`.

## Filing Issues

If you encounter bugs or difficulty using torchchat, please file an GitHub [issue](https://github.com/pytorch/torchchat/issues).

Please include the exact command you ran and the output of that command.
Also, run this script and include the output saved to `system_info.txt` so that we can better debug your issue.

```
(echo "Operating System Information"; uname -a; echo ""; cat /etc/os-release; echo ""; echo "Python Version"; python --version || python3 --version; echo ""; echo "PIP Version"; pip --version || pip3 --version; echo ""; echo "Installed Packages"; pip freeze || pip3 freeze; echo ""; echo "PyTorch Version"; python -c "import torch; print(torch.__version__)" || python3 -c "import torch; print(torch.__version__)"; echo ""; echo "Collection Complete") > system_info.txt
```

## Disclaimer
The torchchat Repository Content is provided without any guarantees
about performance or compatibility. In particular, torchchat makes
available model architectures written in Python for PyTorch that may
not perform in the same manner or meet the same standards as the
original versions of those models. When using the torchchat Repository
Content, including any model architectures, you are solely responsible
for determining the appropriateness of using or redistributing the
torchchat Repository Content and assume any risks associated with your
use of the torchchat Repository Content or any models, outputs, or
results, both alone and in combination with any other
technologies. Additionally, you may have other legal obligations that
govern your use of other content, such as the terms of service for
third-party models, weights, data, or other technologies, and you are
solely responsible for complying with all such obligations.


## Acknowledgements
Thank you to the community for all the
awesome libraries and tools you've built around local LLM inference.

* Georgi Gerganov and his [GGML](https://github.com/ggerganov/ggml)
  project shining a spotlight on community-based enablement and
  inspiring so many other projects.

* Andrej Karpathy and his
  [llama2.c](https://github.com/karpathy/llama2.c) project.  So many
  great (and simple!) ideas in llama2.c that we have directly adopted
  (both ideas and code) from his repo.  You can never go wrong by
  following Andrej's work.

* Michael Gschwind, Bert Maher, Scott Wolchok, Bin Bao, Chen Yang,
  Huamin Li and Mu-Chu Li who built the first version of nanogpt (`DSOGPT`)
  with AOT Inductor proving that AOTI can be used to build efficient
  LLMs, and DSOs are a viable distribution format for models.
  [nanoGPT](https://github.com/karpathy/nanoGPT).

* Bert Maher and his
  [llama2.so](https://github.com/bertmaher/llama2.so), which built on
  Andrej's llama2.c and on DSOGPT to close the loop on Llama models
  with AOTInductor.

* Christian Puhrsch, Horace He, Joe Isaacson and many more for their
  many contributions in Accelerating GenAI models in the *"Anything,
  Fast!"* pytorch.org blogs, and, in particular, Horace He for [GPT,
  Fast!](https://github.com/pytorch-labs/gpt-fast), which we have
  directly adopted (both ideas and code) from his repo.


## License

torchchat is released under the [BSD 3 license](LICENSE). (Additional
code in this distribution is covered by the MIT and Apache Open Source
licenses.) However you may have other legal obligations that govern
your use of content, such as the terms of service for third-party
models.<|MERGE_RESOLUTION|>--- conflicted
+++ resolved
@@ -327,11 +327,7 @@
 The following example uses the Llama3.1 8B Instruct model.
 ```
 # Export
-<<<<<<< HEAD
-torchchat export llama3.1 --quantize torchchat/quant_config/mobile.json --output-pte-path llama3.1.pte
-=======
 python3 torchchat.py export llama3.1 --quantize torchchat/quant_config/mobile.json --output-pte-path llama3.1.pte
->>>>>>> cc0e504a
 ```
 
 > [!NOTE]

# Chat with LLMs Everywhere

torchchat is a small codebase showcasing the ability to run large language models (LLMs) seamlessly. With torchchat, you can run LLMs using Python, within your own (C/C++) application (desktop or server) and on iOS and Android.


## What can you do with torchchat?
- [Setup the Repo](#installation)
- [Download Models](#download-weights)
- [Run models via PyTorch / Python](#running-via-pytorch--python)
  - [Chat](#chat)
  - [Generate](#generate)
  - [Run chat in the Browser](#browser)
- [Export models for running on desktop/server without python](#desktopserver-execution)
  - [Use AOT Inductor for faster execution](#aoti-aot-inductor)
  - [Running in c++ using the runner](#running-native-using-our-c-runner)
- [Run on mobile](#mobile-execution)
  - [Setup](#set-up-executorch)
  - [Export a model for use on mobile](#export-for-mobile)
  - [Deploy and run on iOS](#deploy-and-run-on-ios)
  - [Deploy and run on Android](#deploy-and-run-on-android)
- [Evaluate a mode](#eval)
- [Fine-tuned models from torchtune](docs/torchtune.md)
- [Supported Models](#models)
- [Troubleshooting](#troubleshooting)


## Highlights
- Command line interaction with popular LLMs such as Llama 3, Llama 2, Stories, Mistral and more
  - Supports [common GGUF formats](docs/GGUF.md) and the Hugging Face checkpoint format
- PyTorch-native execution with performance
- Supports popular hardware and OS
  - Linux (x86)
  - Mac OS (M1/M2/M3)
  - Android (Devices that support XNNPACK)
  - iOS 17+ (iPhone 13 Pro+)
- Multiple data types including: float32, float16, bfloat16, select GGUF data types
- Multiple quantization schemes
- Multiple execution modes including: Python (Eager, Compile) or Native (AOT Inductor (AOTI), ExecuTorch)

## Installation
The following steps require that you have [Python 3.10](https://www.python.org/downloads/release/python-3100/) installed.

[skip default]: begin
```bash
# get the code
git clone https://github.com/pytorch/torchchat.git
cd torchchat

# set up a virtual environment
python3 -m venv .venv
source .venv/bin/activate
```
[skip default]: end
```
# install dependencies
./install_requirements.sh
```

Installations can be tested by

```bash
# ensure everything installed correctly
python3 torchchat.py --help
```

### Download Weights
Most models use HuggingFace as the distribution channel, so you will need to create a HuggingFace account.

[prefix default]: HF_TOKEN="${SECRET_HF_TOKEN_PERIODIC}"
Create a HuggingFace user access token [as documented here](https://huggingface.co/docs/hub/en/security-tokens).
Log into huggingface:
```
huggingface-cli login
```

Once this is done, torchchat will be able to download model artifacts from
HuggingFace.

```
python3 torchchat.py download llama3
```

*NOTE: This command may prompt you to request access to llama3 via
 HuggingFace, if you do not already have access. Simply follow the
 prompts and re-run the command when access is granted.*

View available models with:
```
python3 torchchat.py list
```

You can also remove downloaded models with the remove command:
`python3 torchchat.py remove llama3`


## Running via PyTorch / Python
[Follow the installation steps if you haven't](#installation)

### Chat
[skip default]: begin
```bash
# Llama 3 8B Instruct
python3 torchchat.py chat llama3
```
[skip default]: end

For more information run `python3 torchchat.py chat --help`

### Generate
```bash
python3 torchchat.py generate llama3 --prompt "write me a story about a boy and his bear"
```

For more information run `python3 torchchat.py generate --help`


### Browser

[skip default]: begin
```
python3 torchchat.py browser llama3
```
[skip default]: end


*Running on http://127.0.0.1:5000* should be printed out on the
 terminal. Click the link or go to
 [http://127.0.0.1:5000](http://127.0.0.1:5000) on your browser to
 start interacting with it.

Enter some text in the input box, then hit the enter key or click the
“SEND” button. After a second or two, the text you entered together
with the generated text will be displayed. Repeat to have a
conversation.



## Desktop/Server Execution

### AOTI (AOT Inductor)
AOT compiles models before execution for faster inference

The following example exports and executes the Llama3 8B Instruct
model.  The first command performs the actual export, the second
command loads the exported model into the Python interface to enable
users to test the exported model.

```
# Compile
python3 torchchat.py export llama3 --output-dso-path exportedModels/llama3.so

# Execute the exported model using Python

python3 torchchat.py generate llama3 --dso-path exportedModels/llama3.so --prompt "Hello my name is"
```

NOTE: If your machine has cuda add this flag for performance
`--quantize config/data/cuda.json`

### Running native using our C++ Runner

The end-to-end C++ [runner](runner/run.cpp) runs an `*.so` file
exported in the previous step.

To build the runner binary on your Mac or Linux:
```bash
scripts/build_native.sh aoti
```

[skip default]: begin
Execute
```bash
cmake-out/aoti_run exportedModels/llama3.so -z ~/.torchchat/model-cache/meta-llama/Meta-Llama-3-8B-Instruct/tokenizer.model -l 3 -i "Once upon a time"
```
[skip default]: end

## Mobile Execution

ExecuTorch enables you to optimize your model for execution on a
mobile or embedded device, but can also be used on desktop for
testing.

### Set Up Executorch

Before running any commands in torchchat that require ExecuTorch, you
must first install ExecuTorch.

To install ExecuTorch, run the following commands *from the torchchat
root directory*.  This will download the ExecuTorch repo to
./et-build/src and install various ExecuTorch libraries to
./et-build/install.

```
export TORCHCHAT_ROOT=${PWD}
./scripts/install_et.sh
```

### Test it out using our Executorch runner
Build the runner
```bash
scripts/build_native.sh et
```

**Get a PTE file if you don't have one already**
```
python3 torchchat.py export llama3 --quantize config/data/mobile.json --output-pte-path llama3.pte
```

Execute using the runner
```bash
cmake-out/et_run llama3.pte -z ~/.torchchat/model-cache/meta-llama/Meta-Llama-3-8B-Instruct/tokenizer.model -i "Once upon a time"
```

### Export for mobile
The following example uses the Llama3 8B Instruct model.

```
# Export
python3 torchchat.py export llama3 --quantize config/data/mobile.json --output-pte-path llama3.pte

# Execute
python3 torchchat.py generate llama3 --device cpu --pte-path llama3.pte --prompt "Hello my name is"
```

NOTE: We use `--quantize config/data/mobile.json` to quantize the
llama3 model to reduce model size and improve performance for
on-device use cases.

For more details on quantization and what settings to use for your use
case visit our [Quanitization documentation](docs/quantization.md) or
run `python3 torchchat.py export`

<<<<<<< HEAD
[end default]:
=======
[end default]: end
>>>>>>> a982a9cb

### Deploy and run on iOS

The following assumes you've completed the steps for [Setting up
Executorch](#set-up-executorch) and

Open the xcode project
```
open et-build/src/executorch/examples/demo-apps/apple_ios/LLaMA/LLaMA.xcodeproj
```
Then click the Play button to launch the app in Simulator.

To run on a device, given that you already have it set up for
development, you'll need to have a provisioning profile with the
[`increased-memory-limit`](https://developer.apple.com/documentation/bundleresources/entitlements/com_apple_developer_kernel_increased-memory-limit)
entitlement. Just change the app's bundle identifier to whatever
matches your provisioning profile with the aforementioned capability
enabled.

After the app launched successfully, copy an exported ExecuTorch model (`.pte`) and tokenizer (`.bin`) files to the iLLaMA folder.

For the Simulator, just drag&drop both files onto the Simulator window and save at `On My iPhone > iLLaMA` folder.

For a device, open it in a separate Finder window, navigate to the Files tab, drag&drop both files to the iLLaMA folder and wait till the copying finishes.

Now, follow the app's UI guidelines to pick the model and tokenizer files from the local filesystem and issue a prompt.

*Click the image below to see it in action!*
<a href="https://pytorch.org/executorch/main/_static/img/llama_ios_app.mp4">
  <img src="https://pytorch.org/executorch/main/_static/img/llama_ios_app.png" width="600" alt="iOS app running a LlaMA model">
</a>


### Deploy and run on Android



MISSING. TBD.



### Eval

Uses the lm_eval library to evaluate model accuracy on a variety of
tasks. Defaults to wikitext and can be manually controlled using the
tasks and limit args.

See [Evaluation](docs/evaluation.md)

For more information run `python3 torchchat.py eval --help`

**Examples**

Eager mode:
```
python3 torchchat.py eval llama3 -d fp32 --limit 5
```

To test the perplexity for a lowered or quantized model, pass it in
the same way you would to generate:

```
python3 torchchat.py eval llama3 --pte-path llama3.pte --limit 5
```



## Models

The following models are supported by torchchat and have associated
aliases. Other models, including GGUF format, can be run by specifying
a URL directly.

| Model | Mobile Friendly | Notes |
|------------------|---|---------------------|
|[meta-llama/Meta-Llama-3-8B-Instruct](https://huggingface.co/meta-llama/Meta-Llama-3-8B-Instruct)|✅|Tuned for `chat` . Alias to `llama3`.|
|[meta-llama/Meta-Llama-3-8B](https://huggingface.co/meta-llama/Meta-Llama-3-8B)|✅|Best for `generate`. Alias to `llama3-base`.|
|[meta-llama/Llama-2-7b-chat-hf](https://huggingface.co/meta-llama/Llama-2-7b-chat-hf)|✅|Tuned for `chat`. Alias to `llama2`.|
|[meta-llama/Llama-2-13b-chat-hf](https://huggingface.co/meta-llama/Llama-2-13b-chat-hf)||Tuned for `chat`. Alias to `llama2-13b-chat`.|
|[meta-llama/Llama-2-70b-chat-hf](https://huggingface.co/meta-llama/Llama-2-70b-chat-hf)||Tuned for `chat`. Alias to `llama2-70b-chat`.|
|[meta-llama/Llama-2-7b-hf](https://huggingface.co/meta-llama/Llama-2-7b-hf)|✅|Best for `generate`. Alias to `llama2-base`.|
|[meta-llama/CodeLlama-7b-Python-hf](https://huggingface.co/meta-llama/CodeLlama-7b-Python-hf)|✅|Tuned for Python and `generate`. Alias to `codellama`.|
|[meta-llama/CodeLlama-34b-Python-hf](https://huggingface.co/meta-llama/CodeLlama-34b-Python-hf)|✅|Tuned for Python and `generate`. Alias to `codellama-34b`.|
|[mistralai/Mistral-7B-v0.1](https://huggingface.co/mistralai/Mistral-7B-v0.1)|✅|Best for `generate`. Alias to `mistral-7b-v01-base`.|
|[mistralai/Mistral-7B-Instruct-v0.1](https://huggingface.co/mistralai/Mistral-7B-Instruct-v0.1)|✅|Tuned for `chat`. Alias to `mistral-7b-v01-instruct`.|
|[mistralai/Mistral-7B-Instruct-v0.2](https://huggingface.co/mistralai/Mistral-7B-Instruct-v0.2)|✅|Tuned for `chat`. Alias to `mistral`.|
|[tinyllamas/stories15M](https://huggingface.co/karpathy/tinyllamas/tree/main)|✅|Toy model for `generate`. Alias to `stories15M`.|
|[tinyllamas/stories42M](https://huggingface.co/karpathy/tinyllamas/tree/main)|✅|Toy model for `generate`. Alias to `stories42M`.|
|[tinyllamas/stories110M](https://huggingface.co/karpathy/tinyllamas/tree/main)|✅|Toy model for `generate`. Alias to `stories110M`.|
|[openlm-research/open_llama_7b](https://huggingface.co/openlm-research/open_llama_7b)|✅|Best for `generate`. Alias to `open-llama`.|

torchchat also supports loading of many models in the GGUF format. See
the [documentation on GGUF](docs/GGUF.md) to learn how to use GGUF
files.

While we describe how to use torchchat using the popular llama3 model,
you can perform the example commands with any of these models.


## Design Principles

torchchat embodies PyTorch’s design philosophy [[details](https://pytorch.org/docs/stable/community/design.html)], especially "usability over everything else".

### Native PyTorch

torchchat is a native-PyTorch library. While we provide integrations with the surrounding ecosystem (eg: Hugging Face models, etc), all of the core functionality is written in PyTorch.

### Simplicity and Extensibility

torchchat is designed to be easy to understand, use and extend.

- Composition over implementation inheritance - layers of inheritance for code re-use makes the code hard to read and extend
- No training frameworks - explicitly outlining the training logic makes it easy to extend for custom use cases
- Code duplication is preferred over unnecessary abstractions
- Modular building blocks over monolithic components

### Correctness

torchchat provides well-tested components with a high-bar on correctness.
We provide

- Extensive unit-tests to ensure things operate as they should

## Community Contributions

We really value our community and the contributions made by our wonderful users. We'll use this section to call out some of these contributions! If you'd like to help out as well, please see the [CONTRIBUTING](docs/CONTRIBUTING.md) guide.

## Troubleshooting


**CERTIFICATE_VERIFY_FAILED**
Run `pip install --upgrade certifi`.


**Access to model is restricted and you are not in the authorized list**
Some models require an additional step to access. Follow the
link provided in the error to get access.

**Installing ET Fails**
If `./scripts/install_et.sh` fails with an error like `Building wheel for executorch (pyproject.toml) did not run successfully` It's possible that it's linking to an older version of pytorch installed some other way like via homebrew. You can break the link by uninstalling other versions such as `brew uninstall pytorch` Note: You may break something that depends on this, so be aware.


### Disclaimer
The torchchat Repository Content is provided without any guarantees
about performance or compatibility. In particular, torchchat makes
available model architectures written in Python for PyTorch that may
not perform in the same manner or meet the same standards as the
original versions of those models. When using the torchchat Repository
Content, including any model architectures, you are solely responsible
for determining the appropriateness of using or redistributing the
torchchat Repository Content and assume any risks associated with your
use of the torchchat Repository Content or any models, outputs, or
results, both alone and in combination with any other
technologies. Additionally, you may have other legal obligations that
govern your use of other content, such as the terms of service for
third-party models, weights, data, or other technologies, and you are
solely responsible for complying with all such obligations.


### Disclaimer
The torchchat Repository Content is provided without any guarantees about
performance or compatibility. In particular, torchchat makes available
model architectures written in Python for PyTorch that may not perform
in the same manner or meet the same standards as the original versions
of those models. When using the torchchat Repository Content, including
any model architectures, you are solely responsible for determining the
appropriateness of using or redistributing the torchchat Repository Content
and assume any risks associated with your use of the torchchat Repository Content
or any models, outputs, or results, both alone and in combination with
any other technologies. Additionally, you may have other legal obligations
that govern your use of other content, such as the terms of service for
third-party models, weights, data, or other technologies, and you are
solely responsible for complying with all such obligations.


## Acknowledgements
Thank you to the [community](docs/ACKNOWLEDGEMENTS.md) for all the
awesome libraries and tools you've built around local LLM inference.

* Georgi Gerganov and his [GGML](https://github.com/ggerganov/ggml)
  project shining a spotlight on community-based enablement and
  inspiring so many other projects.

* Andrej Karpathy and his
  [llama2.c](https://github.com/karpathy/llama2.c) project.  So many
  great (and simple!) ideas in llama2.c that we have directly adopted
  (both ideas and code) from his repo.  You can never go wrong by
  following Andrej's work.

* Michael Gschwind, Bert Maher, Scott Wolchok, Bin Bao, Chen Yang,
  Huamin Li and Mu-Chu Li who built the first version of nanogpt (`DSOGPT`)
  with AOT Inductor proving that AOTI can be used to build efficient
  LLMs, and DSOs are a viable distribution format for models.
  [nanoGPT](https://github.com/karpathy/nanoGPT).

* Bert Maher and his
  [llama2.so](https://github.com/bertmaher/llama2.so), which built on
  Andrej's llama2.c and on DSOGPT to close the loop on Llama models
  with AOTInductor.

* Christian Puhrsch, Horace He, Joe Isaacson and many more for their
  many contributions in Accelerating GenAI models in the *"Anything,
  Fast!"* pytorch.org blogs, and, in particular, Horace He for [GPT,
  Fast!](https://github.com/pytorch-labs/gpt-fast), which we have
  directly adopted (both ideas and code) from his repo.

* Mobius Labs as the authors of the HQQ quantization algorithms
  included in this distribution.


## License

torchchat is released under the [BSD 3 license](LICENSE). (Additional
code in this distribution is covered by the MIT and Apache Open Source
licenses.) However you may have other legal obligations that govern
your use of content, such as the terms of service for third-party
models.<|MERGE_RESOLUTION|>--- conflicted
+++ resolved
@@ -230,11 +230,7 @@
 case visit our [Quanitization documentation](docs/quantization.md) or
 run `python3 torchchat.py export`
 
-<<<<<<< HEAD
-[end default]:
-=======
 [end default]: end
->>>>>>> a982a9cb
 
 ### Deploy and run on iOS
 

# Chat with LLMs Everywhere

torchchat is a small codebase showcasing the ability to run large language models (LLMs) seamlessly. With torchchat, you can run LLMs using Python, within your own (C/C++) application (desktop or server) and on iOS and Android.


## What can you do with torchchat?
- [Run models via PyTorch / Python](#running-via-pytorch--python)
  - [Chat](#chat)
  - [Generate](#generate)
  - [Run chat in the Browser](#browser)
- [Run models on desktop/server without python](#desktopserver-execution)
  - [Use AOT Inductor for faster execution](#aoti-aot-inductor)
  - [Running in c++ using the runner](#running-native-using-our-c-runner)
- [Run models on mobile](#mobile-execution)
  - [Deploy and run on iOS](#deploy-and-run-on-ios)
  - [Deploy and run on Android](#deploy-and-run-on-android)
- [Evaluate a model](#eval)


## Highlights
- Command line interaction with popular LLMs such as Llama 3, Llama 2, Stories, Mistral and more
- PyTorch-native execution with performance
- Supports popular hardware and OS
  - Linux (x86)
  - Mac OS (M1/M2/M3)
  - Android (Devices that support XNNPACK)
  - iOS 17+ (iPhone 13 Pro+)
- Multiple data types including: float32, float16, bfloat16
- Multiple quantization schemes
- Multiple execution modes including: Python (Eager, Compile) or Native (AOT Inductor (AOTI), ExecuTorch)

## Installation
The following steps require that you have [Python 3.10](https://www.python.org/downloads/release/python-3100/) installed.

[skip default]: begin
```bash
# get the code
git clone https://github.com/pytorch/torchchat.git
cd torchchat

# set up a virtual environment
python3 -m venv .venv
source .venv/bin/activate

# install dependencies
./install_requirements.sh
```
[skip default]: end

[shell default]: ./install_requirements.sh

Installations can be tested by running

```bash
# ensure everything installed correctly
python3 torchchat.py --help
```

### Download Weights
Most models use Hugging Face as the distribution channel, so you will need to create a Hugging Face account.
Create a Hugging Face user access token [as documented here](https://huggingface.co/docs/hub/en/security-tokens) with the `write` role.

Log into Hugging Face:

[prefix default]: HF_TOKEN="${SECRET_HF_TOKEN_PERIODIC}"

```
huggingface-cli login
```

Once this is done, torchchat will be able to download model artifacts from
Hugging Face.

```
python3 torchchat.py download llama3
```

> [!NOTE]
> This command may prompt you to request access to Llama 3 via
> Hugging Face, if you do not already have access. Simply follow the
> prompts and re-run the command when access is granted.*


<details>
<summary>Additional Model Inventory Management Commands</summary>

```
# View available models
python3 torchchat.py list

# Query the location of a particular model
# This is useful in scripts when you do not want to hard-code paths
python3 torchchat.py where llama3

# Remove downloaded models
python3 torchchat.py remove llama3
```
More information about these commands can be found by adding the `--help` option.

</details>


## Running via PyTorch / Python
[Follow the installation steps if you haven't already.](#installation)

### Chat
This mode allows you to chat with an LLM in an interactive fashion.

[skip default]: begin
```bash
# Llama 3 8B Instruct
python3 torchchat.py chat llama3
```
[skip default]: end

### Generate
This mode generates text based on an input prompt.
```bash
python3 torchchat.py generate llama3 --prompt "write me a story about a boy and his bear"
```


### Server
<<<<<<< HEAD
**note this feature is still in progress and not all endpoints are working ATM**
Server gives you a REST API that matches the OpenAI API spec for interacting with a model

Start the server
=======
Thie mode kicks off a server to send curl requests against.
>>>>>>> 4e1879c4

[skip default]: begin
```bash
python3 torchchat.py server llama3
```
[skip default]: end

<<<<<<< HEAD
Open another terminal window to interact with the API using curl
=======
<details>

> [!NOTE]
> Depending on the model configuration, this query might take a few minutes
to respond

<summary>Sample Input + Output</summary>

>>>>>>> 4e1879c4
```
curl http://127.0.0.1:5000/chat \
  -H "Content-Type: application/json" \
  -d '{
    "model": "llama3",
    "messages": [
      {
        "role": "system",
        "content": "You are a helpful assistant."
      },
      {
        "role": "user",
        "content": "Hello!"
      }
    ]
  }'

{"response":" I'm a software developer with a passion for building innovative and user-friendly applications. I have experience in developing web and mobile applications using various technologies such as Java, Python, and JavaScript. I'm always looking for new challenges and opportunities to learn and grow as a developer.\n\nIn my free time, I enjoy reading books on computer science and programming, as well as experimenting with new technologies and techniques. I'm also interested in machine learning and artificial intelligence, and I'm always looking for ways to apply these concepts to real-world problems.\n\nI'm excited to be a part of the developer community and to have the opportunity to share my knowledge and experience with others. I'm always happy to help with any questions or problems you may have, and I'm looking forward to learning from you as well.\n\nThank you for visiting my profile! I hope you find my information helpful and interesting. If you have any questions or would like to discuss any topics, please feel free to reach out to me. I"}
```

<<<<<<< HEAD
### Browser
This mode allows you to chat with the model using a UI in your browser

=======
</details>

### Browser
This mode provides access to a localhost browser hosting [Streamlit](https://streamlit.io/).
Running the command automatically open a tab in your browser.
```
streamlit run torchchat.py -- browser <model_name> <model_args>
```

For example, to quantize and chat with LLaMA3:

[skip default]: begin
>>>>>>> 4e1879c4
```
streamlit run torchchat.py -- browser llama3
```


> [!TIP]
> For more information about these commands, please refer to the `--help` menu.


## Desktop/Server Execution

### AOTI (AOT Inductor)
[AOTI](https://pytorch.org/blog/pytorch2-2/) compiles models before execution for faster inference.

The following example exports and executes the Llama3 8B Instruct
model.  The first command performs the actual export, the second
command loads the exported model into the Python interface to enable
users to test the exported model.

```
# Compile
python3 torchchat.py export llama3 --output-dso-path exportedModels/llama3.so

# Execute the exported model using Python
python3 torchchat.py generate llama3 --dso-path exportedModels/llama3.so --prompt "Hello my name is"
```

> [!NOTE]
> If your machine has cuda add this flag for performance
`--quantize config/data/cuda.json` when exporting. You'll also need to tell generate to use `--device cuda`

### Running native using our C++ Runner

The end-to-end C++ [runner](runner/run.cpp) runs a [DSO](https://en.wikipedia.org/wiki/Shared_library)  model (represented by a file with extension `.so`)
exported in the previous step.

To build the runner binary on your Mac or Linux:
```bash
scripts/build_native.sh aoti
```

Execute
```bash
cmake-out/aoti_run exportedModels/llama3.so -z `python3 torchchat.py where llama3`/tokenizer.model -l 3 -i "Once upon a time"
```

## Mobile Execution

[ExecuTorch](https://github.com/pytorch/executorch) enables you to optimize your model for execution on a
mobile or embedded device.

### Set Up ExecuTorch

Before running any commands in torchchat that require ExecuTorch, you
must first install ExecuTorch.

To install ExecuTorch, run the following commands.  This will download the
ExecuTorch repo to ./et-build/src and install various ExecuTorch libraries to
./et-build/install.

> [!IMPORTANT]
> The following commands should be run from the torchchat root directory.

```
export TORCHCHAT_ROOT=${PWD}
./scripts/install_et.sh
```

### Test it out using our ExecuTorch runner

While ExecuTorch does not focus on desktop inference, it is capable
of building a runner to do so. This is handy for testing out PTE
models without sending them to a physical device.

Build the runner
```bash
scripts/build_native.sh et
```

Get a PTE file if you don't have one already
```
python3 torchchat.py export llama3 --quantize config/data/mobile.json --output-pte-path llama3.pte
```

Execute using the runner
```bash
cmake-out/et_run llama3.pte -z `python3 torchchat.py where llama3`/tokenizer.model -i "Once upon a time"
```

### Export for mobile
The following example uses the Llama3 8B Instruct model.

```
# Export
python3 torchchat.py export llama3 --quantize config/data/mobile.json --output-pte-path llama3.pte

# Execute
python3 torchchat.py generate llama3 --device cpu --pte-path llama3.pte --prompt "Hello my name is"
```

> [!NOTE]
> We use `--quantize config/data/mobile.json` to quantize the
llama3 model to reduce model size and improve performance for
on-device use cases.

For more details on quantization and what settings to use for your use
case visit our [Quantization documentation](docs/quantization.md) or
run `python3 torchchat.py export`

[end default]: end

### Deploy and run on iOS

The following assumes you've completed the steps for [Setting up ExecuTorch](#set-up-executorch).

<details>
<summary>Deploying with Xcode</summary>

#### Requirements
- Xcode 15.0 or later
- A development provisioning profile with the [`increased-memory-limit`](https://developer.apple.com/documentation/bundleresources/entitlements/com_apple_developer_kernel_increased-memory-limit) entitlement.


#### Steps

1. Open the Xcode project:
    ```bash
    open et-build/src/executorch/examples/demo-apps/apple_ios/LLaMA/LLaMA.xcodeproj
    ```
2. Click the Play button to launch the app in the Simulator.

3. To run on a device, ensure you have it set up for development and a provisioning profile with the `increased-memory-limit` entitlement. Update the app's bundle identifier to match your provisioning profile with the required capability.

4. After successfully launching the app, copy the exported ExecuTorch model (`.pte`) and tokenizer (`.model`) files to the iLLaMA folder. You can find the model file called `llama3.pte` in the current `torchchat` directory and the tokenizer file at `$(python3 torchchat.py where llama3)/tokenizer.model` path.

    - **For the Simulator:** Drag and drop both files onto the Simulator window and save them in the `On My iPhone > iLLaMA` folder.
    - **For a device:** Open a separate Finder window, navigate to the Files tab, drag and drop both files into the iLLaMA folder, and wait for the copying to finish.

5. Follow the app's UI guidelines to select the model and tokenizer files from the local filesystem and issue a prompt.

*Click the image below to see it in action!*

<a href="https://pytorch.org/executorch/main/_static/img/llama_ios_app.mp4">
  <img src="https://pytorch.org/executorch/main/_static/img/llama_ios_app.png" width="600" alt="iOS app running a LlaMA model">
</a>
</details>


### Deploy and run on Android

The following assumes you've completed the steps for [Setting up ExecuTorch](#set-up-executorch). In torchchat, we show 2 approaches for Android deployment:

<details>
<summary>Approach 1 (Recommended): Android Studio</summary>

If you have Android Studio set up, and you have Java 17 and Android SDK 34 configured, you can follow this step.

First, you need to download the ones of the following AAR files which contains the required Java library and its corresponding JNI library, for the app to build and run. You need to put the file to `android/Torchchat/app/libs/executorch.aar`

If your model uses BPE tokenizer (llama2 model for example), download `executorch-llama-torchchat-bpe.aar`.

If your model uses tiktoken tokenizer (llama3 model for example), download `executorch-llama-torchchat-tiktoken.aar`.

Currently the tokenizer is built at compile time, so you need to re-build the app when you need to use a different tokenizer for different model.

> [!NOTE]
> The script to build the AAR can be found [here](https://github.com/pytorch/executorch/blob/main/build/build_android_library.sh). If you need to tweak with the tokenizer or runtime (for example use your own tokenizer or runtime library), you can modify the ExecuTorch code and use that script to build the AAR library.

[executorch-llama-torchchat-bpe.aar](https://ossci-android.s3.amazonaws.com/executorch/release/0.3/executorch-llama-bpe-rc1.aar) (SHASUM: 673af4a1338a93d47369b68ec0d52b8ea7f983a2)

[executorch-llama-torchchat-tiktoken.aar](https://ossci-android.s3.amazonaws.com/executorch/release/0.3/executorch-llama-tiktoken-rc1.aar) (SHASUM: 575190205dbb1ee932a277b50520dc4260a9a9cf)

For BPE tokenizer:
```
curl https://ossci-android.s3.amazonaws.com/executorch/release/0.3/executorch-llama-bpe-rc1.aar -o android/Torchchat/app/libs/executorch.aar --create-dirs
echo "673af4a1338a93d47369b68ec0d52b8ea7f983a2  android/Torchchat/app/libs/executorch.aar" | shasum --check
```

For tiktoken tokenizer:
```
curl https://ossci-android.s3.amazonaws.com/executorch/release/0.3/executorch-llama-tiktoken-rc1.aar -o android/Torchchat/app/libs/executorch.aar --create-dirs
echo "575190205dbb1ee932a277b50520dc4260a9a9cf  android/Torchchat/app/libs/executorch.aar" | shasum --check
```

You also need to push the model and tokenizer file to your device. Please refer to the docs above on generating the pte and bin file, or use E2E script (see section below) to generate and push the file.

```
adb shell mkdir -p /data/local/tmp/llama
adb push build/android/model.pte /data/local/tmp/llama
adb push build/android/tokenizer.bin /data/local/tmp/llama
```

Now, you can open the torchchat app skeleton, which is located at `android/Torchchat`. Use Android Studio to open this directory.

Then, click the Play button (^R) to launch it to emulator/device.

Now, follow the app's UI guidelines to pick the model and tokenizer files from the local filesystem and issue a prompt.

<img src="https://pytorch.org/executorch/main/_static/img/android_llama_app.png" width="600" alt="Android app running a LlaMA model">

</details>
<details>
<summary>Approach 2: E2E Script</summary>

Alternatively, you can run `scripts/android_example.sh` which sets up Java, Android SDK Manager, Android SDK, Android emulator (if no physical device is found), builds the app, and launches it for you. It can be used if you don't have a GUI.

```
export TORCHCHAT_ROOT=$(pwd)
export USE_TIKTOKEN=ON # Set this only for tiktoken tokenizer
sh scripts/android_example.sh
```

</details>

## Eval

Uses the lm_eval library to evaluate model accuracy on a variety of
tasks. Defaults to wikitext and can be manually controlled using the
tasks and limit args.

See [Evaluation](docs/evaluation.md)

**Examples**

Eager mode:
```
python3 torchchat.py eval llama3 --dtype fp32 --limit 5
```

To test the perplexity for a lowered or quantized model, pass it in
the same way you would to generate:

```
python3 torchchat.py eval llama3 --pte-path llama3.pte --limit 5
```



## Models

The following models are supported by torchchat and have associated
aliases.

| Model | Mobile Friendly | Notes |
|------------------|---|---------------------|
|[meta-llama/Meta-Llama-3-8B-Instruct](https://huggingface.co/meta-llama/Meta-Llama-3-8B-Instruct)|✅|Tuned for `chat` . Alias to `llama3`.|
|[meta-llama/Meta-Llama-3-8B](https://huggingface.co/meta-llama/Meta-Llama-3-8B)|✅|Best for `generate`. Alias to `llama3-base`.|
|[meta-llama/Llama-2-7b-chat-hf](https://huggingface.co/meta-llama/Llama-2-7b-chat-hf)|✅|Tuned for `chat`. Alias to `llama2`.|
|[meta-llama/Llama-2-13b-chat-hf](https://huggingface.co/meta-llama/Llama-2-13b-chat-hf)||Tuned for `chat`. Alias to `llama2-13b-chat`.|
|[meta-llama/Llama-2-70b-chat-hf](https://huggingface.co/meta-llama/Llama-2-70b-chat-hf)||Tuned for `chat`. Alias to `llama2-70b-chat`.|
|[meta-llama/Llama-2-7b-hf](https://huggingface.co/meta-llama/Llama-2-7b-hf)|✅|Best for `generate`. Alias to `llama2-base`.|
|[meta-llama/CodeLlama-7b-Python-hf](https://huggingface.co/meta-llama/CodeLlama-7b-Python-hf)|✅|Tuned for Python and `generate`. Alias to `codellama`.|
|[meta-llama/CodeLlama-34b-Python-hf](https://huggingface.co/meta-llama/CodeLlama-34b-Python-hf)|✅|Tuned for Python and `generate`. Alias to `codellama-34b`.|
|[mistralai/Mistral-7B-v0.1](https://huggingface.co/mistralai/Mistral-7B-v0.1)|✅|Best for `generate`. Alias to `mistral-7b-v01-base`.|
|[mistralai/Mistral-7B-Instruct-v0.1](https://huggingface.co/mistralai/Mistral-7B-Instruct-v0.1)|✅|Tuned for `chat`. Alias to `mistral-7b-v01-instruct`.|
|[mistralai/Mistral-7B-Instruct-v0.2](https://huggingface.co/mistralai/Mistral-7B-Instruct-v0.2)|✅|Tuned for `chat`. Alias to `mistral`.|
|[tinyllamas/stories15M](https://huggingface.co/karpathy/tinyllamas/tree/main)|✅|Toy model for `generate`. Alias to `stories15M`.|
|[tinyllamas/stories42M](https://huggingface.co/karpathy/tinyllamas/tree/main)|✅|Toy model for `generate`. Alias to `stories42M`.|
|[tinyllamas/stories110M](https://huggingface.co/karpathy/tinyllamas/tree/main)|✅|Toy model for `generate`. Alias to `stories110M`.|
|[openlm-research/open_llama_7b](https://huggingface.co/openlm-research/open_llama_7b)|✅|Best for `generate`. Alias to `open-llama`.|

While we describe how to use torchchat using the popular llama3 model,
you can perform the example commands with any of these models.


## Design Principles

torchchat embodies PyTorch’s design philosophy [[details](https://pytorch.org/docs/stable/community/design.html)], especially "usability over everything else".

### Native PyTorch

torchchat is a native-PyTorch library. While we provide integrations with the surrounding ecosystem (eg: Hugging Face models, etc), all of the core functionality is written in PyTorch.

### Simplicity and Extensibility

torchchat is designed to be easy to understand, use and extend.

- Composition over implementation inheritance - layers of inheritance for code re-use makes the code hard to read and extend
- No training frameworks - explicitly outlining the training logic makes it easy to extend for custom use cases
- Code duplication is preferred over unnecessary abstractions
- Modular building blocks over monolithic components

### Correctness

torchchat provides well-tested components with a high-bar on correctness.
We provide

- Extensive unit-tests to ensure things operate as they should

## Community Contributions

We really value our community and the contributions made by our wonderful users. We'll use this section to call out some of these contributions! If you'd like to help out as well, please see the [CONTRIBUTING](CONTRIBUTING.md) guide.

## Troubleshooting


**CERTIFICATE_VERIFY_FAILED**
Run `pip install --upgrade certifi`.


**Access to model is restricted and you are not in the authorized list**
Some models require an additional step to access. Follow the
link provided in the error to get access.

**Installing ET Fails**
If `./scripts/install_et.sh` fails with an error like `Building wheel for executorch (pyproject.toml) did not run successfully` It's possible that it's linking to an older version of pytorch installed some other way like via homebrew. You can break the link by uninstalling other versions such as `brew uninstall pytorch` Note: You may break something that depends on this, so be aware.


### Disclaimer
The torchchat Repository Content is provided without any guarantees
about performance or compatibility. In particular, torchchat makes
available model architectures written in Python for PyTorch that may
not perform in the same manner or meet the same standards as the
original versions of those models. When using the torchchat Repository
Content, including any model architectures, you are solely responsible
for determining the appropriateness of using or redistributing the
torchchat Repository Content and assume any risks associated with your
use of the torchchat Repository Content or any models, outputs, or
results, both alone and in combination with any other
technologies. Additionally, you may have other legal obligations that
govern your use of other content, such as the terms of service for
third-party models, weights, data, or other technologies, and you are
solely responsible for complying with all such obligations.


## Acknowledgements
Thank you to the community for all the
awesome libraries and tools you've built around local LLM inference.

* Georgi Gerganov and his [GGML](https://github.com/ggerganov/ggml)
  project shining a spotlight on community-based enablement and
  inspiring so many other projects.

* Andrej Karpathy and his
  [llama2.c](https://github.com/karpathy/llama2.c) project.  So many
  great (and simple!) ideas in llama2.c that we have directly adopted
  (both ideas and code) from his repo.  You can never go wrong by
  following Andrej's work.

* Michael Gschwind, Bert Maher, Scott Wolchok, Bin Bao, Chen Yang,
  Huamin Li and Mu-Chu Li who built the first version of nanogpt (`DSOGPT`)
  with AOT Inductor proving that AOTI can be used to build efficient
  LLMs, and DSOs are a viable distribution format for models.
  [nanoGPT](https://github.com/karpathy/nanoGPT).

* Bert Maher and his
  [llama2.so](https://github.com/bertmaher/llama2.so), which built on
  Andrej's llama2.c and on DSOGPT to close the loop on Llama models
  with AOTInductor.

* Christian Puhrsch, Horace He, Joe Isaacson and many more for their
  many contributions in Accelerating GenAI models in the *"Anything,
  Fast!"* pytorch.org blogs, and, in particular, Horace He for [GPT,
  Fast!](https://github.com/pytorch-labs/gpt-fast), which we have
  directly adopted (both ideas and code) from his repo.


## License

torchchat is released under the [BSD 3 license](LICENSE). (Additional
code in this distribution is covered by the MIT and Apache Open Source
licenses.) However you may have other legal obligations that govern
your use of content, such as the terms of service for third-party
models.<|MERGE_RESOLUTION|>--- conflicted
+++ resolved
@@ -121,33 +121,25 @@
 
 
 ### Server
-<<<<<<< HEAD
 **note this feature is still in progress and not all endpoints are working ATM**
 Server gives you a REST API that matches the OpenAI API spec for interacting with a model
 
-Start the server
-=======
-Thie mode kicks off a server to send curl requests against.
->>>>>>> 4e1879c4
-
 [skip default]: begin
+
 ```bash
 python3 torchchat.py server llama3
 ```
 [skip default]: end
 
-<<<<<<< HEAD
+
 Open another terminal window to interact with the API using curl
-=======
-<details>
-
-> [!NOTE]
-> Depending on the model configuration, this query might take a few minutes
-to respond
+
+
+**Note: Depending on the model configuration, this query might take a few minutes
+to respond**
 
 <summary>Sample Input + Output</summary>
 
->>>>>>> 4e1879c4
 ```
 curl http://127.0.0.1:5000/chat \
   -H "Content-Type: application/json" \
@@ -168,24 +160,14 @@
 {"response":" I'm a software developer with a passion for building innovative and user-friendly applications. I have experience in developing web and mobile applications using various technologies such as Java, Python, and JavaScript. I'm always looking for new challenges and opportunities to learn and grow as a developer.\n\nIn my free time, I enjoy reading books on computer science and programming, as well as experimenting with new technologies and techniques. I'm also interested in machine learning and artificial intelligence, and I'm always looking for ways to apply these concepts to real-world problems.\n\nI'm excited to be a part of the developer community and to have the opportunity to share my knowledge and experience with others. I'm always happy to help with any questions or problems you may have, and I'm looking forward to learning from you as well.\n\nThank you for visiting my profile! I hope you find my information helpful and interesting. If you have any questions or would like to discuss any topics, please feel free to reach out to me. I"}
 ```
 
-<<<<<<< HEAD
+
 ### Browser
 This mode allows you to chat with the model using a UI in your browser
 
-=======
-</details>
-
-### Browser
-This mode provides access to a localhost browser hosting [Streamlit](https://streamlit.io/).
+
 Running the command automatically open a tab in your browser.
-```
-streamlit run torchchat.py -- browser <model_name> <model_args>
-```
-
-For example, to quantize and chat with LLaMA3:
-
 [skip default]: begin
->>>>>>> 4e1879c4
+
 ```
 streamlit run torchchat.py -- browser llama3
 ```

--- conflicted
+++ resolved
@@ -6,13 +6,8 @@
 
 A goal of this repo, and the design of the PT2 components was to offer seamless integration and consistent workflows.
 Both mobile and server/desktop paths start with torch.export() receiving the same model description.  Similarly,
-<<<<<<< HEAD
-integration into runners for Python (for initial testing) and Python-free environments (for deployment, in runner-posix
-and runner-mobile, respectively) offer very consistent experiences across backends and offer developers consistent interfaces
-=======
 integration into runners for Python (for initial testing) and Python-free environments (for deployment, in runner-aoti
 and runner-et, respectively) offer a consistent experience across backends and offer developers consistent interfaces 
->>>>>>> 1c62402d
 and user experience whether they target server, desktop or mobile & edge use cases, and/or all of them.
 
 
@@ -93,11 +88,7 @@
 python et_export.py --checkpoint_path $MODEL_REPO/model.pth -d fp32 --xnnpack --out-path ${MODEL_REPO}
 ```
 
-<<<<<<< HEAD
 How do run is problematic -- I would love to run it with
-=======
-We can now run this model with 
->>>>>>> 1c62402d
 ```
 python generate.py --pte ./${MODEL_REPO}.pte --prompt "Hello my name is" --device cpu
 ```

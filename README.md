--- conflicted
+++ resolved
@@ -22,17 +22,13 @@
 # get the code
 git clone https://github.com/pytorch/torchchat.git
 cd torchchat
-<<<<<<< HEAD
 
 # set up a virtual environment
 python3 -m venv .venv
 source .venv/bin/activate
 
 # instal dependencies
-pip install -r requirements.txt
-=======
-bash ./install_requirements.sh
->>>>>>> ca01f89f
+./install_requirements.sh
 
 # ensure everything installed correctly
 python torchchat.py --help

--- conflicted
+++ resolved
@@ -41,22 +41,14 @@
       - name: Run inference
         run: |          
           export MODEL_PATH=checkpoints/stories15M/stories15M.pt
-<<<<<<< HEAD
-          export MODEL_REPO=stories15M
+          export MODEL_NAME=stories15M
           python generate.py --checkpoint_path ${MODEL_PATH} --temperature 0 > ./output_eager
           cat ./output_eager
           python generate.py --compile --checkpoint_path ${MODEL_PATH} --temperature 0 > ./output_compiled
           cat ./output_compiled
-          python aoti_export.py --checkpoint_path ${MODEL_PATH} --output_path ./${MODEL_REPO}.so
-          python generate.py --checkpoint_path ${MODEL_PATH} --temperature 0 --dso ./${MODEL_REPO}.so > ./output_aoti
+          python export_aoti.py --checkpoint_path ${MODEL_PATH} --output-path ./${MODEL_NAME}.so
+          python generate.py --checkpoint_path ${MODEL_PATH} --temperature 0 --dso-path ./${MODEL_NAME}.so  > ./output_aoti
           cat ./output_aoti
-=======
-          export MODEL_NAME=stories15M
-          python generate.py --checkpoint_path ${MODEL_PATH} --temperature 0 | tee output_eager
-          python generate.py --compile --checkpoint_path ${MODEL_PATH} --temperature 0 | tee output_compiled
-          python export_aoti.py --checkpoint_path ${MODEL_PATH} --output-path ./${MODEL_NAME}.so
-          python generate.py --checkpoint_path ${MODEL_PATH} --temperature 0 --dso-path ./${MODEL_NAME}.so | tee output_aoti
->>>>>>> 288de67f
           # echo "******************************************"
           # echo "********* EAGER vs TORCH.COMPILE *********"
           # echo "******************************************"

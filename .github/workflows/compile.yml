--- conflicted
+++ resolved
@@ -9,14 +9,10 @@
 
 jobs:
   run-tinystories:
-<<<<<<< HEAD
-    runs-on: macos-12
-=======
     strategy:
       matrix:
         runner: [macos-12, ubuntu-latest]
     runs-on: ${{matrix.runner}}
->>>>>>> 5586e283
     steps:
       - name: Checkout repo
         uses: actions/checkout@v2
@@ -46,13 +42,6 @@
         run: |
           set -ex
           export MODEL_PATH=checkpoints/stories15M/stories15M.pt
-<<<<<<< HEAD
-          export MODEL_REPO=stories15M
-          python generate.py --checkpoint_path ${MODEL_PATH} --temperature 0
-          python generate.py --compile --checkpoint_path ${MODEL_PATH} --temperature 0
-          python aoti_export.py --checkpoint_path ${MODEL_PATH} --output_path ./${MODEL_REPO}.so
-          python generate.py --checkpoint_path ${MODEL_PATH} --temperature 0 --dso ./${MODEL_REPO}.so
-=======
           export MODEL_NAME=stories15M
           python generate.py --checkpoint_path ${MODEL_PATH} --temperature 0 > ./output_eager
           cat ./output_eager
@@ -68,5 +57,4 @@
           # echo "******************************************"
           # echo "********* EAGER vs AOT INDUCTOR  *********"
           # echo "******************************************"
-          # diff output_eager output_aoti
->>>>>>> 5586e283
+          # diff output_eager output_aoti
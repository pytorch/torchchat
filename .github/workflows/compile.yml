name: Compile main

on:
  push:
    branches:
      - main
  pull_request:
  workflow_dispatch:

jobs:
  run-tinystories:
    runs-on: macos-12
    steps:
      - name: Checkout repo
        uses: actions/checkout@v2
      - name: Setup Python
        uses: actions/setup-python@v2
        with:
          python-version: 3.8
      - name: Print machine info
        run: |
          uname -a
          sysctl machdep.cpu.brand_string
          sysctl machdep.cpu.core_count
      - name: Install requirements
        run: |
          pip install --pre torch torchvision torchaudio --index-url https://download.pytorch.org/whl/nightly/cpu
          pip install -r requirements.txt
      - name: Download checkpoints
        run: |
          mkdir -p checkpoints/stories15M
          pushd checkpoints/stories15M
          wget https://huggingface.co/karpathy/tinyllamas/resolve/main/stories15M.pt
          wget https://github.com/karpathy/llama2.c/raw/master/tokenizer.model
          popd
      - name: Run inference
        run: |
          set -ex
          export MODEL_PATH=checkpoints/stories15M/stories15M.pt
          export MODEL_REPO=stories15M
<<<<<<< HEAD
          python generate.py --checkpoint_path ${MODEL_PATH} --temperature 0 --device cpu
          python generate.py --compile --checkpoint_path ${MODEL_PATH} --temperature 0 --device cpu
=======
          python generate.py --checkpoint_path ${MODEL_PATH} --temperature 0 | tee output_eager
          python generate.py --compile --checkpoint_path ${MODEL_PATH} --temperature 0 | tee output_compiled
>>>>>>> f67985da
          python aoti_export.py --checkpoint_path ${MODEL_PATH} --output_path ./${MODEL_REPO}.so
          python generate.py --checkpoint_path ${MODEL_PATH} --temperature 0 --dso ./${MODEL_REPO}.so<|MERGE_RESOLUTION|>--- conflicted
+++ resolved
@@ -38,12 +38,7 @@
           set -ex
           export MODEL_PATH=checkpoints/stories15M/stories15M.pt
           export MODEL_REPO=stories15M
-<<<<<<< HEAD
-          python generate.py --checkpoint_path ${MODEL_PATH} --temperature 0 --device cpu
-          python generate.py --compile --checkpoint_path ${MODEL_PATH} --temperature 0 --device cpu
-=======
-          python generate.py --checkpoint_path ${MODEL_PATH} --temperature 0 | tee output_eager
-          python generate.py --compile --checkpoint_path ${MODEL_PATH} --temperature 0 | tee output_compiled
->>>>>>> f67985da
+          python generate.py --checkpoint_path ${MODEL_PATH} --temperature 0
+          python generate.py --compile --checkpoint_path ${MODEL_PATH} --temperature 0
           python aoti_export.py --checkpoint_path ${MODEL_PATH} --output_path ./${MODEL_REPO}.so
           python generate.py --checkpoint_path ${MODEL_PATH} --temperature 0 --dso ./${MODEL_REPO}.so
name: Run the README instructions - with stories - on MPS/MacOS
on:
  pull_request:
  push:
    branches:
      - main
  workflow_dispatch:
jobs:
  test-readme-mps-macos:
    uses: pytorch/test-infra/.github/workflows/macos_job.yml@main
    with:
      runner: macos-m1-14
<<<<<<< HEAD
      timeout: 150
=======
      timeout: 50
>>>>>>> 2fc98f7d
      script: |
          conda create -y -n test-readme-mps-macos python=3.10.11 llvm-openmp
          conda activate test-readme-mps-macos
          set -x
          # NS: Remove previous installation  of torch first
          # as this script does not isntall anything into conda env but rather as system dep
          pip3 uninstall -y torch || true
          set -eou pipefail

          echo "::group::Print machine info"
          uname -a
          sysctl machdep.cpu.brand_string
          sysctl machdep.cpu.core_count
          echo "::endgroup::"

          .ci/scripts/run-docs readme

          echo "::group::Completion"
          echo "tests complete"
          echo "*******************************************"
          echo "::endgroup::"

  test-quantization-mps-macos:
    uses: pytorch/test-infra/.github/workflows/macos_job.yml@main
    with:
      runner: macos-m1-14
      script: |
          set -x
          conda create -y -n test-quantization-mps-macos python=3.10.11
          conda activate test-quantization-mps-macos
          # NS: Remove previous installation  of torch first
          # as this script does not isntall anything into conda env
          #but rather  system dep
          pip3 uninstall -y torch || true
          set -eou pipefail

          echo "::group::Print machine info"
          uname -a
          sysctl machdep.cpu.brand_string
          sysctl machdep.cpu.core_count
          echo "::endgroup::"

          .ci/scripts/run-docs quantization

          echo "::group::Completion"
          echo "tests complete"
          echo "*******************************************"
          echo "::endgroup::"

  test-gguf-mps-macos:
    uses: pytorch/test-infra/.github/workflows/macos_job.yml@main
    with:
      runner: macos-m1-14  # needs MPS, was macos-m1-stable
      script: |
          set -x
          conda create -y -n test-quantization-mps-macos python=3.10.11
          conda activate test-quantization-mps-macos
          # NS: Remove previous installation  of torch first
          # as this script does not isntall anything into conda env
          # but rather  system dep
          pip3 uninstall -y torch || true
          set -eou pipefail

          echo "::group::Print machine info"
          uname -a
          sysctl machdep.cpu.brand_string
          sysctl machdep.cpu.core_count
          echo "::endgroup::"

          .ci/scripts/run-docs gguf

          echo "::group::Completion"
          echo "tests complete"
          echo "*******************************************"
          echo "::endgroup::"

  test-advanced-mps-macos:
    uses: pytorch/test-infra/.github/workflows/macos_job.yml@main
    with:
      runner: macos-m1-14  # needs MPS, was macos-m1-stable
      script: |
          set -x
          conda create -y -n test-quantization-mps-macos python=3.10.11
          conda activate test-quantization-mps-macos
          # NS: Remove previous installation  of torch first
          # as this script does not isntall anything into conda env
          # but rather  system dep
          pip3 uninstall -y torch || true
          set -eou pipefail

          echo "::group::Print machine info"
          uname -a
          sysctl machdep.cpu.brand_string
          sysctl machdep.cpu.core_count
          echo "::endgroup::"

          .ci/scripts/run-docs advanced

          echo "::group::Completion"
          echo "tests complete"
          echo "*******************************************"
          echo "::endgroup::"<|MERGE_RESOLUTION|>--- conflicted
+++ resolved
@@ -10,11 +10,7 @@
     uses: pytorch/test-infra/.github/workflows/macos_job.yml@main
     with:
       runner: macos-m1-14
-<<<<<<< HEAD
-      timeout: 150
-=======
-      timeout: 50
->>>>>>> 2fc98f7d
+      timeout: 60
       script: |
           conda create -y -n test-readme-mps-macos python=3.10.11 llvm-openmp
           conda activate test-readme-mps-macos

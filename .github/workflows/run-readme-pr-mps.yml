name: Run the README instructions - with stories - on MPS/MacOS
on:
  pull_request:
  push:
    branches:
      - main
  workflow_dispatch:
jobs:
  test-readme-mps-macos:
    uses: pytorch/test-infra/.github/workflows/macos_job.yml@main
    with:
      runner: macos-m1-14
      script: |
          conda create -y -n test-readme-mps-macos python=3.10.11
          conda activate test-readme-mps-macos
          set -x
          # NS: Remove previous installation  of torch first
          # as this script does not isntall anything into conda env but rather as system dep
          pip3 uninstall -y torch || true
          set -eou pipefail

          echo "::group::Print machine info"
          uname -a
          sysctl machdep.cpu.brand_string
          sysctl machdep.cpu.core_count
          echo "::endgroup::"

          echo "::group::Create script to run README"
          python3 scripts/updown.py --create-sections --file README.md --replace 'llama3:stories15M,-l 3:-l 2,meta-llama/Meta-Llama-3-8B-Instruct:stories15M' --suppress huggingface-cli,HF_TOKEN > ./run-readme.sh
          # for good measure, if something happened to updown processor,
          # and it did not error out, fail with an exit 1
          echo "exit 1" >> ./run-readme.sh
          echo "::endgroup::"
  
          echo "::group::Run README"
          echo "*******************************************"
          cat ./run-readme.sh
          echo "*******************************************"
          bash -x ./run-readme.sh
          echo "::endgroup::"
<<<<<<< HEAD
          
=======

>>>>>>> 05a2f456
  test-quantization-mps-macos:
    uses: pytorch/test-infra/.github/workflows/macos_job.yml@main
    with:
      runner: macos-m1-14
      script: |
          set -x
          conda create -y -n test-quantization-mps-macos python=3.10.11
          conda activate test-quantization-mps-macos
          # NS: Remove previous installation  of torch first
          # as this script does not isntall anything into conda env
<<<<<<< HEAD
          # but rather  system dep
=======
          #but rather  system dep
>>>>>>> 05a2f456
          pip3 uninstall -y torch || true
          set -eou pipefail

          echo "::group::Print machine info"
          uname -a
          sysctl machdep.cpu.brand_string
          sysctl machdep.cpu.core_count
          echo "::endgroup::"

          echo "::group::Create script to run quantization"
          python3 scripts/updown.py --create-sections --file docs/quantization.md --replace llama3:stories15M --suppress huggingface-cli,HF_TOKEN > ./run-quantization.sh
          # for good measure, if something happened to updown processor,
          # and it did not error out, fail with an exit 1
          echo "exit 1" >> ./run-quantization.sh
          echo "::endgroup::"
  
          echo "::group::Run quantization"
          echo "*******************************************"
          cat ./run-quantization.sh
          echo "*******************************************"
          bash -x ./run-quantization.sh
          echo "::endgroup::"
  
          echo "::group::Completion"
          echo "tests complete"
          echo "*******************************************"
          echo "::endgroup::"<|MERGE_RESOLUTION|>--- conflicted
+++ resolved
@@ -38,11 +38,8 @@
           echo "*******************************************"
           bash -x ./run-readme.sh
           echo "::endgroup::"
-<<<<<<< HEAD
           
-=======
 
->>>>>>> 05a2f456
   test-quantization-mps-macos:
     uses: pytorch/test-infra/.github/workflows/macos_job.yml@main
     with:
@@ -53,11 +50,7 @@
           conda activate test-quantization-mps-macos
           # NS: Remove previous installation  of torch first
           # as this script does not isntall anything into conda env
-<<<<<<< HEAD
           # but rather  system dep
-=======
-          #but rather  system dep
->>>>>>> 05a2f456
           pip3 uninstall -y torch || true
           set -eou pipefail
 

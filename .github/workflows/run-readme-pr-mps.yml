name: Run the README instructions - with stories - on MPS/MacOS
on:
  pull_request:
  push:
    branches:
      - main
  workflow_dispatch:
jobs:
  test-readme-mps-macos:
    uses: pytorch/test-infra/.github/workflows/macos_job.yml@main
    secrets: inherit
    with:
      runner: macos-m1-14
      secrets-env: "HF_TOKEN_PERIODIC"
      script: |
          conda create -y -n test-readme-mps-macos python=3.10.11
          conda activate test-readme-mps-macos
          set -x
          # NS: Remove previous installation  of torch first
          # as this script does not isntall anything into conda env but rather as system dep
          pip3 uninstall -y torch || true
          set -eou pipefail

          echo "::group::Print machine info"
          uname -a
          sysctl machdep.cpu.brand_string
          sysctl machdep.cpu.core_count
          echo "::endgroup::"

          # echo "::group::Install newer objcopy that supports --set-section-alignment"
          # yum install -y  devtoolset-10-binutils
          # export PATH=/opt/rh/devtoolset-10/root/usr/bin/:$PATH
          # echo "::endgroup::"
  
          echo "::group::Create script to run README"
          python3 scripts/updown.py --file README.md --replace 'llama3:stories15M,-l 3:-l 2,meta-llama/Meta-Llama-3-8B-Instruct:stories15M' --suppress huggingface-cli,HF_TOKEN > ./run-readme.sh
          # for good measure, if something happened to updown processor,
          # and it did not error out, fail with an exit 1
          echo "exit 1" >> ./run-readme.sh
          echo "::endgroup::"
  
          echo "::group::Run README"
          echo "*******************************************"
          cat ./run-readme.sh
          echo "*******************************************"
          bash -x ./run-readme.sh
          echo "::endgroup::"
	  
  test-quantization-mps-macos:
    uses: pytorch/test-infra/.github/workflows/macos_job.yml@main
    with:
      runner: macos-m1-stable  # neeps MPS, was macos-m1-stable
      script: |
          set -x
          conda create -y -n test-quantization-mps-macos python=3.10.11
          conda activate test-quantization-mps-macos
          # NS: Remove previous installation  of torch first
          # as this script does not isntall anything into conda env
          #but rather  system dep
          pip3 uninstall -y torch || true
          set -eou pipefail

          echo "::group::Print machine info"
          uname -a
          sysctl machdep.cpu.brand_string
          sysctl machdep.cpu.core_count
          echo "::endgroup::"

          # echo "::group::Install newer objcopy that supports --set-section-algnment"
          # yum install -y  devtoolset-10-binutils
          # export PATH=/opt/rh/devtoolset-10/root/usr/bin/:$PATH
          # echo "::endgroup::"
  
          echo "::group::Create script to run quantization"
          python3 scripts/updown.py --file docs/quantization.md --replace llama3:stories15M --suppress huggingface-cli,HF_TOKEN > ./run-quantization.sh
          # for good measure, if something happened to updown processor,
          # and it did not error out, fail with an exit 1
          echo "exit 1" >> ./run-quantization.sh
          echo "::endgroup::"
  
          echo "::group::Run quantization"
          echo "*******************************************"
          cat ./run-quantization.sh
          echo "*******************************************"
          bash -x ./run-quantization.sh
          echo "::endgroup::"
  
          echo "::group::Completion"
          echo "tests complete"
          echo "*******************************************"
<<<<<<< HEAD
          echo "::endgroup::"

  test-quantization-mps-macos:
    uses: pytorch/test-infra/.github/workflows/macos_job.yml@main
    with:
      runner: macos-m1-stable  # neeps MPS, was macos-m1-stable
      script: |
          set -x
          conda create -y -n test-quantization-mps-macos python=3.10.11
          conda activate test-quantization-mps-macos
          # NS: Remove previous installation  of torch first
          # as this script does not isntall anything into conda env
	  #but rather  system dep
          pip3 uninstall -y torch || true
          set -eou pipefail

          echo "::group::Print machine info"
          uname -a
          sysctl machdep.cpu.brand_string
          sysctl machdep.cpu.core_count
          echo "::endgroup::"

          # echo "::group::Install newer objcopy that supports --set-section-algnment"
          # yum install -y  devtoolset-10-binutils
          # export PATH=/opt/rh/devtoolset-10/root/usr/bin/:$PATH
          # echo "::endgroup::"
  
          echo "::group::Create script to run quantization"
          python3 scripts/updown.py --file docs/quantization.md --replace llama3:stories15M --suppress huggingface-cli,HF_TOKEN > ./run-quantization.sh
          # for good measure, if something happened to updown processor,
          # and it did not error out, fail with an exit 1
          echo "exit 1" >> ./run-quantization.sh
          echo "::endgroup::"
  
          echo "::group::Run quantization"
          echo "*******************************************"
          cat ./run-quantization.sh
          echo "*******************************************"
          bash -x ./run-quantization.sh
          echo "::endgroup::"
  
          echo "::group::Completion"
          echo "tests complete"
          echo "*******************************************"
=======
>>>>>>> c8c29f8c
          echo "::endgroup::"<|MERGE_RESOLUTION|>--- conflicted
+++ resolved
@@ -88,7 +88,6 @@
           echo "::group::Completion"
           echo "tests complete"
           echo "*******************************************"
-<<<<<<< HEAD
           echo "::endgroup::"
 
   test-quantization-mps-macos:
@@ -133,6 +132,4 @@
           echo "::group::Completion"
           echo "tests complete"
           echo "*******************************************"
-=======
->>>>>>> c8c29f8c
-          echo "::endgroup::"+          echo "::endgroup::"

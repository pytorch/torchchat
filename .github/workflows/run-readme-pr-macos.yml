--- conflicted
+++ resolved
@@ -103,16 +103,7 @@
           sysctl machdep.cpu.core_count
           echo "::endgroup::"
 
-<<<<<<< HEAD
-          echo "::group::Create script to run gguf"
-          python3 scripts/updown.py --file docs/GGUF.md  --suppress huggingface-cli,HF_TOKEN  > ./run-gguf.sh
-          # for good measure, if something happened to updown processor,
-          # and it did not error out, fail with an exit 1
-          echo "exit 1" >> ./run-gguf.sh
-          echo "::endgroup::"
-=======
           .ci/scripts/run-docs gguf
->>>>>>> a80ae4da
 
           echo "::group::Completion"
           echo "tests complete"

name: Run the README instructions - with stories - on MacOS
on:
  pull_request:
  push:
    branches:
      - main
  workflow_dispatch:
jobs:
  test-readme-macos:
    runs-on: macos-14-xlarge
    steps:
      - name: Checkout code
        uses: actions/checkout@v2
      - uses: actions/setup-python@v4
        with:
          python-version: '3.10.11'
      - name: Setup Xcode
        if: runner.os == 'macOS'
        uses: maxim-lobanov/setup-xcode@v1
        with:
          xcode-version: '15.3'
      - name: Run script
        run: |
          set -x
          # NS: Remove previous installation  of torch first
          # as this script does not isntall anything into conda env but rather as system dep
          pip3 uninstall -y torch || true
          set -eou pipefail

          echo "::group::Print machine info"
          uname -a
          sysctl machdep.cpu.brand_string
          sysctl machdep.cpu.core_count
          echo "::endgroup::"

<<<<<<< HEAD
          . .ci/scripts/run-docs readme
=======
          echo "using workaround for #1416 and #1315 by setting torchchat device explicitly"
          TORCHCHAT_DEVICE=cpu .ci/scripts/run-docs readme
>>>>>>> 9686c798
  
          echo "::group::Completion"
          echo "tests complete"
          echo "*******************************************"
          echo "::endgroup::"

  
  test-quantization-macos:
    runs-on: macos-14-xlarge
    steps:
      - name: Checkout code
        uses: actions/checkout@v2
      - uses: actions/setup-python@v4
        with:
          python-version: '3.10.11'
      - name: Setup Xcode
        if: runner.os == 'macOS'
        uses: maxim-lobanov/setup-xcode@v1
        with:
          xcode-version: '15.3'
      - name: Run script
        run: |
          set -x
          # NS: Remove previous installation  of torch first
          # as this script does not isntall anything into conda env but rather as system dep
          pip3 uninstall -y torch || true
          set -eou pipefail

          echo "::group::Print machine info"
          uname -a
          sysctl machdep.cpu.brand_string
          sysctl machdep.cpu.core_count
          echo "::endgroup::"

<<<<<<< HEAD
          . .ci/scripts/run-docs quantization
=======
          echo "using workaround for #1416 and #1315 by setting torchchat device explicitly"
          TORCHCHAT_DEVICE=cpu .ci/scripts/run-docs quantization
>>>>>>> 9686c798
  
          echo "::group::Completion"
          echo "tests complete"
          echo "*******************************************"
          echo "::endgroup::"


  test-gguf-macos:
    runs-on: macos-14-xlarge
    steps:
      - name: Checkout code
        uses: actions/checkout@v2
      - uses: actions/setup-python@v4
        with:
          python-version: '3.10.11'
      - name: Setup Xcode
        if: runner.os == 'macOS'
        uses: maxim-lobanov/setup-xcode@v1
        with:
          xcode-version: '15.3'
      - name: Run script
        run: |
          set -x
          # NS: Remove previous installation  of torch first
          # as this script does not isntall anything into conda env but rather as system dep
          pip3 uninstall -y torch || true
          set -eou pipefail

          echo "::group::Print machine info"
          uname -a
          sysctl machdep.cpu.brand_string
          sysctl machdep.cpu.core_count
          echo "::endgroup::"

<<<<<<< HEAD
          . .ci/scripts/run-docs gguf
=======
          echo "using workaround for #1416 and #1315 by setting torchchat device explicitly"
          TORCHCHAT_DEVICE=cpu .ci/scripts/run-docs gguf
>>>>>>> 9686c798

          echo "::group::Completion"
          echo "tests complete"
          echo "*******************************************"
          echo "::endgroup::"

  test-advanced-macos:
    runs-on: macos-14-xlarge
    steps:
      - name: Checkout code
        uses: actions/checkout@v2
      - uses: actions/setup-python@v4
        with:
          python-version: '3.10.11'
      - name: Setup Xcode
        if: runner.os == 'macOS'
        uses: maxim-lobanov/setup-xcode@v1
        with:
          xcode-version: '15.3'
      - name: Run script
        run: |
          set -x
          # NS: Remove previous installation  of torch first
          # as this script does not isntall anything into conda env but rather as system dep
          pip3 uninstall -y torch || true
          set -eou pipefail

          echo "::group::Print machine info"
          uname -a
          sysctl machdep.cpu.brand_string
          sysctl machdep.cpu.core_count
          echo "::endgroup::"

<<<<<<< HEAD
          . .ci/scripts/run-docs advanced
=======
          echo "using workaround for #1416 and #1315 by setting torchchat device explicitly"
          TORCHCHAT_DEVICE=cpu .ci/scripts/run-docs advanced
>>>>>>> 9686c798

          echo "::group::Completion"
          echo "tests complete"
          echo "*******************************************"
          echo "::endgroup::"

  test-eval-macos:
    runs-on: macos-14-xlarge
    steps:
      - name: Checkout code
        uses: actions/checkout@v2
      - uses: actions/setup-python@v4
        with:
          python-version: '3.10.11'
      - name: Setup Xcode
        if: runner.os == 'macOS'
        uses: maxim-lobanov/setup-xcode@v1
        with:
          xcode-version: '15.3'
      - name: Run script
        run: |
          set -x
          # NS: Remove previous installation  of torch first
          # as this script does not isntall anything into conda env but rather as system dep
          pip3 uninstall -y torch || true
          set -eou pipefail

          echo "::group::Print machine info"
          uname -a
          sysctl machdep.cpu.brand_string
          sysctl machdep.cpu.core_count
          echo "::endgroup::"

          .ci/scripts/run-docs evaluation

          echo "::group::Completion"
          echo "tests complete"
          echo "*******************************************"
          echo "::endgroup::"   

  test-multimodal-macos:
    runs-on: macos-14-xlarge
    steps:
      - name: Checkout code
        uses: actions/checkout@v2
      - uses: actions/setup-python@v4
        with:
          python-version: '3.10.11'
      - name: Setup Xcode
        if: runner.os == 'macOS'
        uses: maxim-lobanov/setup-xcode@v1
        with:
          xcode-version: '15.3'
      - name: Run script
        run: |
          set -x
          # NS: Remove previous installation  of torch first
          # as this script does not isntall anything into conda env but rather as system dep
          pip3 uninstall -y torch || true
          set -eou pipefail

          echo "::group::Print machine info"
          uname -a
          sysctl machdep.cpu.brand_string
          sysctl machdep.cpu.core_count
          echo "::endgroup::"

          .ci/scripts/run-docs multimodal

          echo "::group::Completion"
          echo "tests complete"
          echo "*******************************************"
          echo "::endgroup::"

  test-native-macos:
    runs-on: macos-14-xlarge
    steps:
      - name: Checkout code
        uses: actions/checkout@v2
      - uses: actions/setup-python@v4
        with:
          python-version: '3.10.11'
      - name: Setup Xcode
        if: runner.os == 'macOS'
        uses: maxim-lobanov/setup-xcode@v1
        with:
          xcode-version: '15.3'
      - name: Run script
        run: |
          set -x
          # NS: Remove previous installation  of torch first
          # as this script does not isntall anything into conda env but rather as system dep
          pip3 uninstall -y torch || true
          set -eou pipefail

          echo "::group::Print machine info"
          uname -a
          sysctl machdep.cpu.brand_string
          sysctl machdep.cpu.core_count
          echo "::endgroup::"

          .ci/scripts/run-docs native

          echo "::group::Completion"
          echo "tests complete"
          echo "*******************************************"
          echo "::endgroup::"
  <|MERGE_RESOLUTION|>--- conflicted
+++ resolved
@@ -33,12 +33,9 @@
           sysctl machdep.cpu.core_count
           echo "::endgroup::"
 
-<<<<<<< HEAD
+          echo "using workaround for #1416 and #1315 by setting torchchat device explicitly"
+          export TORCHCHAT_DEVICE=cpu 
           . .ci/scripts/run-docs readme
-=======
-          echo "using workaround for #1416 and #1315 by setting torchchat device explicitly"
-          TORCHCHAT_DEVICE=cpu .ci/scripts/run-docs readme
->>>>>>> 9686c798
   
           echo "::group::Completion"
           echo "tests complete"
@@ -73,13 +70,10 @@
           sysctl machdep.cpu.core_count
           echo "::endgroup::"
 
-<<<<<<< HEAD
+          echo "using workaround for #1416 and #1315 by setting torchchat device explicitly"
+          export TORCHCHAT_DEVICE=cpu 
           . .ci/scripts/run-docs quantization
-=======
-          echo "using workaround for #1416 and #1315 by setting torchchat device explicitly"
-          TORCHCHAT_DEVICE=cpu .ci/scripts/run-docs quantization
->>>>>>> 9686c798
-  
+
           echo "::group::Completion"
           echo "tests complete"
           echo "*******************************************"
@@ -113,12 +107,9 @@
           sysctl machdep.cpu.core_count
           echo "::endgroup::"
 
-<<<<<<< HEAD
-          . .ci/scripts/run-docs gguf
-=======
-          echo "using workaround for #1416 and #1315 by setting torchchat device explicitly"
-          TORCHCHAT_DEVICE=cpu .ci/scripts/run-docs gguf
->>>>>>> 9686c798
+          echo "using workaround for #1416 and #1315 by setting torchchat device explicitly"
+          export TORCHCHAT_DEVICE=cpu 
+          .ci/scripts/run-docs gguf
 
           echo "::group::Completion"
           echo "tests complete"
@@ -152,12 +143,9 @@
           sysctl machdep.cpu.core_count
           echo "::endgroup::"
 
-<<<<<<< HEAD
+          echo "using workaround for #1416 and #1315 by setting torchchat device explicitly"
+          export TORCHCHAT_DEVICE=cpu 
           . .ci/scripts/run-docs advanced
-=======
-          echo "using workaround for #1416 and #1315 by setting torchchat device explicitly"
-          TORCHCHAT_DEVICE=cpu .ci/scripts/run-docs advanced
->>>>>>> 9686c798
 
           echo "::group::Completion"
           echo "tests complete"

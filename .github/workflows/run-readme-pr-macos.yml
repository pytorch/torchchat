--- conflicted
+++ resolved
@@ -37,17 +37,10 @@
           # yum install -y  devtoolset-10-binutils
           # export PATH=/opt/rh/devtoolset-10/root/usr/bin/:$PATH
           # echo "::endgroup::"
-<<<<<<< HEAD
   
           echo "::group::Create script to run README"
-          python3 scripts/updown.py --file README.md --replace llama3:stories15M --suppress huggingface-cli,HF_TOKEN > ./run-readme.sh
+          python3 scripts/updown.py --file README.md --replace 'llama3:stories15M,-l 3:-l 2,meta-llama/Meta-Llama-3-8B-Instruct:stories15M' --suppress huggingface-cli,HF_TOKEN > ./run-readme.sh
           # for good measure, if something happened to updown processor,
-=======
-
-          echo "::group::Create script"
-          python3 scripts/updown.py --file README.md --replace 'llama3:stories15M,-l 3:-l 2,meta-llama/Meta-Llama-3-8B-Instruct:stories15M' --suppress huggingface-cli,HF_TOKEN > ./we-run-this.sh
-            # for good measure, if something happened to updown processor,
->>>>>>> 73a6eb42
           # and it did not error out, fail with an exit 1
           echo "exit 1" >> ./run-readme.sh
           echo "::endgroup::"
@@ -70,19 +63,10 @@
           echo "*******************************************"
           cat ./run-quantization.sh
           echo "*******************************************"
-<<<<<<< HEAD
           bash -x ./run-quantization.sh
           echo "::endgroup::"
   
           echo "::group::Completion"
           echo "tests complete"
           echo "*******************************************"
-          echo "::endgroup::"
-          
-=======
-          bash -x ./we-run-this.sh
-
-          echo "tests complete"
-          echo "*******************************************"
-          echo "::endgroup::"
->>>>>>> 73a6eb42
+          echo "::endgroup::"
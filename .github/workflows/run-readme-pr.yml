name: Run the README instructions - with stories

on:
  pull_request:
  push:
    branches:
      - main
  workflow_dispatch:

jobs:
  test-readme-any:
    uses: pytorch/test-infra/.github/workflows/linux_job.yml@main
    with:
      runner: linux.g5.4xlarge.nvidia.gpu
      gpu-arch-type: cuda
      gpu-arch-version: "12.1"
      timeout: 60
      script: |
        echo "::group::Print machine info"
        uname -a
        echo "::endgroup::"

        echo "::group::Install newer objcopy that supports --set-section-alignment"
        yum install -y  devtoolset-10-binutils
        export PATH=/opt/rh/devtoolset-10/root/usr/bin/:$PATH
        echo "::endgroup::"

        .ci/scripts/run-docs readme

        echo "::group::Completion"
        echo "tests complete"
        echo "*******************************************"
        echo "::endgroup::"

  test-readme-cpu:
    uses: pytorch/test-infra/.github/workflows/linux_job.yml@main
    with:
      runner: linux.g5.4xlarge.nvidia.gpu
      gpu-arch-type: cuda
      gpu-arch-version: "12.1"
      timeout: 60
      script: |
        echo "::group::Print machine info"
        uname -a
        echo "::endgroup::"

        echo "::group::Install newer objcopy that supports --set-section-alignment"
        yum install -y  devtoolset-10-binutils
        export PATH=/opt/rh/devtoolset-10/root/usr/bin/:$PATH
        echo "::endgroup::"

        TORCHCHAT_DEVICE=cpu .ci/scripts/run-docs readme

        echo "::group::Completion"
        echo "tests complete"
        echo "*******************************************"
        echo "::endgroup::"

  test-quantization-any:
    uses: pytorch/test-infra/.github/workflows/linux_job.yml@main
    with:
      runner: linux.g5.4xlarge.nvidia.gpu
      gpu-arch-type: cuda
      gpu-arch-version: "12.1"
      timeout: 60
      script: |
        echo "::group::Print machine info"
        uname -a
        echo "::endgroup::"

        echo "::group::Install newer objcopy that supports --set-section-alignment"
        yum install -y  devtoolset-10-binutils
        export PATH=/opt/rh/devtoolset-10/root/usr/bin/:$PATH
        echo "::endgroup::"

        .ci/scripts/run-docs quantization

        echo "::group::Completion"
        echo "tests complete"
        echo "*******************************************"
        echo "::endgroup::"

  test-quantization-cpu:
    uses: pytorch/test-infra/.github/workflows/linux_job.yml@main
    with:
      runner: linux.g5.4xlarge.nvidia.gpu
      gpu-arch-type: cuda
      gpu-arch-version: "12.1"
      timeout: 60
      script: |
        echo "::group::Print machine info"
        uname -a
        echo "::endgroup::"

        echo "::group::Install newer objcopy that supports --set-section-alignment"
        yum install -y  devtoolset-10-binutils
        export PATH=/opt/rh/devtoolset-10/root/usr/bin/:$PATH
        echo "::endgroup::"

        TORCHCHAT_DEVICE=cpu .ci/scripts/run-docs quantization

  test-gguf-any:
    uses: pytorch/test-infra/.github/workflows/linux_job.yml@main
    with:
      runner: linux.g5.4xlarge.nvidia.gpu
      gpu-arch-type: cuda
      gpu-arch-version: "12.1"
      timeout: 60
      script: |
        echo "::group::Print machine info"
        uname -a
        echo "::endgroup::"

        echo "::group::Install newer objcopy that supports --set-section-alignment"
        yum install -y  devtoolset-10-binutils
        export PATH=/opt/rh/devtoolset-10/root/usr/bin/:$PATH
        echo "::endgroup::"

        .ci/scripts/run-docs gguf

        echo "::group::Completion"
        echo "tests complete"
        echo "*******************************************"
        echo "::endgroup::"

  test-gguf-cpu:
    uses: pytorch/test-infra/.github/workflows/linux_job.yml@main
    with:
      runner: linux.g5.4xlarge.nvidia.gpu
      gpu-arch-type: cuda
      gpu-arch-version: "12.1"
      timeout: 60
      script: |
        echo "::group::Print machine info"
        uname -a
        echo "::endgroup::"

        echo "::group::Install newer objcopy that supports --set-section-alignment"
        yum install -y  devtoolset-10-binutils
        export PATH=/opt/rh/devtoolset-10/root/usr/bin/:$PATH
        echo "::endgroup::"

        TORCHCHAT_DEVICE=cpu .ci/scripts/run-docs gguf

        echo "::group::Completion"
        echo "tests complete"
        echo "*******************************************"
        echo "::endgroup::"


  test-advanced-any:
    uses: pytorch/test-infra/.github/workflows/linux_job.yml@main
    with:
      runner: linux.g5.4xlarge.nvidia.gpu
      gpu-arch-type: cuda
      gpu-arch-version: "12.1"
      timeout: 60
      script: |
        echo "::group::Print machine info"
        uname -a
        echo "::endgroup::"

        echo "::group::Install newer objcopy that supports --set-section-alignment"
        yum install -y  devtoolset-10-binutils
        export PATH=/opt/rh/devtoolset-10/root/usr/bin/:$PATH
        echo "::endgroup::"

        .ci/scripts/run-docs advanced

        echo "::group::Completion"
        echo "tests complete"
        echo "*******************************************"
        echo "::endgroup::"


  test-advanced-cpu:
    uses: pytorch/test-infra/.github/workflows/linux_job.yml@main
    with:
      runner: linux.g5.4xlarge.nvidia.gpu
      gpu-arch-type: cuda
      gpu-arch-version: "12.1"
      timeout: 60
      script: |
        echo "::group::Print machine info"
        uname -a
        echo "::endgroup::"

        echo "::group::Install newer objcopy that supports --set-section-alignment"
        yum install -y  devtoolset-10-binutils
        export PATH=/opt/rh/devtoolset-10/root/usr/bin/:$PATH
        echo "::endgroup::"

        TORCHCHAT_DEVICE=cpu .ci/scripts/run-docs advanced

        echo "::group::Completion"
        echo "tests complete"
        echo "*******************************************"
        echo "::endgroup::"
<<<<<<< HEAD
=======

  test-evaluation-any:
    uses: pytorch/test-infra/.github/workflows/linux_job.yml@main
    with:
      runner: linux.g5.4xlarge.nvidia.gpu
      gpu-arch-type: cuda
      gpu-arch-version: "12.1"
      timeout: 60
      script: |
        echo "::group::Print machine info"
        uname -a
        echo "::endgroup::"

        echo "::group::Install newer objcopy that supports --set-section-alignment"
        yum install -y  devtoolset-10-binutils
        export PATH=/opt/rh/devtoolset-10/root/usr/bin/:$PATH
        echo "::endgroup::"

        .ci/scripts/run-docs evaluation

        echo "::group::Completion"
        echo "tests complete"
        echo "*******************************************"
        echo "::endgroup::"

  test-evaluation-cpu:
    uses: pytorch/test-infra/.github/workflows/linux_job.yml@main
    with:
      runner: linux.g5.4xlarge.nvidia.gpu
      gpu-arch-type: cuda
      gpu-arch-version: "12.1"
      timeout: 60
      script: |
        echo "::group::Print machine info"
        uname -a
        echo "::endgroup::"

        echo "::group::Install newer objcopy that supports --set-section-alignment"
        yum install -y  devtoolset-10-binutils
        export PATH=/opt/rh/devtoolset-10/root/usr/bin/:$PATH
        echo "::endgroup::"

        TORCHCHAT_DEVICE=cpu .ci/scripts/run-docs evaluation

        echo "::group::Completion"
        echo "tests complete"
        echo "*******************************************"
        echo "::endgroup::"
>>>>>>> a80ae4da
<|MERGE_RESOLUTION|>--- conflicted
+++ resolved
@@ -196,8 +196,6 @@
         echo "tests complete"
         echo "*******************************************"
         echo "::endgroup::"
-<<<<<<< HEAD
-=======
 
   test-evaluation-any:
     uses: pytorch/test-infra/.github/workflows/linux_job.yml@main
@@ -246,4 +244,3 @@
         echo "tests complete"
         echo "*******************************************"
         echo "::endgroup::"
->>>>>>> a80ae4da

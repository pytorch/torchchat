--- conflicted
+++ resolved
@@ -332,11 +332,7 @@
 
         echo "::group::Run inference with quantize file"
         if [ $(uname -s) != Darwin ]; then
-<<<<<<< HEAD
           python3 torchchat.py generate --quantize torchchat/quant_config/cuda.json --checkpoint "./checkpoints/${REPO_NAME}/model.pth"
-=======
-          python3 generate.py --quantize torchchat/quant_config/cuda.json --checkpoint "./checkpoints/${REPO_NAME}/model.pth"
->>>>>>> cc0e504a
         fi
         echo "::endgroup::"
 
@@ -383,11 +379,7 @@
         echo "::group::Run inference with quantize file"
         if [ $(uname -s) == Darwin ]; then
           python3 export.py --output-dso-path /tmp/model.so --quantize torchchat/quant_config/cuda.json --checkpoint "./checkpoints/${REPO_NAME}/model.pth"
-<<<<<<< HEAD
-             python3 torchchat.py generate --dso-path /tmp/model.so --checkpoint "./checkpoints/${REPO_NAME}/model.pth"~
-=======
-             python3 generate.py --dso-path /tmp/model.so --checkpoint "./checkpoints/${REPO_NAME}/model.pth"~
->>>>>>> cc0e504a
+          python3 torchchat.py generate --dso-path /tmp/model.so --checkpoint "./checkpoints/${REPO_NAME}/model.pth"~
         fi
         echo "::endgroup::"
 
@@ -515,11 +507,7 @@
           echo "******************************************"
           echo "*** --quantize torchchat/quant_config/mobile.json ***"
           echo "******************************************"
-<<<<<<< HEAD
-          # python3 torchchat.py export --quantize torchchat/quant_config/mobile.json --checkpoint-path ${MODEL_PATH} --output-pte-path ${MODEL_DIR}/${MODEL_NAME}.pte
-=======
-          # python export.py --quantize torchchat/quant_config/mobile.json --checkpoint-path ${MODEL_PATH} --output-pte-path ${MODEL_DIR}/${MODEL_NAME}.pte
->>>>>>> cc0e504a
+          # python torchchat.py export --quantize torchchat/quant_config/mobile.json --checkpoint-path ${MODEL_PATH} --output-pte-path ${MODEL_DIR}/${MODEL_NAME}.pte
           # python3 torchchat.py generate --checkpoint-path ${MODEL_PATH} --temperature 0 --pte-path ${MODEL_DIR}/${MODEL_NAME}.pte
 
 

--- conflicted
+++ resolved
@@ -1076,11 +1076,7 @@
           ./runner/build_android.sh
           echo "Tests complete."
 
-<<<<<<< HEAD
   test-torchao-experimental-python:
-=======
-  test-torchao-aoti-experimental:
->>>>>>> f810de39
     strategy:
       matrix:
         runner: [macos-14-xlarge]
@@ -1112,43 +1108,22 @@
           ./install/install_requirements.sh
           pip3 list
           python3 -c 'import torch;print(f"torch: {torch.__version__, torch.version.git_version}")'
-<<<<<<< HEAD
-=======
-      - name: Install torchao-ops
-        id: install-torchao-ops
-        run: |
-          bash torchchat/utils/scripts/build_torchao_ops.sh
-      - name: Install runner AOTI
-        id: install-runner-aoti
-        run: |
-          bash torchchat/utils/scripts/build_native.sh aoti link_torchao_ops
->>>>>>> f810de39
       - name: Run inference
         run: |
           python torchchat.py download stories110M
           wget -O ./tokenizer.model https://github.com/karpathy/llama2.c/raw/master/tokenizer.model
           export PRMT="Once upon a time in a land far away"
-<<<<<<< HEAD
           echo "Generate eager"
           python torchchat.py generate stories110M --temperature 0 --prompt "${PRMT}"  --device cpu --dtype float32 --quantize '{"embedding:wx": {"bitwidth": 2, "groupsize": 32}, "linear:a8wxdq": {"bitwidth": 3, "groupsize": 128, "has_weight_zeros": false}}'
           echo "Generate compile"
           python torchchat.py generate stories110M --temperature 0 --prompt "${PRMT}"  --device cpu --dtype float32 --quantize '{"embedding:wx": {"bitwidth": 2, "groupsize": 32}, "linear:a8wxdq": {"bitwidth": 3, "groupsize": 128, "has_weight_zeros": false}}' --compile
           echo "Export AOTI"
           python torchchat.py export stories110M --output-aoti-package-path ./model.pt2 --dtype float32 --quantize '{"embedding:wx": {"bitwidth": 2, "groupsize": 32}, "linear:a8wxdq": {"bitwidth": 3, "groupsize": 128, "has_weight_zeros": false}}'
-=======
-          echo "Export and run AOTI (C++ runner)"
-          python torchchat.py export stories110M --output-aoti-package-path ./model.pt2 --dtype float32 --quantize '{"embedding:wx": {"bitwidth": 2, "groupsize": 32}, "linear:a8wxdq": {"bitwidth": 3, "groupsize": 128, "has_weight_zeros": false}}'
-          ./cmake-out/aoti_run ./model.pt2 -z ./tokenizer.model -t 0 -i "${PRMT}"
->>>>>>> f810de39
           echo "Generate AOTI"
           python torchchat.py generate stories110M --aoti-package-path ./model.pt2 --prompt "${PRMT}"
           echo "Tests complete."
 
-<<<<<<< HEAD
   test-torchao-experimental-cpp:
-=======
-  test-torchao-et-experimental:
->>>>>>> f810de39
     strategy:
       matrix:
         runner: [macos-14-xlarge]
@@ -1201,12 +1176,9 @@
           echo "Export and run ET (C++ runner)"
           python torchchat.py export stories110M --output-pte-path ./model.pte --dtype float32 --quantize '{"embedding:wx": {"bitwidth": 2, "groupsize": 32}, "linear:a8wxdq": {"bitwidth": 3, "groupsize": 128, "has_weight_zeros": false}}'
           ./cmake-out/et_run ./model.pte -z ./tokenizer.model -t 0 -i "${PRMT}"
-<<<<<<< HEAD
           echo "Export and run AOTI (C++ runner)"
           python torchchat.py export stories110M --output-aoti-package-path ./model.pt2 --dtype float32 --quantize '{"embedding:wx": {"bitwidth": 2, "groupsize": 32}, "linear:a8wxdq": {"bitwidth": 3, "groupsize": 128, "has_weight_zeros": false}}'
           ./cmake-out/aoti_run ./model.pt2 -z ./tokenizer.model -t 0 -i "${PRMT}"
-=======
->>>>>>> f810de39
           echo "Tests complete."
 
   test-torchao-experimental-mps:

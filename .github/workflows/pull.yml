name: pull

on:
  pull_request:
  push:
    branches:
      - main
  workflow_dispatch:

jobs:
  gather-models-cpu:
    runs-on: ubuntu-22.04
    outputs:
      models: ${{ steps.gather-models-cpu.outputs.models }}
    steps:
      - uses: actions/checkout@v3
        with:
          submodules: 'false'
      - uses: actions/setup-python@v4
        with:
          python-version: '3.11'
      - name: Extract the list of models to run on CPU
        id: gather-models-cpu
        run: |
          set -eux
          PYTHONPATH="${PWD}" python .ci/scripts/gather_test_models.py --event "pull_request" --backend "cpu"
  test-cpu-compile:
    name: test-cpu-compile (${{ matrix.platform }}, ${{ matrix.model_name }})
    needs: gather-models-cpu
    strategy:
      matrix: ${{ fromJSON(needs.gather-models-cpu.outputs.models) }}
      fail-fast: false
    runs-on: ${{ matrix.runner }}
    env:
      TORCHCHAT_ROOT: ${{ github.workspace }}
      REPO_NAME: ${{ matrix.repo_name }}
    steps:
      - name: Checkout repo
        uses: actions/checkout@v3
      - name: Setup Python
        uses: actions/setup-python@v4
        with:
          python-version: '3.11'
      - name: Print machine info
        run: |
          echo "$(uname -a)"
      - name: Install dependencies
        run: |
          pip3 install --pre torch --index-url https://download.pytorch.org/whl/nightly/cpu
          pip3 install -r requirements.txt
          pip3 list
          python3 -c 'import torch;print(f"torch: {torch.__version__, torch.version.git_version}")'
      - name: Download checkpoints
        run: |
          bash ${TORCHCHAT_ROOT}/.ci/scripts/wget_checkpoint.sh ${{ matrix.repo_name }} "${{ matrix.resources }}"
      - name: Run validation
        run: |
          python3 -c 'import torch;print(f"torch: {torch.__version__, torch.version.git_version}")'
          pushd ${TORCHCHAT_ROOT}
          bash .ci/scripts/convert_checkpoint.sh ${REPO_NAME}
          bash .ci/scripts/validate.sh "./checkpoints/${REPO_NAME}/model.pth" "cpu" "compile"

  test-cpu-aoti:
    name: test-cpu-aoti (${{ matrix.platform }}, ${{ matrix.model_name }})
    needs: gather-models-cpu
    strategy:
      matrix: ${{ fromJSON(needs.gather-models-cpu.outputs.models) }}
      fail-fast: false
    runs-on: ${{ matrix.runner }}
    env:
      TORCHCHAT_ROOT: ${{ github.workspace }}
      REPO_NAME: ${{ matrix.repo_name }}
    steps:
      - name: Checkout repo
        uses: actions/checkout@v3
      - name: Setup Python
        uses: actions/setup-python@v4
        with:
          python-version: '3.11'
      - name: Print machine info
        run: |
          echo "$(uname -a)"
      - name: Install dependencies
        run: |
          pip3 install --pre torch --index-url https://download.pytorch.org/whl/nightly/cpu
          pip3 install -r requirements.txt
          pip3 list
          python3 -c 'import torch;print(f"torch: {torch.__version__, torch.version.git_version}")'
      - name: Download checkpoints
        run: |
          bash ${TORCHCHAT_ROOT}/.ci/scripts/wget_checkpoint.sh ${{ matrix.repo_name }} "${{ matrix.resources }}"
      - name: Run validation
        run: |
          pushd ${TORCHCHAT_ROOT}
          bash .ci/scripts/convert_checkpoint.sh ${REPO_NAME}
          bash .ci/scripts/validate.sh "./checkpoints/${REPO_NAME}/model.pth" "cpu" "aoti"

  test-cpu-eval-sanity-check:
    name: test-cpu-eval-sanity-check (${{ matrix.platform }}, ${{ matrix.model_name }})
    needs: gather-models-cpu
    strategy:
      matrix: ${{ fromJSON(needs.gather-models-cpu.outputs.models) }}
      fail-fast: false
    runs-on: ${{ matrix.runner }}
    env:
      TORCHCHAT_ROOT: ${{ github.workspace }}
      REPO_NAME: ${{ matrix.repo_name }}
    steps:
      - name: Checkout repo
        uses: actions/checkout@v3
      - name: Setup Python
        uses: actions/setup-python@v4
        with:
          python-version: '3.11'
      - name: Print machine info
        run: |
          echo "$(uname -a)"
      - name: Install dependencies
        run: |
          pip3 install --pre torch --index-url https://download.pytorch.org/whl/nightly/cpu
          pip3 install -r requirements.txt
          pip3 list
          python3 -c 'import torch;print(f"torch: {torch.__version__, torch.version.git_version}")'
      - name: Download checkpoints
        run: |
          bash ${TORCHCHAT_ROOT}/.ci/scripts/wget_checkpoint.sh ${{ matrix.repo_name }} "${{ matrix.resources }}"
      - name: Run validation
        run: |
          python3 -c 'import torch;print(f"torch: {torch.__version__, torch.version.git_version}")'
          pushd ${TORCHCHAT_ROOT}
          bash .ci/scripts/convert_checkpoint.sh ${REPO_NAME}
          bash .ci/scripts/validate.sh "./checkpoints/${REPO_NAME}/model.pth" "cpu" "eval_sanity_check"

  gather-models-gpu:
    runs-on: ubuntu-22.04
    outputs:
      models: ${{ steps.gather-models-gpu.outputs.models }}
    steps:
      - uses: actions/checkout@v3
        with:
          submodules: 'false'
      - uses: actions/setup-python@v4
        with:
          python-version: '3.11'
      - name: Extract the list of models to run on GPU
        id: gather-models-gpu
        run: |
          set -eux
          PYTHONPATH="${PWD}" python .ci/scripts/gather_test_models.py --event "pull_request" --backend "gpu"
  test-gpu-compile:
    uses: pytorch/test-infra/.github/workflows/linux_job.yml@main
    name: test-gpu-compile (${{ matrix.platform }}, ${{ matrix.model_name }})
    needs: gather-models-gpu
    strategy:
      matrix: ${{ fromJSON(needs.gather-models-gpu.outputs.models) }}
      fail-fast: false
    with:
      runner: linux.g5.4xlarge.nvidia.gpu
      gpu-arch-type: cuda
      gpu-arch-version: "12.1"
      script: |
        echo "::group::Print machine info"
        nvidia-smi
        echo "::endgroup::"

        echo "::group::Install required packages"
        pip3 install --pre torch  --index-url https://download.pytorch.org/whl/nightly/cu121
        pip3 install -r ./requirements.txt
        pip3 list
        python3 -c 'import torch;print(f"torch: {torch.__version__, torch.version.git_version}")'
        echo "::endgroup::"

        echo "::group::Download checkpoint"
        export REPO_NAME=${{ matrix.repo_name }}
        bash .ci/scripts/wget_checkpoint.sh ${REPO_NAME} ${{ matrix.resources }}
        echo "::endgroup::"

        echo "::group::Convert checkpoint"
        bash .ci/scripts/convert_checkpoint.sh ${REPO_NAME}
        echo "::endgroup::"

        echo "::group::Run inference"
        bash .ci/scripts/validate.sh "./checkpoints/${REPO_NAME}/model.pth" "cuda" "compile"
        echo "::endgroup::"

  test-gpu-aoti-bfloat16:
    uses: pytorch/test-infra/.github/workflows/linux_job.yml@main
    name: test-gpu-aoti-bfloat16 (${{ matrix.platform }}, ${{ matrix.model_name }})
    needs: gather-models-gpu
    strategy:
      matrix: ${{ fromJSON(needs.gather-models-gpu.outputs.models) }}
      fail-fast: false
    with:
      runner: linux.g5.4xlarge.nvidia.gpu
      gpu-arch-type: cuda
      gpu-arch-version: "12.1"
      timeout: 60
      script: |
        echo "::group::Print machine info"
        nvidia-smi
        echo "::endgroup::"

        echo "::group::Install newer objcopy that supports --set-section-alignment"
        yum install -y  devtoolset-10-binutils
        export PATH=/opt/rh/devtoolset-10/root/usr/bin/:$PATH
        echo "::endgroup::"        

        echo "::group::Install required packages"
        pip3 install --pre torch  --index-url https://download.pytorch.org/whl/nightly/cu121
        pip3 install -r ./requirements.txt
        pip3 list
        python3 -c 'import torch;print(f"torch: {torch.__version__, torch.version.git_version}")'
        echo "::endgroup::"

        echo "::group::Download checkpoint"
        export REPO_NAME=${{ matrix.repo_name }}
        bash .ci/scripts/wget_checkpoint.sh ${REPO_NAME} ${{ matrix.resources }}
        echo "::endgroup::"

        echo "::group::Convert checkpoint"
        bash .ci/scripts/convert_checkpoint.sh ${REPO_NAME}
        echo "::endgroup::"

        echo "::group::Run inference"
        bash .ci/scripts/validate.sh "./checkpoints/${REPO_NAME}/model.pth" "cuda" "aoti-bfloat16"
        echo "::endgroup::"

  test-gpu-aoti-float32:
    uses: pytorch/test-infra/.github/workflows/linux_job.yml@main
    name: test-gpu-aoti-float32 (${{ matrix.platform }}, ${{ matrix.model_name }})
    needs: gather-models-gpu
    strategy:
      matrix: ${{ fromJSON(needs.gather-models-gpu.outputs.models) }}
      fail-fast: false
    with:
      runner: linux.g5.4xlarge.nvidia.gpu
      gpu-arch-type: cuda
      gpu-arch-version: "12.1"
      script: |
        echo "::group::Print machine info"
        nvidia-smi
        echo "::endgroup::"

        echo "::group::Install newer objcopy that supports --set-section-alignment"
        yum install -y  devtoolset-10-binutils
        export PATH=/opt/rh/devtoolset-10/root/usr/bin/:$PATH
        echo "::endgroup::"        

        echo "::group::Install required packages"
        pip install --pre torch  --index-url https://download.pytorch.org/whl/nightly/cu121
        pip install -r ./requirements.txt
        pip list
        python3 -c 'import torch;print(f"torch: {torch.__version__, torch.version.git_version}")'
        echo "::endgroup::"

        echo "::group::Download checkpoint"
        export REPO_NAME=${{ matrix.repo_name }}
        bash .ci/scripts/wget_checkpoint.sh ${REPO_NAME} ${{ matrix.resources }}
        echo "::endgroup::"

        echo "::group::Convert checkpoint"
        bash .ci/scripts/convert_checkpoint.sh ${REPO_NAME}
        echo "::endgroup::"

        echo "::group::Run inference"
        bash .ci/scripts/validate.sh "./checkpoints/${REPO_NAME}/model.pth" "cuda" "aoti-float32"
        echo "::endgroup::"

<<<<<<< HEAD
        echo "::group::Run inference with quantize file"
        if [ $(uname -s) != Darwin ]; then
          python3 generate.py --quantize config/data/cuda.json --checkpoint "./checkpoints/${REPO_NAME}/model.pth"
        fi
        


        echo "::endgroup::"

  test-gpu-aoti:
=======
  test-gpu-aoti-float16:
>>>>>>> 626be1c2
    uses: pytorch/test-infra/.github/workflows/linux_job.yml@main
    name: test-gpu-aoti-float16 (${{ matrix.platform }}, ${{ matrix.model_name }})
    needs: gather-models-gpu
    strategy:
      matrix: ${{ fromJSON(needs.gather-models-gpu.outputs.models) }}
      fail-fast: false
    with:
      runner: linux.g5.4xlarge.nvidia.gpu
      gpu-arch-type: cuda
      gpu-arch-version: "12.1"
      script: |
        echo "::group::Print machine info"
        nvidia-smi
        echo "::endgroup::"

        echo "::group::Install newer objcopy that supports --set-section-alignment"
        yum install -y  devtoolset-10-binutils
        export PATH=/opt/rh/devtoolset-10/root/usr/bin/:$PATH
        echo "::endgroup::"        

        echo "::group::Install required packages"
        pip install --pre torch  --index-url https://download.pytorch.org/whl/nightly/cu121
        pip install -r ./requirements.txt
        pip list
        python3 -c 'import torch;print(f"torch: {torch.__version__, torch.version.git_version}")'
        echo "::endgroup::"

        echo "::group::Download checkpoint"
        export REPO_NAME=${{ matrix.repo_name }}
        bash .ci/scripts/wget_checkpoint.sh ${REPO_NAME} ${{ matrix.resources }}
        echo "::endgroup::"

        echo "::group::Convert checkpoint"
        bash .ci/scripts/convert_checkpoint.sh ${REPO_NAME}
        echo "::endgroup::"

        echo "::group::Run inference"
        bash .ci/scripts/validate.sh "./checkpoints/${REPO_NAME}/model.pth" "cuda" "aoti-float16"
        echo "::endgroup::"

        echo "::group::Run inference with quantize file"
        if [ $(uname -s) == Darwin ]; then
          python3 export.py --output-dso-path /tmp/model.so --quantize config/data/cuda.json --checkpoint "./checkpoints/${REPO_NAME}/model.pth"
             python3 generate.py --dso-path /tmp/model.so --checkpoint "./checkpoints/${REPO_NAME}/model.pth"~
        fi
        echo "::endgroup::"

  test-gpu-eval-sanity-check:
    uses: pytorch/test-infra/.github/workflows/linux_job.yml@main
    name: test-gpu-eval-sanity-check (${{ matrix.platform }}, ${{ matrix.model_name }})
    needs: gather-models-gpu
    strategy:
      matrix: ${{ fromJSON(needs.gather-models-gpu.outputs.models) }}
      fail-fast: false
    with:
      runner: linux.g5.4xlarge.nvidia.gpu
      gpu-arch-type: cuda
      gpu-arch-version: "12.1"
      script: |
        echo "::group::Print machine info"
        nvidia-smi
        echo "::endgroup::"

        echo "::group::Install newer objcopy that supports --set-section-alignment"
        yum install -y  devtoolset-10-binutils
        export PATH=/opt/rh/devtoolset-10/root/usr/bin/:$PATH
        echo "::endgroup::"

        echo "::group::Install required packages"
        pip3 install --pre torch  --index-url https://download.pytorch.org/whl/nightly/cu121
        pip3 install -r ./requirements.txt
        pip3 list
        python3 -c 'import torch;print(f"torch: {torch.__version__, torch.version.git_version}")'
        echo "::endgroup::"

        echo "::group::Download checkpoint"
        export REPO_NAME=${{ matrix.repo_name }}
        bash .ci/scripts/wget_checkpoint.sh ${REPO_NAME} ${{ matrix.resources }}
        echo "::endgroup::"

        echo "::group::Convert checkpoint"
        bash .ci/scripts/convert_checkpoint.sh ${REPO_NAME}
        echo "::endgroup::"

        echo "::group::Run eval"
        bash .ci/scripts/validate.sh "./checkpoints/${REPO_NAME}/model.pth" "cuda" "eval_sanity_check"
        echo "::endgroup::"

  test-tinystories-executorch:
    strategy:
      matrix:
        runner: [16-core-ubuntu, macos-14-xlarge]
    runs-on: ${{matrix.runner}}
    steps:
      - name: Checkout repo
        uses: actions/checkout@v2
      - name: Setup Python
        uses: actions/setup-python@v2
        with:
          python-version: 3.11
      - name: Print machine info
        run: |
          uname -a
          if [ $(uname -s) == Darwin ]; then
            sysctl machdep.cpu.brand_string
            sysctl machdep.cpu.core_count
          fi
      - name: Install requirements
        run: |
          echo "Intalling pip3 packages"
          pip3 install wheel
          pip3 install cmake
          pip3 install ninja
          pip3 install zstd
          pip3 install -r requirements.txt

          echo "Executorch: cloning"
          mkdir etorch
          cd etorch
          git clone https://github.com/pytorch/executorch.git
          cd executorch
          echo "Inside: ${PWD}"

          echo "Executorch: submodule update"
          git submodule sync
          git submodule update --init

          echo "Executorch: installing python interface"
          ./install_requirements.sh --pybind xnnpack

          python3 -c 'import torch;print(f"torch: {torch.__version__, torch.version.git_version}")'
          python3 -c 'import torchvision;print(f"torchvision: {torchvision.__version__, torchvision.version.git_version}")'
          python3 -c 'import torchaudio;print(f"torchaudio: {torchaudio.__version__, torchaudio.version.git_version}")'

          cd ../..
          echo "Inside: ${PWD}"
      - name: Download checkpoints
        run: |
          mkdir -p checkpoints/stories15M
          pushd checkpoints/stories15M
          wget https://huggingface.co/karpathy/tinyllamas/resolve/main/stories15M.pt
          wget https://github.com/karpathy/llama2.c/raw/master/tokenizer.model
          wget https://github.com/karpathy/llama2.c/raw/master/tokenizer.bin
          popd

          mkdir gguf_files
          export GGUF_PATH=gguf_files/TinyLlama-1.1B-openorca.Q4_0.gguf
          export GGUF_TOKENIZER_PATH=gguf_files/tokenizer.model
          wget -O ${GGUF_PATH} "https://huggingface.co/TheBloke/TinyLlama-1.1B-1T-OpenOrca-GGUF/resolve/main/tinyllama-1.1b-1t-openorca.Q4_0.gguf?download=true"
          wget -O ${GGUF_TOKENIZER_PATH} https://github.com/karpathy/llama2.c/raw/master/tokenizer.model

      - name: Run inference
        run: |
          export MODEL_PATH=${PWD}/checkpoints/stories15M/stories15M.pt
          export MODEL_NAME=stories15M

          python3 torchchat.py generate --checkpoint-path ${MODEL_PATH} --temperature 0

          python export.py --checkpoint-path ${MODEL_PATH} --output-pte-path ${PWD}/${MODEL_NAME}.pte
          python3 torchchat.py generate --checkpoint-path ${MODEL_PATH} --temperature 0 --pte-path ${PWD}/${MODEL_NAME}.pte

          echo "Tests complete."

      - name: Run inference
        run: |
          export MODEL_PATH=checkpoints/stories15M/stories15M.pt
          export MODEL_NAME=stories15M
          export MODEL_DIR=/tmp
          
          echo "******************************************"
          echo "***               vanilla              ***"
          echo "******************************************"
          python export.py --checkpoint-path ${MODEL_PATH} --output-pte-path ${MODEL_DIR}/${MODEL_NAME}.pte
          python3 torchchat.py generate --checkpoint-path ${MODEL_PATH} --temperature 0 --pte-path ${MODEL_DIR}/${MODEL_NAME}.pte

          echo "******************************************"
          echo "*** --quantize config/data/mobile.json ***"
          echo "******************************************"
          python export.py --quantize config/data/mobile.json --checkpoint-path ${MODEL_PATH} --output-pte-path ${MODEL_DIR}/${MODEL_NAME}.pte
          python3 torchchat.py generate --checkpoint-path ${MODEL_PATH} --temperature 0 --pte-path ${MODEL_DIR}/${MODEL_NAME}.pte


          echo "******************************************"
          echo "******* Emb: channel-wise quantized ******"
          echo "******************************************"
          python export.py --quant '{"embedding" : {"bitwidth": 8, "groupsize": 0}}' --checkpoint-path ${MODEL_PATH} --output-pte-path ${MODEL_DIR}/${MODEL_NAME}.pte
          python3 torchchat.py generate --checkpoint-path ${MODEL_PATH} --temperature 0 --pte-path ${MODEL_DIR}/${MODEL_NAME}.pte

          echo "******************************************"
          echo "******** Emb: group-wise quantized *******"
          echo "******************************************"
          python export.py --quant '{"embedding" : {"bitwidth": 8, "groupsize": 8}}' --checkpoint-path ${MODEL_PATH} --output-pte-path ${MODEL_DIR}/${MODEL_NAME}.pte
          python3 torchchat.py generate --checkpoint-path ${MODEL_PATH} --temperature 0 --pte-path ${MODEL_DIR}/${MODEL_NAME}.pte

          echo "******************************************"
          echo "**** Emb 4bit: channel-wise quantized ****"
          echo "******************************************"
          python export.py --quant '{"embedding" : {"bitwidth": 8, "groupsize": 0}}' --checkpoint-path ${MODEL_PATH} --output-pte-path ${MODEL_DIR}/${MODEL_NAME}.pte
          python3 torchchat.py generate --checkpoint-path ${MODEL_PATH} --temperature 0 --pte-path ${MODEL_DIR}/${MODEL_NAME}.pte

          echo "******************************************"
          echo "****** Emb 4bit: group-wise quantized ****"
          echo "******************************************"
          python export.py --quant '{"embedding" : {"bitwidth": 8, "groupsize": 8}}' --checkpoint-path ${MODEL_PATH} --output-pte-path ${MODEL_DIR}/${MODEL_NAME}.pte
          python3 torchchat.py generate --checkpoint-path ${MODEL_PATH} --temperature 0 --pte-path ${MODEL_DIR}/${MODEL_NAME}.pte

          echo "******************************************"
          echo "******* INT8 channel-wise quantized ******"
          echo "******************************************"
          python export.py --quant '{"linear:int8" : {"bitwidth": 8, "groupsize": 0}}' --checkpoint-path ${MODEL_PATH} --output-pte-path ${MODEL_DIR}/${MODEL_NAME}.pte
          python3 torchchat.py generate --checkpoint-path ${MODEL_PATH} --temperature 0 --pte-path ${MODEL_DIR}/${MODEL_NAME}.pte

          echo "******************************************"
          echo "******** INT8 group-wise quantized *******"
          echo "******************************************"
          python export.py --quant '{"linear:int8" : {"bitwidth": 8, "groupsize": 8}}' --checkpoint-path ${MODEL_PATH} --output-pte-path ${MODEL_DIR}/${MODEL_NAME}.pte
          python3 torchchat.py generate --checkpoint-path ${MODEL_PATH} --temperature 0 --pte-path ${MODEL_DIR}/${MODEL_NAME}.pte

          echo "******************************************"
          echo "******** ET: a8w4dq INT4 group-wise quantized *******"
          echo "******************************************"
          python export.py --quant '{"linear:a8w4dq" : {"groupsize": 32}}' --checkpoint-path ${MODEL_PATH} --output-pte-path ${MODEL_DIR}/${MODEL_NAME}.pte
          python3 torchchat.py generate --checkpoint-path ${MODEL_PATH} --temperature 0 --pte-path ${MODEL_DIR}/${MODEL_NAME}.pte

          echo "******************************************"
          echo "******** INT4 group-wise quantized *******"
          echo "******************************************"
          # python export.py --quant '{"linear:int4" : {"groupsize": 32}}' --tokenizer-path ${TOKENIZER_PATH} --gguf-path ${GGUF_PATH} --output-pte-path ${MODEL_DIR}/${MODEL_NAME}.pte
          # python3 torchchat.py generate --tokenizer-path ${TOKENIZER_PATH} --gguf-path ${GGUF_PATH} --temperature 0 --pte-path ${MODEL_DIR}/${MODEL_NAME}.pte

          echo "******************************************"
          echo "******** HQQ group-wise quantized *******"
          echo "******************************************"
          # python export.py --quant '{"linear:hqq" : {"groupsize": 32}}' --tokenizer-path ${TOKENIZER_PATH} --gguf-path ${GGUF_PATH} --output-pte-path ${MODEL_DIR}/${MODEL_NAME}.pte
          # python3 torchchat.py generate --tokenizer-path ${TOKENIZER_PATH} --gguf-path ${GGUF_PATH} --temperature 0 --pte-path ${MODEL_DIR}/${MODEL_NAME}.pte

          echo "tests complete"
          echo "******************************************"

      - name: Run GGUF export + inference
        run: |
          export GGUF_PATH=gguf_files/TinyLlama-1.1B-openorca.Q4_0.gguf
          export GGUF_TOKENIZER_PATH=gguf_files/tokenizer.model

          python torchchat.py export --gguf-path ${GGUF_PATH} --output-pte-path ${PWD}/${MODEL_NAME}.pte
          python torchchat.py generate --gguf-path ${GGUF_PATH} --pte-path ${PWD}/${MODEL_NAME}.pte --tokenizer-path ${GGUF_TOKENIZER_PATH} --temperature 0 --max-new-tokens 20

          echo "Tests complete."
  torchchat-command-load-test:
    strategy:
      matrix:
        runner: [macos-14]
    runs-on: ${{matrix.runner}}
    steps:
      - name: Checkout repo
        uses: actions/checkout@v2
      - name: Setup Python
        uses: actions/setup-python@v2
        with:
          python-version: 3.11
      - name: Print machine info
        run: |
          uname -a
          if [ $(uname -s) == Darwin ]; then
            sysctl machdep.cpu.brand_string
            sysctl machdep.cpu.core_count
          fi
      - name: Install requirements
        run: |
          echo "Installing pip3 packages"
          pip3 install --pre torch  --index-url https://download.pytorch.org/whl/nightly/cpu
          pip3 install -r requirements.txt
          python3 -c 'import torch;print(f"torch: {torch.__version__, torch.version.git_version}")'

      - name: Download Stories files
        run: |

          mkdir -p checkpoints/stories15M
          pushd checkpoints/stories15M
          curl -fsSL -O https://huggingface.co/karpathy/tinyllamas/resolve/main/stories15M.pt
          curl -fsSL -O https://github.com/karpathy/llama2.c/raw/master/tokenizer.model
          popd

      - name: Test generate
        run: |

          export MODEL_PATH=checkpoints/stories15M/stories15M.pt
          export MODEL_NAME=stories15M
          export MODEL_DIR=/tmp

          python3 torchchat.py generate --device cpu --checkpoint-path ${MODEL_PATH} --temperature 0
          python torchchat.py generate --device cpu --checkpoint-path ${MODEL_PATH} --temperature 0
          echo "Tests complete."

      - name: Test download
        run: |

          python torchchat.py list
          python torchchat.py download stories15m
          python torchchat.py generate stories15M
          python torchchat.py remove stories15m

  test-mps:
    uses: pytorch/test-infra/.github/workflows/macos_job.yml@main
    with:
      runner: macos-m1-stable
      script: |
        set -x
        # NS: Remove previous installation  of torch first
        # as this script does not isntall anything into conda env but rather as system dep
        pip3 uninstall -y torch || true
        set -eou pipefail

        echo "::group::Print machine info"
        uname -a
        sysctl machdep.cpu.brand_string
        sysctl machdep.cpu.core_count
        echo "::endgroup::"

        echo "::group::Install requirements"
        # Install requirements
        pip3 install --pre torch  --index-url https://download.pytorch.org/whl/nightly/cpu
        ls -la
        pwd
        pip3 install -r requirements.txt
        python3 -c 'import torch;print(f"torch: {torch.__version__, torch.version.git_version}")'
        echo "::endgroup::"

        echo "::group::Download checkpoints"
        (
          mkdir -p checkpoints/stories15M
          pushd checkpoints/stories15M
          curl -fsSL -O https://huggingface.co/karpathy/tinyllamas/resolve/main/stories15M.pt
          curl -fsSL -O https://github.com/karpathy/llama2.c/raw/master/tokenizer.model
          popd
        )
        echo "::endgroup::"

        echo "::group::Run inference"
        export MODEL_PATH=checkpoints/stories15M/stories15M.pt
        export MODEL_NAME=stories15M
        export MODEL_DIR=/tmp

        python3 torchchat.py generate --device mps --checkpoint-path ${MODEL_PATH} --temperature 0

        echo "************************************************************"
        echo "*** embedding"
        echo "************************************************************"

        python3 torchchat.py generate --device mps --quant '{"embedding" : {"bitwidth": 8, "groupsize": 0}}' --checkpoint-path ${MODEL_PATH} --temperature 0
        python3 torchchat.py generate --device mps --quant '{"embedding" : {"bitwidth": 8, "groupsize": 8}}' --checkpoint-path ${MODEL_PATH} --temperature 0

        echo "************************************************************"
        echo "*** linear int8"
        echo "************************************************************"

        python3 torchchat.py generate --device mps --quant '{"linear:int8" : {"bitwidth": 8, "groupsize": 0}}' --checkpoint-path ${MODEL_PATH} --temperature 0
        python3 torchchat.py generate --device mps --quant '{"linear:int8" : {"bitwidth": 8, "groupsize": 8}}' --checkpoint-path ${MODEL_PATH} --temperature 0

        echo "************************************************************"
        echo "*** linear int4"
        echo "************************************************************"

        PYTORCH_ENABLE_MPS_FALLBACK=1 python3 torchchat.py generate --device mps --quant '{"linear:int4" : {"groupsize": 32}}' --checkpoint-path ${MODEL_PATH} --temperature 0
  test-gguf-util:
    strategy:
      matrix:
        runner: [macos-14]
    runs-on: ${{matrix.runner}}
    steps:
      - name: Checkout repo
        uses: actions/checkout@v2
      - name: Setup Python
        uses: actions/setup-python@v2
        with:
          python-version: 3.11
      - name: Print machine info
        run: |
          uname -a
          if [ $(uname -s) == Darwin ]; then
            sysctl machdep.cpu.brand_string
            sysctl machdep.cpu.core_count
          fi
      - name: Install requirements
        run: |
          echo "Intalling pip3 packages"
          pip3 install gguf
          pip3 install --pre torch  --index-url https://download.pytorch.org/whl/nightly/cpu
          pip3 install -r requirements.txt
          python3 -c 'import torch;print(f"torch: {torch.__version__, torch.version.git_version}")'

          git clone https://github.com/ggerganov/llama.cpp.git
          pushd llama.cpp
          make
          popd

      - name: Download GGUF files
        run: |
          mkdir gguf_files
          wget -O gguf_files/llama-2-7b.Q4_0.gguf "https://huggingface.co/TheBloke/Llama-2-7B-GGUF/resolve/main/llama-2-7b.Q4_0.gguf?download=true"
          ./llama.cpp/quantize --allow-requantize gguf_files/llama-2-7b.Q4_0.gguf gguf_files/llama-2-7b.Q4_0.requant_F32.gguf F32

      - name: Load files
        run: |
          touch test.py
          echo "from build.gguf_util import test_by_to_float" >> test.py
          echo "test_by_to_float(\"gguf_files/llama-2-7b.Q4_0.gguf\", \"gguf_files/llama-2-7b.Q4_0.requant_F32.gguf\")" >> test.py
          cat test.py
          python test.py

          echo "Tests complete."
  test-mps-dtype:
    uses: pytorch/test-infra/.github/workflows/macos_job.yml@main
    with:
      runner: macos-m1-stable
      script: |
        set -x
        # NS: Remove previous installation  of torch first
        # as this script does not isntall anything into conda env but rather as system dep
        pip3 uninstall -y torch || true

        set -eou pipefail

        echo "::group::Print machine info"
        uname -a
        sysctl machdep.cpu.brand_string
        sysctl machdep.cpu.core_count
        echo "::endgroup::"

        echo "::group::Install requirements"
        # Install requirements
        pip3 install --pre torch  --index-url https://download.pytorch.org/whl/nightly/cpu
        ls -la
        pwd
        pip3 install -r requirements.txt
        python3 -c 'import torch;print(f"torch: {torch.__version__, torch.version.git_version}")'
        echo "::endgroup::"

        echo "::group::Download checkpoints"
        (
          mkdir -p checkpoints/stories15M
          pushd checkpoints/stories15M
          curl -fsSL -O https://huggingface.co/karpathy/tinyllamas/resolve/main/stories15M.pt
          curl -fsSL -O https://github.com/karpathy/llama2.c/raw/master/tokenizer.model
          popd
        )
        echo "::endgroup::"

        echo "::group::Run inference"
        export MODEL_PATH=checkpoints/stories15M/stories15M.pt
        export MODEL_NAME=stories15M
        export MODEL_DIR=/tmp
        for DTYPE in float16 float32; do
          # if [ $(uname -s) == Darwin ]; then
          #   export DTYPE=float16
          # fi

          python3 torchchat.py generate --dtype ${DTYPE} --device mps --checkpoint-path ${MODEL_PATH} --temperature 0

          python3 torchchat.py generate --dtype ${DTYPE} --device mps --quant '{"embedding" : {"bitwidth": 8, "groupsize": 0}}' --checkpoint-path ${MODEL_PATH} --temperature 0

          python3 torchchat.py generate --dtype ${DTYPE} --device mps --quant '{"embedding" : {"bitwidth": 8, "groupsize": 8}}' --checkpoint-path ${MODEL_PATH} --temperature 0

          python3 torchchat.py generate --dtype ${DTYPE} --device mps --quant '{"linear:int8" : {"bitwidth": 8, "groupsize": 0}}' --checkpoint-path ${MODEL_PATH} --temperature 0

          python3 torchchat.py generate --dtype ${DTYPE} --device mps --quant '{"linear:int8" : {"bitwidth": 8, "groupsize": 8}}' --checkpoint-path ${MODEL_PATH} --temperature 0

          PYTORCH_ENABLE_MPS_FALLBACK=1 python3 torchchat.py generate --dtype ${DTYPE} --device mps --quant '{"linear:int4" : {"groupsize": 32}}' --checkpoint-path ${MODEL_PATH} --temperature 0
        done
  compile-gguf:
    strategy:
      matrix:
        runner: [macos-14]
    runs-on: ${{matrix.runner}}
    steps:
      - name: Checkout repo
        uses: actions/checkout@v2
      - name: Setup Python
        uses: actions/setup-python@v2
        with:
          python-version: 3.11
      - name: Print machine info
        run: |
          uname -a
          if [ $(uname -s) == Darwin ]; then
            sysctl machdep.cpu.brand_string
            sysctl machdep.cpu.core_count
          fi
      - name: Install requirements
        run: |
          pip3 install gguf
          pip3 install --pre torch  --index-url https://download.pytorch.org/whl/nightly/cpu
          pip3 install -r requirements.txt
          python3 -c 'import torch;print(f"torch: {torch.__version__, torch.version.git_version}")'
      - name: Download GGUF
        run: |
          mkdir gguf_files
          export GGUF_PATH=gguf_files/TinyLlama-1.1B-openorca.Q4_0.gguf
          export TOKENIZER_PATH=gguf_files/tokenizer.model

          wget -O ${GGUF_PATH} "https://huggingface.co/TheBloke/TinyLlama-1.1B-1T-OpenOrca-GGUF/resolve/main/tinyllama-1.1b-1t-openorca.Q4_0.gguf?download=true"
          wget -O ${TOKENIZER_PATH} https://github.com/karpathy/llama2.c/raw/master/tokenizer.model
      - name: Run inference
        run: |
          export GGUF_PATH=gguf_files/TinyLlama-1.1B-openorca.Q4_0.gguf
          export TOKENIZER_PATH=gguf_files/tokenizer.model
          export MODEL_NAME=TinyLlama-1.1B-openorca.Q4_0.gguf
          export MODEL_DIR=/tmp

          echo "******************************************"
          echo "******* Embed: not quantized *************"
          echo "******************************************"

          echo "Running eager"
          python3 torchchat.py generate --gguf-path ${GGUF_PATH} --tokenizer-path ${TOKENIZER_PATH} --max-new-tokens 20 --temperature 0

          echo "Running compiled"
          python3 torchchat.py generate --gguf-path ${GGUF_PATH} --tokenizer-path ${TOKENIZER_PATH} --max-new-tokens 20 --temperature 0 --compile

          echo "******************************************"
          echo "******* Emb: channel-wise quantized ******"
          echo "******************************************"

          echo "Running eager"
          python3 torchchat.py generate --quant '{"embedding" : {"bitwidth": 8, "groupsize": 0}}' --gguf-path ${GGUF_PATH} --tokenizer-path ${TOKENIZER_PATH} --max-new-tokens 20 --temperature 0

          echo "Running compiled"
          python3 torchchat.py generate --quant '{"embedding" : {"bitwidth": 8, "groupsize": 0}}' --gguf-path ${GGUF_PATH} --tokenizer-path ${TOKENIZER_PATH} --max-new-tokens 20 --temperature 0 --compile

          echo "******************************************"
          echo "******** Emb: group-wise quantized *******"
          echo "******************************************"

          echo "Running eager"
          python3 torchchat.py generate --quant '{"embedding" : {"bitwidth": 8, "groupsize": 8}}' --gguf-path ${GGUF_PATH} --tokenizer-path ${TOKENIZER_PATH} --max-new-tokens 20 --temperature 0

          echo "Running compiled"
          python3 torchchat.py generate --quant '{"embedding" : {"bitwidth": 8, "groupsize": 8}}' --gguf-path ${GGUF_PATH} --tokenizer-path ${TOKENIZER_PATH} --max-new-tokens 20 --temperature 0 --compile

          echo "tests complete"
          echo "******************************************"
  runner-et:
    strategy:
      matrix:
        runner: [macos-14-xlarge, 8-core-ubuntu]
    runs-on: ${{matrix.runner}}
    steps:
      - name: Checkout repo
        uses: actions/checkout@v3
        with:
          submodules: true
      - name: Setup Python
        uses: actions/setup-python@v2
        with:
          python-version: 3.11
      - name: Print machine info
        run: |
          uname -a
          if [ $(uname -s) == Darwin ]; then
            sysctl machdep.cpu.brand_string
            sysctl machdep.cpu.core_count
          fi
      - name: Install requirements
        run: |
          echo "Intalling pip3 packages"
          pip3 install -r requirements.txt

          export TORCHCHAT_ROOT=${PWD}
          bash scripts/build_native.sh et
          python3 -c 'import torch;print(f"torch: {torch.__version__, torch.version.git_version}")'
          python3 -c 'import torchvision;print(f"torchvision: {torchvision.__version__, torchvision.version.git_version}")'
          python3 -c 'import torchaudio;print(f"torchaudio: {torchaudio.__version__, torchaudio.version.git_version}")'

      - name: Download checkpoints
        run: |

      - name: Run inference
        run: |
          python torchchat.py download stories15M
          wget -O ./tokenizer.bin https://github.com/karpathy/llama2.c/raw/master/tokenizer.bin

          export PRMT="Once upon a time in a land far away"

          python torchchat.py generate stories15M --temperature 0 --prompt "${PRMT}"

          python torchchat.py export stories15M --output-pte-path ./model.pte
          ./cmake-out/et_run ./model.pte -z ./tokenizer.bin -t 0 -i "${PRMT}"

          echo "Tests complete."
  runner-aoti:
    name: test-runner-aoti (${{ matrix.platform }}, ${{ matrix.model_name }})
    needs: gather-models-cpu
    strategy:
      matrix: ${{ fromJSON(needs.gather-models-cpu.outputs.models) }}
      fail-fast: false
    runs-on: ${{ matrix.runner }}
    env:
      TORCHCHAT_ROOT: ${{ github.workspace }}
      REPO_NAME: ${{ matrix.repo_name }}
    steps:
      - name: Checkout repo
        uses: actions/checkout@v3
        with:
          submodules: true
      - name: Setup Python
        uses: actions/setup-python@v4
        with:
          python-version: '3.11'
      - name: Print machine info
        run: |
          echo "$(uname -a)"
      - name: Install dependencies
        run: |
          pip3 install --pre torch --index-url https://download.pytorch.org/whl/nightly/cpu
          pip3 install -r requirements.txt
          pip3 list

          bash scripts/build_native.sh aoti

      - name: Download checkpoint
        run: |
          mkdir -p checkpoints/stories15M
          pushd checkpoints/stories15M
          wget https://huggingface.co/karpathy/tinyllamas/resolve/main/stories15M.pt
          wget https://github.com/karpathy/llama2.c/raw/master/tokenizer.model
          wget https://github.com/karpathy/llama2.c/raw/master/tokenizer.bin
          popd
      - name: Run inference
        run: |
          set -eou pipefail

          export MODEL_DIR=${PWD}/checkpoints/stories15M
          export PROMPT="Once upon a time in a land far away"

          python torchchat.py generate --checkpoint-path ${MODEL_DIR}/stories15M.pt --temperature 0 --prompt "${PROMPT}"

          python torchchat.py export --checkpoint-path ${MODEL_DIR}/stories15M.pt --output-dso-path /tmp/model.so

          ./cmake-out/aoti_run /tmp/model.so -z ${MODEL_DIR}/tokenizer.bin -i "${PROMPT}"

          echo "Tests complete."

  test-build-runner-et-android:
    uses: pytorch/test-infra/.github/workflows/linux_job.yml@main
    with:
      runner: linux.4xlarge
      script: |
          uname -a
          if [ $(uname -s) == Darwin ]; then
            sysctl machdep.cpu.brand_string
            sysctl machdep.cpu.core_count
          fi
          git submodule sync
          git submodule update --init
          echo "Intalling pip3 packages"
          pip3 install cmake --upgrade
          cmake --version
          pip3 install -r requirements.txt
          export TORCHCHAT_ROOT=${PWD}
          pushd /tmp
          wget https://dl.google.com/android/repository/android-ndk-r26c-linux.zip
          unzip android-ndk-r26c-linux.zip
          popd
          export ANDROID_NDK=/tmp/android-ndk-r26c
          ./runner/build_android.sh
          echo "Tests complete."<|MERGE_RESOLUTION|>--- conflicted
+++ resolved
@@ -266,20 +266,13 @@
         bash .ci/scripts/validate.sh "./checkpoints/${REPO_NAME}/model.pth" "cuda" "aoti-float32"
         echo "::endgroup::"
 
-<<<<<<< HEAD
         echo "::group::Run inference with quantize file"
         if [ $(uname -s) != Darwin ]; then
           python3 generate.py --quantize config/data/cuda.json --checkpoint "./checkpoints/${REPO_NAME}/model.pth"
         fi
-        
-
-
-        echo "::endgroup::"
-
-  test-gpu-aoti:
-=======
+        echo "::endgroup::"
+
   test-gpu-aoti-float16:
->>>>>>> 626be1c2
     uses: pytorch/test-infra/.github/workflows/linux_job.yml@main
     name: test-gpu-aoti-float16 (${{ matrix.platform }}, ${{ matrix.model_name }})
     needs: gather-models-gpu
@@ -458,8 +451,8 @@
           echo "******************************************"
           echo "*** --quantize config/data/mobile.json ***"
           echo "******************************************"
-          python export.py --quantize config/data/mobile.json --checkpoint-path ${MODEL_PATH} --output-pte-path ${MODEL_DIR}/${MODEL_NAME}.pte
-          python3 torchchat.py generate --checkpoint-path ${MODEL_PATH} --temperature 0 --pte-path ${MODEL_DIR}/${MODEL_NAME}.pte
+          # python export.py --quantize config/data/mobile.json --checkpoint-path ${MODEL_PATH} --output-pte-path ${MODEL_DIR}/${MODEL_NAME}.pte
+          # python3 torchchat.py generate --checkpoint-path ${MODEL_PATH} --temperature 0 --pte-path ${MODEL_DIR}/${MODEL_NAME}.pte
 
 
           echo "******************************************"

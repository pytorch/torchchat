--- conflicted
+++ resolved
@@ -951,17 +951,14 @@
           python torchchat.py generate stories15M --temperature 0 --prompt "${PRMT}"
 
           python torchchat.py export stories15M --output-pte-path ./model.pte
-<<<<<<< HEAD
+
           ./cmake-out/et_run ./model.pte -z ./tokenizer.bin -l 2 -t 0 -i "${PRMT}"
-=======
-          ./cmake-out/et_run ./model.pte -z ./tokenizer.model -t 0 -i "${PRMT}"
-
-          for dtype in fp32 fp16; do   # bf16 needs to be supported
+
+          for dtype in fp32 fp16 bf16; do   # bf16 needs to be supported
             echo "Testing export + runner with dtype=$dtype"
             python torchchat.py export stories15M --dtype $dtype --output-pte-path ./model.pte
-            ./cmake-out/et_run ./model.pte -z ./tokenizer.model -t 0 -i "${PRMT}"
+            ./cmake-out/et_run ./model.pte -z ./tokenizer.model -t 0 -l 2 -i "${PRMT}"
           done
->>>>>>> baea3dee
 
           echo "Tests complete."
   runner-aoti:
@@ -1010,11 +1007,7 @@
           for dtype in fp32 fp16 bf16 fast fast16; do
             echo "Running export + runner with dtype=$dtype"
             python torchchat.py export --checkpoint-path ${MODEL_DIR}/stories15M.pt --dtype $dtype --output-dso-path /tmp/model.so
-<<<<<<< HEAD
             ./cmake-out/aoti_run /tmp/model.so -z ${MODEL_DIR}/tokenizer.bin -l 2 -i "${PROMPT}"
-=======
-            ./cmake-out/aoti_run /tmp/model.so -z ${MODEL_DIR}/tokenizer.model -i "${PROMPT}"
->>>>>>> baea3dee
           done
 
           echo "Tests complete."

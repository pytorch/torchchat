name: Run parallel prefill

on:
  pull_request:
  push:
    branches:
      - main
  workflow_dispatch:

jobs:
  test-cuda:
    permissions:
      id-token: write
      contents: read
    uses: pytorch/test-infra/.github/workflows/linux_job_v2.yml@main
    with:
      runner: linux.g5.4xlarge.nvidia.gpu
      gpu-arch-type: cuda
      gpu-arch-version: "12.4"
      timeout: 60
      script: |
        set -xeou pipefail
        echo "::group::Print machine info"
        uname -a
        echo "::endgroup::"

        echo "::group::Download checkpoints"
        # Install requirements
        ./install/install_requirements.sh cuda
        pip3 list
        python3 -c 'import torch;print(f"torch: {torch.__version__, torch.version.git_version}")'
        echo "::endgroup::"

        echo "::group::Download checkpoints"
        mkdir -p checkpoints/stories15M
        pushd checkpoints/stories15M
        wget https://huggingface.co/karpathy/tinyllamas/resolve/main/stories15M.pt
        wget https://github.com/karpathy/llama2.c/raw/master/tokenizer.model
        popd
        echo "::endgroup::"

        echo "::group::Run inference"
        export MODEL_DIR=checkpoints/stories15M/
        export MODEL_PATH=${MODEL_DIR}/stories15M.pt
        export MODEL_NAME=stories15M


        for DTYPE in bfloat16 float16 float32; do
          ###################################################################
          # group with different temperatures
          python torchchat.py generate --checkpoint-path ${MODEL_PATH} --device cpu --dtype ${DTYPE} --temperature 0
          python torchchat.py generate --checkpoint-path ${MODEL_PATH} --device cpu --dtype ${DTYPE} --temperature 0.9
          python torchchat.py generate --checkpoint-path ${MODEL_PATH} --device cpu --dtype ${DTYPE} --temperature 1.0
          python torchchat.py generate --checkpoint-path ${MODEL_PATH} --device cpu --dtype ${DTYPE} --top-k 100
          python torchchat.py generate --checkpoint-path ${MODEL_PATH} --device cpu --dtype ${DTYPE} --top-k 200
          python torchchat.py generate --checkpoint-path ${MODEL_PATH} --device cpu --dtype ${DTYPE} --top-k 500
          ###################################################################
          # group with different temperatures and prefill, and compile
          # and prefill compile
          python torchchat.py generate --checkpoint-path ${MODEL_PATH} --device cpu --dtype ${DTYPE} --temperature 0 --compile --compile-prefill
          python torchchat.py generate --checkpoint-path ${MODEL_PATH} --device cpu --dtype ${DTYPE} --temperature 0.9 --compile --compile-prefill
          python torchchat.py generate --checkpoint-path ${MODEL_PATH} --device cpu --dtype ${DTYPE} --temperature 1.0 --compile --compile-prefill
          python torchchat.py generate --checkpoint-path ${MODEL_PATH} --device cpu --dtype ${DTYPE} --top-k 100 --compile --compile-prefill
          python torchchat.py generate --checkpoint-path ${MODEL_PATH} --device cpu --dtype ${DTYPE} --top-k 200 --compile --compile-prefill
          python torchchat.py generate --checkpoint-path ${MODEL_PATH} --device cpu --dtype ${DTYPE} --top-k 500 --compile --compile-prefill
          ###################################################################
          # group with different temperatures and sequential prefill
          python torchchat.py generate --checkpoint-path ${MODEL_PATH} --device cpu --dtype ${DTYPE} --temperature 0 --sequential-prefill
          python torchchat.py generate --checkpoint-path ${MODEL_PATH} --device cpu --dtype ${DTYPE} --temperature 0.9 --sequential-prefill
          python torchchat.py generate --checkpoint-path ${MODEL_PATH} --device cpu --dtype ${DTYPE} --temperature 1.0 --sequential-prefill
          python torchchat.py generate --checkpoint-path ${MODEL_PATH} --device cpu --dtype ${DTYPE} --top-k 100 --sequential-prefill
          python torchchat.py generate --checkpoint-path ${MODEL_PATH} --device cpu --dtype ${DTYPE} --top-k 200 --sequential-prefill
          python torchchat.py generate --checkpoint-path ${MODEL_PATH} --device cpu --dtype ${DTYPE} --top-k 500 --sequential-prefill
          ###################################################################
          # group with different temperatures and prefill, and compile
          python torchchat.py generate --checkpoint-path ${MODEL_PATH} --device cpu --dtype ${DTYPE} --temperature 0 --sequential-prefill --compile
          python torchchat.py generate --checkpoint-path ${MODEL_PATH} --device cpu --dtype ${DTYPE} --temperature 0.9 --sequential-prefill --compile
          python torchchat.py generate --checkpoint-path ${MODEL_PATH} --device cpu --dtype ${DTYPE} --temperature 1.0 --sequential-prefill --compile
          python torchchat.py generate --checkpoint-path ${MODEL_PATH} --device cpu --dtype ${DTYPE} --top-k 100 --sequential-prefill --compile
          python torchchat.py generate --checkpoint-path ${MODEL_PATH} --device cpu --dtype ${DTYPE} --top-k 200 --sequential-prefill --compile
          python torchchat.py generate --checkpoint-path ${MODEL_PATH} --device cpu --dtype ${DTYPE} --top-k 500 --sequential-prefill --compile

        done

        echo "tests complete"
        echo "******************************************"
        echo "::endgroup::"

<<<<<<< HEAD
  test-sdpa-backends:
=======

  test-sdpa-backends-export:
>>>>>>> 083fdafd
    permissions:
      id-token: write
      contents: read
    uses: pytorch/test-infra/.github/workflows/linux_job_v2.yml@main
    with:
      runner: linux.g5.4xlarge.nvidia.gpu
      gpu-arch-type: cuda
      gpu-arch-version: "12.4"
      timeout: 60
      script: |
        set -xeou pipefail
        echo "::group::Print machine info"
        uname -a
        echo "::endgroup::"

        echo "::group::Download checkpoints"
        # Install requirements
        ./install/install_requirements.sh cuda
        pip3 list
        python3 -c 'import torch;print(f"torch: {torch.__version__, torch.version.git_version}")'
        echo "::endgroup::"

        echo "::group::Download checkpoints"
        mkdir -p checkpoints/stories15M
        pushd checkpoints/stories15M
        wget https://huggingface.co/karpathy/tinyllamas/resolve/main/stories15M.pt
        wget https://github.com/karpathy/llama2.c/raw/master/tokenizer.model
        popd
        echo "::endgroup::"

        echo "::group::Run inference"
<<<<<<< HEAD
        export MODEL_PATH=checkpoints/stories15M/stories15M.pt
        export MODEL_NAME=stories15M
        export MODEL_DIR=/tmp

        for DEVICE in cpu cuda; do
          for DTYPE in bfloat16 float16 float32; do
            for SDPA in 'math' 'flash_attention' 'efficient_attention' 'cudnn_attention'; do
              echo "******************************************************************"
              echo "******* $DEVICE $DTYPE $SDPA "
              ###################################################################
              # Python execution interpreted vanilla
              python torchchat.py generate --checkpoint-path ${MODEL_PATH} --attention-backend ${SDPA} --device ${DEVICE} --dtype ${DTYPE} --temperature 0
              ###################################################################
              # prefill, and compile and prefill compile
              python torchchat.py generate --checkpoint-path ${MODEL_PATH} --attention-backend ${SDPA} --device ${DEVICE} --dtype ${DTYPE} --temperature 0 --compile --compile-prefill
              ###################################################################
              # sequential prefill
              python torchchat.py generate --checkpoint-path ${MODEL_PATH} --attention-backend ${SDPA} --device ${DEVICE} --dtype ${DTYPE} --temperature 0 --sequential-prefill
              ###################################################################
              # prefill, and compile
              python torchchat.py generate --checkpoint-path ${MODEL_PATH} --attention-backend ${SDPA} --device ${DEVICE} --dtype ${DTYPE} --temperature 0 --sequential-prefill --compile
=======
        export MODEL_DIR=checkpoints/stories15M/
        export MODEL_PATH=${MODEL_DIR}/stories15M.pt
        export MODEL_NAME=stories15M

        ./torchchat/utils/scripts/build_native.sh aoti
        
        for DEVICE in cpu cuda; do
          # depending on how the parameter passing works, may only be able to do bfloat16 for aoti_run, similar to runner-cuda-dtype.yml
          # (although the runner environment should not have an opinion what we us in the artifact, and we might suitably abstract that)
          for DTYPE in bfloat16 float16 float32; do
            for SDPA in 'math' 'flash_attention' 'efficient_attention' 'cudnn_attention'; do
              echo "***************************************************************"
              echo "*** $DEVICE $DTYPE $SDPA"
              ###################################################################
              # Export DSO and run with Python
              python torchchat.py export --output-dso dso.so --checkpoint-path ${MODEL_PATH} --attention-backend ${SDPA} --device ${DEVICE} --dtype ${DTYPE} 
              python torchchat.py generate --dso-path dso.so --checkpoint-path ${MODEL_PATH} --attention-backend ${SDPA} --device ${DEVICE} --dtype ${DTYPE} --temperature 0 --prompt "Once upon a time"
              ###################################################################
              # Export AOTI and run with aoti_run
              python torchchat.py export --output-aoti /tmp/model.pt2 --checkpoint-path ${MODEL_PATH} --attention-backend ${SDPA} --device ${DEVICE} --dtype ${DTYPE} 
              ./cmake-out/aoti_run /tmp/model.pt2 -z ${MODEL_DIR}/tokenizer.model -i "Once upon a time"
              ###################################################################
>>>>>>> 083fdafd
            done
          done
        done

        echo "tests complete"
        echo "******************************************"
        echo "::endgroup::"<|MERGE_RESOLUTION|>--- conflicted
+++ resolved
@@ -86,12 +86,7 @@
         echo "******************************************"
         echo "::endgroup::"
 
-<<<<<<< HEAD
   test-sdpa-backends:
-=======
-
-  test-sdpa-backends-export:
->>>>>>> 083fdafd
     permissions:
       id-token: write
       contents: read
@@ -123,7 +118,6 @@
         echo "::endgroup::"
 
         echo "::group::Run inference"
-<<<<<<< HEAD
         export MODEL_PATH=checkpoints/stories15M/stories15M.pt
         export MODEL_NAME=stories15M
         export MODEL_DIR=/tmp
@@ -145,7 +139,46 @@
               ###################################################################
               # prefill, and compile
               python torchchat.py generate --checkpoint-path ${MODEL_PATH} --attention-backend ${SDPA} --device ${DEVICE} --dtype ${DTYPE} --temperature 0 --sequential-prefill --compile
-=======
+            done
+          done
+        done
+
+        echo "tests complete"
+        echo "******************************************"
+        echo "::endgroup::"
+
+  test-sdpa-backends-export:
+    permissions:
+      id-token: write
+      contents: read
+    uses: pytorch/test-infra/.github/workflows/linux_job_v2.yml@main
+    with:
+      runner: linux.g5.4xlarge.nvidia.gpu
+      gpu-arch-type: cuda
+      gpu-arch-version: "12.4"
+      timeout: 60
+      script: |
+        set -xeou pipefail
+        echo "::group::Print machine info"
+        uname -a
+        echo "::endgroup::"
+
+        echo "::group::Download checkpoints"
+        # Install requirements
+        ./install/install_requirements.sh cuda
+        pip3 list
+        python3 -c 'import torch;print(f"torch: {torch.__version__, torch.version.git_version}")'
+        echo "::endgroup::"
+
+        echo "::group::Download checkpoints"
+        mkdir -p checkpoints/stories15M
+        pushd checkpoints/stories15M
+        wget https://huggingface.co/karpathy/tinyllamas/resolve/main/stories15M.pt
+        wget https://github.com/karpathy/llama2.c/raw/master/tokenizer.model
+        popd
+        echo "::endgroup::"
+
+        echo "::group::Run inference"
         export MODEL_DIR=checkpoints/stories15M/
         export MODEL_PATH=${MODEL_DIR}/stories15M.pt
         export MODEL_NAME=stories15M
@@ -168,7 +201,6 @@
               python torchchat.py export --output-aoti /tmp/model.pt2 --checkpoint-path ${MODEL_PATH} --attention-backend ${SDPA} --device ${DEVICE} --dtype ${DTYPE} 
               ./cmake-out/aoti_run /tmp/model.pt2 -z ${MODEL_DIR}/tokenizer.model -i "Once upon a time"
               ###################################################################
->>>>>>> 083fdafd
             done
           done
         done

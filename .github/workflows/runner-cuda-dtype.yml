name: Run the aoti runner with CUDA using stories

on:
  pull_request:
  push:
    branches:
      - main
  workflow_dispatch:

jobs:
  test-runner-aot-cuda:
    uses: pytorch/test-infra/.github/workflows/linux_job.yml@main
    with:
      runner: linux.g5.4xlarge.nvidia.gpu
      secrets-env: "HF_TOKEN_PERIODIC"
      gpu-arch-type: cuda
      gpu-arch-version: "12.1"
      timeout: 60
      script: |
        echo "::group::Print machine info"
        uname -a
        echo "::endgroup::"

        echo "::group::Install newer objcopy that supports --set-section-alignment"
        yum install -y  devtoolset-10-binutils
        export PATH=/opt/rh/devtoolset-10/root/usr/bin/:$PATH
        echo "::endgroup::"


        echo "::group::Download checkpoints"
        # Install requirements

<<<<<<< HEAD
        ./install/install_requirements.sh cuda
        bash scripts/build_native.sh aoti
=======
        ./install_requirements.sh cuda
        bash torchchat/utils/scripts/build_native.sh aoti
>>>>>>> c2f4caab
        pip3 list
        python3 -c 'import torch;print(f"torch: {torch.__version__, torch.version.git_version}")'
        echo "::endgroup::"

        echo "::group::Download checkpoints"
        mkdir -p checkpoints/stories15M
        pushd checkpoints/stories15M
        wget https://huggingface.co/karpathy/tinyllamas/resolve/main/stories15M.pt
        wget https://github.com/karpathy/llama2.c/raw/master/tokenizer.model
        popd
        echo "::endgroup::"

        echo "::group::Run inference"
        export MODEL_PATH=checkpoints/stories15M/stories15M.pt
        export MODEL_NAME=stories15M
        export MODEL_DIR=/tmp

        set -eou pipefail
        export MODEL_DIR=${PWD}/checkpoints/stories15M
        export PROMPT="Once upon a time in a land far away"

        for DTYPE in bfloat16; do
            python torchchat.py generate --dtype ${DTYPE} --checkpoint-path ${MODEL_DIR}/stories15M.pt --temperature 0 --prompt "${PROMPT}" --device cuda

            python torchchat.py export --checkpoint-path ${MODEL_DIR}/stories15M.pt --output-dso-path /tmp/model.so

            ./cmake-out/aoti_run /tmp/model.so -d CUDA -z ${MODEL_DIR}/tokenizer.model -i "${PROMPT}"

        done

        echo "tests complete"
        echo "******************************************"
        echo "::endgroup::"<|MERGE_RESOLUTION|>--- conflicted
+++ resolved
@@ -30,13 +30,8 @@
         echo "::group::Download checkpoints"
         # Install requirements
 
-<<<<<<< HEAD
         ./install/install_requirements.sh cuda
-        bash scripts/build_native.sh aoti
-=======
-        ./install_requirements.sh cuda
         bash torchchat/utils/scripts/build_native.sh aoti
->>>>>>> c2f4caab
         pip3 list
         python3 -c 'import torch;print(f"torch: {torch.__version__, torch.version.git_version}")'
         echo "::endgroup::"

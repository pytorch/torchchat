# Copyright (c) Meta Platforms, Inc. and affiliates.
# All rights reserved.

# This source code is licensed under the license found in the
# LICENSE file in the root directory of this source tree.

import json
import logging
import os
import sys
from pathlib import Path

import torch

from build.utils import allowable_dtype_names, allowable_params_table, get_device_str
from download import download_and_convert, is_model_downloaded

logging.basicConfig(level=logging.INFO,format="%(message)s")
logger = logging.getLogger(__name__)

default_device = os.getenv("TORCHCHAT_DEVICE", "fast")
default_model_dir = Path(
    os.getenv("TORCHCHAT_MODELDIR", "~/.torchchat/model-cache")
).expanduser()


KNOWN_VERBS = ["chat", "browser", "download", "generate", "eval", "export", "list", "remove", "where"]

# Handle CLI arguments that are common to a majority of subcommands.
def check_args(args, verb: str) -> None:
    # Handle model download. Skip this for download, since it has slightly
    # different semantics.
    if (
        verb not in ["download", "list", "remove"]
        and args.model
        and not is_model_downloaded(args.model, args.model_directory)
    ):
        download_and_convert(args.model, args.model_directory, args.hf_token)


<<<<<<< HEAD
def add_arguments_for_chat(parser):
    # Only chat specific options should be here
    _add_arguments_common(parser)


def add_arguments_for_browser(parser):
    # Only browser specific options should be here
    _add_arguments_common(parser)


def add_arguments_for_download(parser):
    # Only download specific options should be here
    _add_arguments_common(parser)


def add_arguments_for_generate(parser):
    # Only generate specific options should be here
    _add_arguments_common(parser)


def add_arguments_for_eval(parser):
    # Only eval specific options should be here
    _add_arguments_common(parser)


def add_arguments_for_export(parser):
    # Only export specific options should be here
    parser.add_argument(
        "--executorch-backend",
        type=str,
        default="xnnpack",
        help="Target backend for Executorch export. Options are: xnnpack, " +
        "coreml, mps. Advanced configuration can be done programmatically in " +
        "export_et.py.")
    _add_arguments_common(parser)


def add_arguments_for_list(parser):
    # Only list specific options should be here
    _add_arguments_common(parser)


def add_arguments_for_remove(parser):
    # Only remove specific options should be here
    _add_arguments_common(parser)


def _add_arguments_common(parser):
=======
def add_arguments_for_verb(parser, verb: str):
>>>>>>> 6455aa2e
    # Model specification. TODO Simplify this.
    # A model can be specified using a positional model name or HuggingFace
    # path. Alternatively, the model can be specified via --gguf-path or via
    # an explicit --checkpoint-dir, --checkpoint-path, or --tokenizer-path.
    parser.add_argument(
        "model",
        type=str,
        nargs="?",
        default=None,
        help="Model name for well-known models",
    )

    parser.add_argument(
        "--chat",
        action="store_true",
        help="Whether to start an interactive chat session",
    )
    parser.add_argument(
        "--gui",
        action="store_true",
        help="Whether to use a web UI for an interactive chat session",
    )
    parser.add_argument(
        "--prompt",
        type=str,
        default="Hello, my name is",
        help="Input prompt",
    )
    parser.add_argument(
        "--is-chat-model",
        action="store_true",
        help="Indicate that the model was trained to support chat functionality",
    )
    parser.add_argument(
        "--seed",
        type=int,
        default=None,
        help="Initialize torch seed",
    )
    parser.add_argument(
        "--num-samples",
        type=int,
        default=1,
        help="Number of samples",
    )
    parser.add_argument(
        "--max-new-tokens",
        type=int,
        default=200,
        help="Maximum number of new tokens",
    )
    parser.add_argument(
        "--top-k",
        type=int,
        default=200,
        help="Top-k for sampling",
    )
    parser.add_argument(
        "--temperature", type=float, default=0.8, help="Temperature for sampling"
    )
    parser.add_argument(
        "--compile",
        action="store_true",
        help="Whether to compile the model with torch.compile",
    )
    parser.add_argument(
        "--compile-prefill",
        action="store_true",
        help="Whether to compile the prefill. Improves prefill perf, but has higher compile times.",
    )
    parser.add_argument(
        "--sequential-prefill",
        action="store_true",
        help="Whether to perform prefill sequentially. Only used for model debug.",
    )
    parser.add_argument(
        "--profile",
        type=Path,
        default=None,
        help="Profile path.",
    )
    parser.add_argument(
        "--speculate-k",
        type=int,
        default=5,
        help="Speculative execution depth",
    )
    parser.add_argument(
        "--draft-checkpoint-path",
        type=Path,
        default=None,
        help="Use the specified draft checkpoint path",
    )
    parser.add_argument(
        "--checkpoint-path",
        type=Path,
        default="not_specified",
        help="Use the specified model checkpoint path",
    )
    parser.add_argument(
        "--params-path",
        type=Path,
        default=None,
        help="Use the specified parameter file",
    )
    parser.add_argument(
        "--gguf-path",
        type=Path,
        default=None,
        help="Use the specified GGUF model file",
    )
    parser.add_argument(
        "--tokenizer-path",
        type=Path,
        default=None,
        help="Use the specified model tokenizer file",
    )
    parser.add_argument(
        "--output-pte-path",
        type=str,
        default=None,
        help="Output to the specified ExecuTorch .pte model file",
    )
    parser.add_argument(
        "--output-dso-path",
        type=str,
        default=None,
        help="Output to the specified AOT Inductor .dso model file",
    )
    parser.add_argument(
        "--dso-path",
        type=Path,
        default=None,
        help="Use the specified AOT Inductor .dso model file",
    )
    parser.add_argument(
        "--pte-path",
        type=Path,
        default=None,
        help="Use the specified ExecuTorch .pte model file",
    )
    parser.add_argument(
        "--dtype",
        default="fast",
        choices=allowable_dtype_names(),
        help="Override the dtype of the model (default is the checkpoint dtype). Options: bf16, fp16, fp32, fast16, fast",
    )
    parser.add_argument(
        "-v",
        "--verbose",
        action="store_true",
        help="Verbose output",
    )
    parser.add_argument(
        "--quantize",
        type=str,
        default="{ }",
        help=(
            'Quantization options. pass in as \'{"<mode>" : {"<argname1>" : <argval1>, "<argname2>" : <argval2>,...},}\' '
            + "modes are: embedding, linear:int8, linear:int4, linear:gptq, linear:hqq, linear:a8w4dq, precision."
        ),
    )
    parser.add_argument(
        "--draft-quantize",
        type=str,
        default="{ }",
        help=(
            "Quantization options. Same format as quantize, "
            + "or 'quantize' to indicate same options specified by "
            + "--quantize to main model. Applied to draft model."
        ),
    )
    parser.add_argument(
        "--params-table",
        type=str,
        default=None,
        choices=allowable_params_table(),
        help="Parameter table to use",
    )
    parser.add_argument(
        "--device",
        type=str,
        default=default_device,
        choices=["fast", "cpu", "cuda", "mps"],
        help="Hardware device to use. Options: cpu, cuda, mps",
    )
    parser.add_argument(
        "--tasks",
        nargs="+",
        type=str,
        default=["wikitext"],
        help="List of lm-eluther tasks to evaluate. Usage: --tasks task1 task2",
    )
    parser.add_argument(
        "--limit",
        type=int,
        default=None,
        help="Number of samples to evaluate",
    )
    parser.add_argument(
        "--max-seq-length",
        type=int,
        default=None,
        help="Maximum length sequence to evaluate",
    )
    parser.add_argument(
        "--hf-token",
        type=str,
        default=None,
        help="A HuggingFace API token to use when downloading model artifacts",
    )
    parser.add_argument(
        "--model-directory",
        type=Path,
        default=default_model_dir,
        help=f"The directory to store downloaded model artifacts. Default: {default_model_dir}",
    )
    parser.add_argument(
        "--port",
        type=int,
        default=5000,
        help="Port for the web server in browser mode",
    )


def arg_init(args):
    if not (torch.__version__ > "2.3"):
        raise RuntimeError(
            f"You are using PyTorch {torch.__version__}. At this time, torchchat uses the latest PyTorch technology with high-performance kernels only available in PyTorch nightly until the PyTorch 2.4 release"
        )

    if sys.version_info.major != 3 or sys.version_info.minor < 10:
       raise RuntimeError("Please use Python 3.10 or later.")

    if hasattr(args, "quantize") and Path(args.quantize).is_file():
        with open(args.quantize, "r") as f:
            args.quantize = json.loads(f.read())

    if isinstance(args.quantize, str):
        args.quantize = json.loads(args.quantize)

    # if we specify dtype in quantization recipe, replicate it as args.dtype
    args.dtype = args.quantize.get("precision", {}).get("dtype", args.dtype)

    if args.output_pte_path:
        if args.device not in ["cpu", "fast"]:
            raise RuntimeError("Device not supported by ExecuTorch")
        args.device = "cpu"
    else:
        args.device = get_device_str(
            args.quantize.get("executor", {}).get("accelerator", args.device)
        )

    if "mps" in args.device:
        if args.compile or args.compile_prefill:
            print(
                "Warning: compilation is not available with device MPS, ignoring option to engage compilation"
            )
            args.compile = False
            args.compile_prefill = False

    if hasattr(args, "seed") and args.seed:
        torch.manual_seed(args.seed)
    return args<|MERGE_RESOLUTION|>--- conflicted
+++ resolved
@@ -38,7 +38,6 @@
         download_and_convert(args.model, args.model_directory, args.hf_token)
 
 
-<<<<<<< HEAD
 def add_arguments_for_chat(parser):
     # Only chat specific options should be here
     _add_arguments_common(parser)
@@ -87,9 +86,6 @@
 
 
 def _add_arguments_common(parser):
-=======
-def add_arguments_for_verb(parser, verb: str):
->>>>>>> 6455aa2e
     # Model specification. TODO Simplify this.
     # A model can be specified using a positional model name or HuggingFace
     # path. Alternatively, the model can be specified via --gguf-path or via

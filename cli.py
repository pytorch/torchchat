--- conflicted
+++ resolved
@@ -11,7 +11,6 @@
 
 
 default_device = "cpu"  # 'cuda' if torch.cuda.is_available() else 'cpu'
-
 strict = False
 
 
@@ -41,36 +40,24 @@
 
 
 def add_arguments_for_generate(parser):
-<<<<<<< HEAD
-=======
     # Only generate specific options should be here
->>>>>>> 1befa1b8
     _add_arguments_common(parser)
 
 
 def add_arguments_for_eval(parser):
-<<<<<<< HEAD
-=======
     # Only eval specific options should be here
->>>>>>> 1befa1b8
     _add_arguments_common(parser)
 
 
 def add_arguments_for_export(parser):
-<<<<<<< HEAD
-=======
     # Only export specific options should be here
->>>>>>> 1befa1b8
     _add_arguments_common(parser)
 
 
 def _add_arguments_common(parser):
-<<<<<<< HEAD
-=======
     # TODO: Refactor this so that only common options are here
     # and subcommand-specific options are inside individual
     # add_arguments_for_generate, add_arguments_for_export etc.
->>>>>>> 1befa1b8
     parser.add_argument(
         "--seed",
         type=int,

--- conflicted
+++ resolved
@@ -111,9 +111,5 @@
   # It is needed to solve:
   # E 00:00:00.055965 executorch:method.cpp:536] Missing operator: [8] llama::sdpa_with_kv_cache.out
 else()
-<<<<<<< HEAD
   MESSAGE(FATAL_ERROR "Executorch package not found")
-=======
-  MESSAGE(WARNING "ExecuTorch package not found")
->>>>>>> e5f760af
 endif()
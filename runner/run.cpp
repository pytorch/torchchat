/* Inference for Llama-2 Transformer model in pure C++ */
#include <ctype.h>
#include <math.h>
#include <stdint.h>
#include <stdio.h>
#include <stdlib.h>
#include <string.h>
#include <time.h>
#include <tokenizer.h>
#include <cstdint>
#include <cstdlib>
#include <iterator>
#include <string>

#ifdef DEBUG
#include <cassert>
#include <iostream>
#endif

#if defined(__AOTI_MODEL__) || (defined(__ET_MODEL__) && defined(USE_ATENLIB))
#include <torch/torch.h>
#endif

#ifdef __AOTI_MODEL__
#include <torch/csrc/inductor/aoti_runner/model_container_runner_cpu.h>
#else // __ET_MODEL__
#include <executorch/extension/module/module.h>
#include <executorch/extension/runner_util/managed_tensor.h>
#include <executorch/runtime/core/evalue.h>
#include <executorch/runtime/core/exec_aten/exec_aten.h>
#include <executorch/runtime/core/exec_aten/util/scalar_type_util.h>

#if defined(ET_USE_ADPATIVE_THREADS)
#include <executorch/backends/xnnpack/threadpool/cpuinfo_utils.h>
#include <executorch/backends/xnnpack/threadpool/threadpool.h>
#endif

using exec_aten::ScalarType;
using torch::executor::EValue;
using torch::executor::ManagedTensor;
using torch::executor::Module;
using torch::executor::Result;
#endif

// ----------------------------------------------------------------------------
// Transformer model

enum class ModelType {
  unknown,
  llama2,
  llama3,
};

typedef struct {
  int vocab_size; // vocabulary size, usually 256 (byte-level)
  int seq_len; // max sequence length
} Config;

typedef struct {
  float* logits; // output logits
  int64_t* toks; // tokens seen so far; no kv-cache :(
} RunState;

typedef struct {
  Config config; // the hyperparameters of the architecture (the blueprint)
  RunState state; // buffers for the "wave" of activations in the forward pass

#ifdef __AOTI_MODEL__
  torch::inductor::AOTIModelContainerRunnerCpu* runner;
#else // __ET_MODEL__
  Module* runner;
#endif

} Transformer;

void malloc_run_state(RunState* s, Config* p) {
  // we calloc instead of malloc to keep valgrind happy
  s->logits = (float*)calloc(p->vocab_size, sizeof(float));
  s->toks = (int64_t*)calloc(p->seq_len, sizeof(int64_t));
  if (!s->logits || !s->toks) {
    fprintf(stderr, "malloc failed!\n");
    exit(EXIT_FAILURE);
  }
}

void free_run_state(RunState* s) {
  free(s->logits);
  free(s->toks);
}

void read_checkpoint(char* checkpoint, Config* config) {
  FILE* file = fopen(checkpoint, "rb");
  if (!file) {
    fprintf(stderr, "Couldn't open file %s\n", checkpoint);
    exit(EXIT_FAILURE);
  }
  // read in the config header
  if (fread(config, sizeof(Config), 1, file) != 1) {
    exit(EXIT_FAILURE);
  }
  // negative vocab size is hacky way of signaling unshared weights. bit yikes.
  int shared_weights = config->vocab_size > 0 ? 1 : 0;
  config->vocab_size = abs(config->vocab_size);
}

void build_transformer(
    Transformer* t,
    char* checkpoint_path,
    int vocab_size,
    int seq_len) {
  // read in the Config and the Weights from the checkpoint
  // read_checkpoint(checkpoint_path, &t->config);
  // allocate the RunState buffers
  t->config.vocab_size = vocab_size;
  t->config.seq_len = seq_len;
  malloc_run_state(&t->state, &t->config);

#ifdef __AOTI_MODEL__
  t->runner = new torch::inductor::AOTIModelContainerRunnerCpu(
      /* path to model DSO */ checkpoint_path,
      /* thread pool size  */ 1);
#else //__ET_MODEL__
  t->runner = new Module(
      /* path to PTE model */ checkpoint_path,
      /* PTE mmap settings */ Module::MlockConfig::UseMlockIgnoreErrors);
#endif
}

void free_transformer(Transformer* t) {
  // free the RunState buffers
  free_run_state(&t->state);
  delete t->runner;
}

// ----------------------------------------------------------------------------
// neural net blocks; the dynamics of the Transformer

void softmax(float* x, int size) {
  // find max value (for numerical stability)
  float max_val = x[0];
  for (int i = 1; i < size; i++) {
    if (x[i] > max_val) {
      max_val = x[i];
    }
  }
  // exp and sum
  float sum = 0.0f;
  for (int i = 0; i < size; i++) {
    x[i] = expf(x[i] - max_val);
    sum += x[i];
  }
  // normalize
  for (int i = 0; i < size; i++) {
    x[i] /= sum;
  }
}

float* forward(Transformer* transformer, int token, int pos) {
  Config* p = &transformer->config;
  RunState* s = &transformer->state;
  s->toks[pos] = token;
  long token_buffer[1] = {token};
  long pos_buffer[1] = {pos};

#ifdef DEBUG
  std::cerr << "token: " << token << " pos: " << pos << "\n";
#endif

#ifdef __AOTI_MODEL__
  torch::Tensor token_tensor =
      torch::from_blob(token_buffer, {1, 1}, torch::kLong);
  torch::Tensor pos_tensor = torch::from_blob(pos_buffer, {1}, torch::kLong);
  std::vector<torch::Tensor> inputs{token_tensor, pos_tensor};

  torch::Tensor result =
      transformer->runner->run(inputs)[0].to(torch::dtype(torch::kFloat32));
  auto logits = result[0].data_ptr();

#else // __ET_MODEL__
  ManagedTensor pos_managed(pos_buffer, sizeof(int64_t), {1}, ScalarType::Long);
  ManagedTensor tokens_managed(
      token_buffer, sizeof(int64_t), {1, 1}, ScalarType::Long);
  std::vector<EValue> inputs;
  auto tmp1 = EValue(tokens_managed.get_aliasing_tensor());
  auto tmp2 = EValue(pos_managed.get_aliasing_tensor());

  inputs.push_back(tmp1);
  inputs.push_back(tmp2);
  Result<std::vector<EValue>> outputs_res =
      transformer->runner->forward(inputs);
  if (!outputs_res.ok()) {
    fprintf(stderr, "Executorch forward() failed.");
    exit(EXIT_FAILURE);
  }
  std::vector<EValue> result = outputs_res.get();
  auto logits = result[0].toTensor().const_data_ptr();
#endif

  memcpy(s->logits, logits, p->vocab_size * sizeof(float));
  return s->logits;
}

// ----------------------------------------------------------------------------
// The Sampler, which takes logits and returns a sampled token
// sampling can be done in a few ways: greedy argmax, sampling, top-p sampling

typedef struct {
  float prob;
  int index;
} ProbIndex; // struct used when sorting probabilities during top-p sampling

typedef struct {
  int vocab_size;
  ProbIndex* probindex; // buffer used in top-p sampling
  float temperature;
  float topp;
  unsigned long long rng_state;
} Sampler;

int sample_argmax(float* probabilities, int n) {
  // return the index that has the highest probability
  int max_i = 0;
  float max_p = probabilities[0];
  for (int i = 1; i < n; i++) {
    if (probabilities[i] > max_p) {
      max_i = i;
      max_p = probabilities[i];
    }
  }
  return max_i;
}

int sample_mult(float* probabilities, int n, float coin) {
  // sample index from probabilities (they must sum to 1!)
  // coin is a random number in [0, 1), usually from random_f32()
  float cdf = 0.0f;
  for (int i = 0; i < n; i++) {
    cdf += probabilities[i];
    if (coin < cdf) {
      return i;
    }
  }
  return n - 1; // in case of rounding errors
}

int compare(const void* a, const void* b) {
  ProbIndex* a_ = (ProbIndex*)a;
  ProbIndex* b_ = (ProbIndex*)b;
  if (a_->prob > b_->prob)
    return -1;
  if (a_->prob < b_->prob)
    return 1;
  return 0;
}

int sample_topp(
    float* probabilities,
    int n,
    float topp,
    ProbIndex* probindex,
    float coin) {
  // top-p sampling (or "nucleus sampling") samples from the smallest set of
  // tokens that exceed probability topp. This way we never sample tokens that
  // have very low probabilities and are less likely to go "off the rails".
  // coin is a random number in [0, 1), usually from random_f32()

  int n0 = 0;
  // quicksort indices in descending order of probabilities
  // values smaller than (1 - topp) / (n - 1) cannot be part of the result
  // so for efficiency we crop these out as candidates before sorting
  const float cutoff = (1.0f - topp) / (n - 1);
  for (int i = 0; i < n; i++) {
    if (probabilities[i] >= cutoff) {
      probindex[n0].index = i;
      probindex[n0].prob = probabilities[i];
      n0++;
    }
  }
  qsort(probindex, n0, sizeof(ProbIndex), compare);

  // truncate the list where cumulative probability exceeds topp
  float cumulative_prob = 0.0f;
  int last_idx = n0 - 1; // in case of rounding errors consider all elements
  for (int i = 0; i < n0; i++) {
    cumulative_prob += probindex[i].prob;
    if (cumulative_prob > topp) {
      last_idx = i;
      break; // we've exceeded topp by including last_idx
    }
  }

  // sample from the truncated list
  float r = coin * cumulative_prob;
  float cdf = 0.0f;
  for (int i = 0; i <= last_idx; i++) {
    cdf += probindex[i].prob;
    if (r < cdf) {
      return probindex[i].index;
    }
  }
  return probindex[last_idx].index; // in case of rounding errors
}

void build_sampler(
    Sampler* sampler,
    int vocab_size,
    float temperature,
    float topp,
    unsigned long long rng_seed) {
  sampler->vocab_size = vocab_size;
  sampler->temperature = temperature;
  sampler->topp = topp;
  sampler->rng_state = rng_seed;
  // buffer only used with nucleus sampling; may not need but it's ~small
  sampler->probindex =
      (ProbIndex*)malloc(sampler->vocab_size * sizeof(ProbIndex));
}

void free_sampler(Sampler* sampler) {
  free(sampler->probindex);
}

unsigned int random_u32(unsigned long long* state) {
  // xorshift rng: https://en.wikipedia.org/wiki/Xorshift#xorshift.2A
  *state ^= *state >> 12;
  *state ^= *state << 25;
  *state ^= *state >> 27;
  return (*state * 0x2545F4914F6CDD1Dull) >> 32;
}
float random_f32(unsigned long long* state) { // random float32 in [0,1)
  return (random_u32(state) >> 8) / 16777216.0f;
}

int sample(Sampler* sampler, float* logits) {
  // sample the token given the logits and some hyperparameters
  int next;
  if (sampler->temperature == 0.0f) {
    // greedy argmax sampling: take the token with the highest probability
    next = sample_argmax(logits, sampler->vocab_size);
  } else {
    // apply the temperature to the logits
    for (int q = 0; q < sampler->vocab_size; q++) {
      logits[q] /= sampler->temperature;
    }
    // apply softmax to the logits to get the probabilities for next token
    softmax(logits, sampler->vocab_size);
    // flip a (float) coin (this is our source of entropy for sampling)
    float coin = random_f32(&sampler->rng_state);
    // we sample from this distribution to get the next token
    if (sampler->topp <= 0 || sampler->topp >= 1) {
      // simply sample from the predicted probability distribution
      next = sample_mult(logits, sampler->vocab_size, coin);
    } else {
      // top-p (nucleus) sampling, clamping the least likely tokens to zero
      next = sample_topp(
          logits, sampler->vocab_size, sampler->topp, sampler->probindex, coin);
    }
  }
  return next;
}

Tokenizer* build_tokenizer(
    const char* tokenizer_path,
    ModelType model_type,
    int vocab_size) {
  Tokenizer* tokenizer = nullptr;
  switch (model_type) {
    case ModelType::llama2:
      tokenizer = new BPETokenizer(vocab_size, /*bos*/ 1, /*eos*/ 2);
      tokenizer->load(tokenizer_path);
      break;
    case ModelType::llama3:
      tokenizer = new Tiktoken(vocab_size, /*bos*/ 1, /*eos*/ 2);
      tokenizer->load(tokenizer_path);
      break;

    default:
      fprintf(stderr, "No tokenizer defined for model type %d", model_type);
      exit(EXIT_FAILURE);
  }
  return tokenizer;
}

void free_tokenizer(Tokenizer* tokenizer) {
  delete tokenizer;
}

// ----------------------------------------------------------------------------
// utilities: time

void safe_printf(const char* piece) {
  // piece might be a raw byte token, and we only want to print printable chars
  // or whitespace because some of the other bytes can be various control codes,
  // backspace, etc.
  if (piece == NULL) {
    return;
  }
  if (piece[0] == '\0') {
    return;
  }
  if (piece[1] == '\0') {
    unsigned char byte_val = piece[0];
    if (!(isprint(byte_val) || isspace(byte_val))) {
      return; // bad byte, don't print it
    }
  }
  printf("%s", piece);
}

long time_in_ms() {
  // return time in milliseconds, for benchmarking the model speed
  struct timespec time;
  clock_gettime(CLOCK_REALTIME, &time);
  return time.tv_sec * 1000 + time.tv_nsec / 1000000;
}

// ----------------------------------------------------------------------------
// generation loop

void generate(
    Transformer* transformer,
    Tokenizer* tokenizer,
    Sampler* sampler,
    const char* prompt,
    int steps,
    ModelType model_type) {
  const char* default_prompt = "Once upon a time";
  if (prompt == NULL) {
    prompt = default_prompt;
  }

  // encode the (string) prompt into tokens sequence
  std::string prompt_str = prompt;
  std::vector<uint64_t> prompt_tokens = tokenizer->encode(prompt_str, 1, 0);
  int num_prompt_tokens = prompt_tokens.size();
  if (num_prompt_tokens < 1) {
    fprintf(stderr, "something is wrong, expected at least 1 prompt token\n");
    exit(EXIT_FAILURE);
  }

#ifdef DEBUG
  std::cerr << "# " << num_prompt_tokens << "\n";
  for (int i = 0; i < num_prompt_tokens; i++)
    std::cerr << "[" << i << "] " << prompt_tokens[i];
  std::cerr << "\n";
#endif

  // start the main loop
  long start =
      0; // used to time our code, only initialized after first iteration
  int next; // will store the next token in the sequence
  int token = prompt_tokens[0]; // kick off with the first token in the prompt
  int pos = 0; // position in the sequence
  while (pos < steps) {
    // forward the transformer to get logits for the next token
    float* logits = forward(transformer, token, pos);

    // advance the state machine
    if (pos < num_prompt_tokens - 1) {
      // if we are still processing the input prompt, force the next prompt
      // token
      next = prompt_tokens[pos + 1];
    } else {
      // otherwise sample the next token from the logits
      next = sample(sampler, logits);
    }
    pos++;

    // data-dependent terminating condition: the BOS (=1) token delimits
    // sequences
    if (next == 1) {
      break;
    }

    // print the token as string, decode it with the Tokenizer object
    std::string res = tokenizer->decode(token, next);
    safe_printf(
        res.c_str()); // same as printf("%s", piece), but skips "unsafe" bytes
    fflush(stdout);
    token = next;

    // init the timer here because the first iteration can be slower
    if (start == 0) {
      start = time_in_ms();
    }
  }
  printf("\n");

  // report achieved tok/s (pos-1 because the timer starts after first
  // iteration)
  if (pos > 1) {
    long end = time_in_ms();
    fprintf(
        stderr,
        "achieved tok/s: %f\n",
        (pos - 1) / (double)(end - start) * 1000);
  }
}

void read_stdin(const char* guide, char* buffer, size_t bufsize) {
  // read a line from stdin, up to but not including \n
  printf("%s", guide);
  if (fgets(buffer, bufsize, stdin) != NULL) {
    size_t len = strlen(buffer);
    if (len > 0 && buffer[len - 1] == '\n') {
      buffer[len - 1] = '\0'; // strip newline
    }
  }
}

// ----------------------------------------------------------------------------
// chat loop
// I manually inspected the tokens for a few chat conversations compared to
// python reference and that seemed ok, but this was not thoroughly tested and
// is not safely implemented, it's more a proof of concept atm.

<<<<<<< HEAD
ModelType get_model_type(int model_int) {
  switch (model_int) {
    case 2:
      return ModelType::llama2;
      break;
    case 3:
      return ModelType::llama3;
      break;
    default:
      return ModelType::unknown;
=======
enum class ModelType {
  unknown,
  llama2,
  llama3,
};

ModelType get_model_type(Tokenizer* tokenizer) {
  if (BPETokenizer* t = dynamic_cast<BPETokenizer*>(tokenizer)) {
    return ModelType::llama2;
  } else if (Tiktoken* t = dynamic_cast<Tiktoken*>(tokenizer)) {
    return ModelType::llama3;
  } else {
    return ModelType::unknown;
>>>>>>> 875feffc
  }
}

uint64_t get_eot_token(Tokenizer* tokenizer, ModelType model_type) {
  if (model_type == ModelType::llama2) {
    // llama2 uses EOS as EOT token
    return tokenizer->eos_tok();
  }

  if (model_type == ModelType::llama3) {
    auto tokens = tokenizer->encode("<|eot_id|>", 0, 0);
    return tokens[0];
  }

  fprintf(
      stderr, "No chat template implemnation for model type %d", model_type);
  exit(EXIT_FAILURE);
}

std::vector<uint64_t> get_initial_prompt_tokens(
    const char* cli_system_prompt,
    const char* cli_user_prompt,
<<<<<<< HEAD
    Tokenizer* tokenizer,
    ModelType model_type) {
=======
    Tokenizer* tokenizer) {
>>>>>>> 875feffc
  char system_prompt[512];
  char user_prompt[512];
  char rendered_prompt[512 * 2 + 200]; // the prompt template is ~170
                                       // characters.  We use 200 to be safe.

  if (cli_system_prompt != NULL) {
    strcpy(system_prompt, cli_system_prompt);
  } else {
    read_stdin(
        "Enter system prompt (optional): ",
        system_prompt,
        sizeof(system_prompt));
  }

  if (cli_user_prompt != NULL) {
    strcpy(user_prompt, cli_user_prompt);
  } else {
    read_stdin("User: ", user_prompt, sizeof(user_prompt));
  }

<<<<<<< HEAD
=======
  ModelType model_type = get_model_type(tokenizer);
>>>>>>> 875feffc
  std::vector<uint64_t> tokens;

  switch (model_type) {
    case ModelType::llama2:
      if (system_prompt[0] != '\0') {
        snprintf(
            rendered_prompt,
            sizeof(rendered_prompt) - 1,
            "[INST] <<SYS>>\n%s\n<</SYS>>\n\n%s [/INST]",
            system_prompt,
            user_prompt);
      } else {
        // const char prompt_template[] = ;
        snprintf(
            rendered_prompt,
            sizeof(rendered_prompt) - 1,
            "[INST] %s [/INST]",
            user_prompt);
      }

      // We need to add BOS token here and not in template because llama2
      // tokenizer does not pattern match special tokens
      tokens = tokenizer->encode(rendered_prompt, 1, 0);
      break;

    case ModelType::llama3:
      if (system_prompt[0] != '\0') {
        snprintf(
            rendered_prompt,
            sizeof(rendered_prompt) - 1,
            "<|begin_of_text|><|start_header_id|>system<|end_header_id|>\n\n%s<|eot_id|><|start_header_id|>user<|end_header_id|>\n\n%s<|eot_id|><|start_header_id|>assistant<|end_header_id|>\n\n",
            system_prompt,
            user_prompt);
      } else {
        snprintf(
            rendered_prompt,
            sizeof(rendered_prompt) - 1,
            "<|begin_of_text|><|start_header_id|>user<|end_header_id|>\n\n%s<|eot_id|><|start_header_id|>assistant<|end_header_id|>\n\n",
            user_prompt);
      }
      tokens = tokenizer->encode(rendered_prompt, 0, 0);
      break;

    default:
      fprintf(
          stderr,
          "No chat template implemnation for model type %d",
          model_type);
      exit(EXIT_FAILURE);
  }

#ifdef DEBUG
  std::cerr << "Start of rendered prompt:" << std::endl;
  std::cerr << rendered_prompt;
  std::cerr << "End of rendered prompt:" << std::endl;
  std::cerr << "Encoded prompt: ";
  for (int i = 0; i < tokens.size(); i++) {
    std::cerr << tokens[i] << ", ";
  }
  std::cerr << std::endl << std::flush;
#endif

  return tokens;
}

std::vector<uint64_t> get_next_user_prompt_tokens(
    Tokenizer* tokenizer,
    ModelType model_type) {
  char user_prompt[512];
  char rendered_prompt[512 + 150]; // the prompt template is ~100 characters. We
                                   // use 150 to be safe.

  read_stdin("User: ", user_prompt, sizeof(user_prompt));
  std::vector<uint64_t> tokens;

  switch (model_type) {
    case ModelType::llama2:
      // const char prompt_template[] = ;
      snprintf(
          rendered_prompt,
          sizeof(rendered_prompt) - 1,
          "[INST] %s [/INST]",
          user_prompt);

      // We need to add BOS token here and not in template because llama2
      // tokenizer does not pattern match special tokens
      tokens = tokenizer->encode(rendered_prompt, /*bos*/ 1, /*eos*/ 0);
      break;

    case ModelType::llama3:
      snprintf(
          rendered_prompt,
          sizeof(rendered_prompt) - 1,
          "<|start_header_id|>user<|end_header_id|>\n\n%s<|eot_id|><|start_header_id|>assistant<|end_header_id|>\n\n",
          user_prompt);
      tokens = tokenizer->encode(rendered_prompt, 0, 0);
      break;

    default:
      fprintf(
          stderr,
          "No chat template implemnation for model type %d",
          model_type);
      exit(EXIT_FAILURE);
  }

#ifdef DEBUG
  std::cerr << "Start of rendered prompt:" << std::endl;
  std::cerr << rendered_prompt;
  std::cerr << "End of rendered prompt:" << std::endl;
  std::cerr << "Encoded prompt: ";
  for (int i = 0; i < tokens.size(); i++) {
    std::cerr << tokens[i] << ", ";
  }
  std::cerr << std::endl << std::flush;
#endif

  return tokens;
}

void chat(
    Transformer* transformer,
    Tokenizer* tokenizer,
    Sampler* sampler,
    const char* cli_user_prompt,
    const char* cli_system_prompt,
<<<<<<< HEAD
    int steps,
    ModelType model_type) {
  const uint64_t EOT_TOKEN = get_eot_token(tokenizer, model_type);
=======
    int steps) {
  const uint64_t EOT_TOKEN = get_eot_token(tokenizer);
>>>>>>> 875feffc
  int num_prompt_tokens = 0;
  std::vector<uint64_t> prompt_tokens;
  int user_idx;

  // start the main loop
  int8_t user_turn = 1; // user starts
  int next; // will store the next token in the sequence
  int token; // stores the current token to feed into the transformer
  int prev_token;
  int pos = 0; // position in the sequence
  while (pos < steps) {
    // when it is the user's turn to contribute tokens to the dialog...
    if (user_turn) {
      // get the (optional) system prompt at position 0
      if (pos == 0) {
        prompt_tokens = get_initial_prompt_tokens(
<<<<<<< HEAD
            cli_system_prompt, cli_user_prompt, tokenizer, model_type);
=======
            cli_system_prompt, cli_user_prompt, tokenizer);
>>>>>>> 875feffc
      } else {
        prompt_tokens = get_next_user_prompt_tokens(tokenizer, model_type);
      }
      num_prompt_tokens = prompt_tokens.size();

      user_idx = 0; // reset the user index
      user_turn = 0;
      printf("Assistant: ");
    }

    // determine the token to pass into the transformer next
    if (user_idx < num_prompt_tokens) {
      // if we are still processing the input prompt, force the next prompt
      // token
      token = prompt_tokens[user_idx++];
    } else {
      // otherwise use the next token sampled from previous turn
      token = next;
    }

    // forward the transformer to get logits for the next token
    float* logits = forward(transformer, token, pos);
    next = sample(sampler, logits);

    // std::cout << "TOKEN: " << token << " NEXT: " << next << std::endl;

    if ((user_idx >= num_prompt_tokens) && (token == EOT_TOKEN)) {
      user_turn = 1;
    }

    if (user_idx >= num_prompt_tokens && token != EOT_TOKEN &&
        next != EOT_TOKEN) {
      std::string piece = tokenizer->decode(token, next);
      safe_printf(piece.c_str()); // same as printf("%s", piece), but skips
                                  // "unsafe" bytes
      fflush(stdout);
    }

    if (next == EOT_TOKEN) {
      printf("\n");
    }
    pos++;
  }
  printf("\n");
}

// ----------------------------------------------------------------------------
// CLI, include only if not testing
#ifndef TESTING

void error_usage() {
  fprintf(stderr, "Usage:   run <checkpoint_path> [options]\n");
  fprintf(
      stderr, "Example: run model.{so,pte} -n 256 -i \"Once upon a time\"\n");
  fprintf(stderr, "Options:\n");
  fprintf(stderr, "  -t <float>  temperature in [0,inf], default 1.0\n");
  fprintf(
      stderr,
      "  -p <float>  p value in top-p (nucleus) sampling in [0,1], default 0.9\n");
  fprintf(stderr, "  -s <int>    random seed, default time(NULL)\n");
  fprintf(
      stderr,
      "  -n <int>    number of steps to run for, default 256. 0 = max_seq_len\n");
  fprintf(stderr, "  -i <string> input prompt\n");
  fprintf(stderr, "  -z <string> path to tokenizer\n");
  fprintf(stderr, "  -m <string> mode: generate|chat, default: generate\n");
  fprintf(stderr, "  -y <string> (optional) system prompt in chat mode\n");
  fprintf(
      stderr,
<<<<<<< HEAD
      "  -v <int>    (optional) vocab size, default is model-specific.\n");
  fprintf(
      stderr, "  -l <int>    (optional) llama version (2 or 3), default 2.\n");
=======
      "  -l <int> (optional) llama version (2 or 3).  Defaults to 2.\n");
>>>>>>> 875feffc
  exit(EXIT_FAILURE);
}

int main(int argc, char* argv[]) {
  // default parameters
  char* checkpoint_path = NULL;
  char* tokenizer_path = NULL;
  float temperature =
      1.0f; // 0.0 = greedy deterministic. 1.0 = original. don't set higher
  float topp =
      0.9f; // top-p in nucleus sampling. 1.0 = off. 0.9 works well, but slower

  int steps = 256; // number of steps to run for
  const char* prompt = NULL; // prompt string
  unsigned long long rng_seed = 0; // seed rng with time by default
  const char* mode = "generate"; // generate|chat
  char* system_prompt =
      NULL; // the (optional) system prompt to use in chat mode

  int vocab_size = -1;
  int llama_ver = 2;

#if defined(ET_USE_ADPATIVE_THREADS)
  uint32_t num_performant_cores =
      torch::executorch::cpuinfo::get_num_performant_cores();
  if (num_performant_cores > 0) {
    torch::executorch::threadpool::get_threadpool()->_unsafe_reset_threadpool(
        num_performant_cores);
  }
#endif
  // poor man's C argparse so we can override the defaults above from the
  // command line
  if (argc >= 2) {
    checkpoint_path = argv[1];
  } else {
    error_usage();
  }
  for (int i = 2; i < argc; i += 2) {
    // do some basic validation
    if (i + 1 >= argc) {
      error_usage();
    } // must have arg after flag
    if (argv[i][0] != '-') {
      error_usage();
    } // must start with dash
    if (strlen(argv[i]) != 2) {
      error_usage();
    } // must be -x (one dash, one letter)
    // read in the args
    if (argv[i][1] == 't') {
      temperature = atof(argv[i + 1]);
    } else if (argv[i][1] == 'p') {
      topp = atof(argv[i + 1]);
    } else if (argv[i][1] == 's') {
      rng_seed = atoi(argv[i + 1]);
    } else if (argv[i][1] == 'n') {
      steps = atoi(argv[i + 1]);
    } else if (argv[i][1] == 'v') {
      vocab_size = atoi(argv[i + 1]);
    } else if (argv[i][1] == 'i') {
      prompt = argv[i + 1];
    } else if (argv[i][1] == 'z') {
      tokenizer_path = argv[i + 1];
    } else if (argv[i][1] == 'm') {
      mode = argv[i + 1];
    } else if (argv[i][1] == 'y') {
      system_prompt = argv[i + 1];
    } else if (argv[i][1] == 'l') {
      llama_ver = atoi(argv[i + 1]);
    } else {
      error_usage();
    }
  }

  ModelType model_type = get_model_type(llama_ver);
  if (model_type == ModelType::unknown) {
    fprintf(
        stderr,
        "Unknown model type passed by -l argument.  Received l=%d.",
        llama_ver);
    error_usage();
  }

  if (checkpoint_path == NULL) {
    fprintf(stderr, "No checkpoint_path provided.");
    error_usage();
  }

  if (tokenizer_path == NULL) {
    fprintf(stderr, "No tokenizer_path provided.");
    error_usage();
  }

  // parameter validation/overrides
  if (rng_seed <= 0)
    rng_seed = (unsigned int)time(NULL);
  if (temperature < 0.0)
    temperature = 0.0;
  if (topp < 0.0 || 1.0 < topp)
    topp = 0.9;
  if (steps < 0)
    steps = 0;

<<<<<<< HEAD
  // If no tokenizer path provided, get default for model_type
=======
>>>>>>> 875feffc
  if (vocab_size == -1) {
    switch (model_type) {
      case ModelType::llama2:
        vocab_size = 32000;
        break;
      case ModelType::llama3:
        vocab_size = 128256;
        break;
      default:
        fprintf(
            stderr,
            "No vocab_size was provided with -v argument, and there is no default vocab_size for model_type ModelType::%d.",
            model_type);
        error_usage();
    }
  }

  Transformer transformer;
  build_transformer(&transformer, checkpoint_path, vocab_size, steps);

  Tokenizer* tokenizer =
      build_tokenizer(tokenizer_path, model_type, vocab_size);

<<<<<<< HEAD
=======
  switch (llama_ver) {
    case 2:
      tokenizer =
          new BPETokenizer(transformer.config.vocab_size, /*bos*/ 1, /*eos*/ 2);
      tokenizer->load(tokenizer_path);
      break;
    case 3:
      tokenizer =
          new Tiktoken(transformer.config.vocab_size, /*bos*/ 1, /*eos*/ 2);
      tokenizer->load(tokenizer_path);
      break;

    default:
      fprintf(
          stderr,
          "Cannot load tokenizer for unrecognized llama version %d",
          llama_ver);
      exit(EXIT_FAILURE);
  }

  // build the Sampler
>>>>>>> 875feffc
  Sampler sampler;
  build_sampler(&sampler, vocab_size, temperature, topp, rng_seed);

  if (strcmp(mode, "generate") == 0) {
    generate(&transformer, tokenizer, &sampler, prompt, steps, model_type);
  } else if (strcmp(mode, "chat") == 0) {
    chat(
        &transformer,
        tokenizer,
        &sampler,
        prompt,
        system_prompt,
        steps,
        model_type);
  } else {
    fprintf(stderr, "unknown mode: %s\n", mode);
    error_usage();
  }

  // memory and file handles cleanup
  free_sampler(&sampler);
  free_tokenizer(tokenizer);
  free_transformer(&transformer);
  return 0;
}
#endif<|MERGE_RESOLUTION|>--- conflicted
+++ resolved
@@ -514,7 +514,6 @@
 // python reference and that seemed ok, but this was not thoroughly tested and
 // is not safely implemented, it's more a proof of concept atm.
 
-<<<<<<< HEAD
 ModelType get_model_type(int model_int) {
   switch (model_int) {
     case 2:
@@ -525,21 +524,6 @@
       break;
     default:
       return ModelType::unknown;
-=======
-enum class ModelType {
-  unknown,
-  llama2,
-  llama3,
-};
-
-ModelType get_model_type(Tokenizer* tokenizer) {
-  if (BPETokenizer* t = dynamic_cast<BPETokenizer*>(tokenizer)) {
-    return ModelType::llama2;
-  } else if (Tiktoken* t = dynamic_cast<Tiktoken*>(tokenizer)) {
-    return ModelType::llama3;
-  } else {
-    return ModelType::unknown;
->>>>>>> 875feffc
   }
 }
 
@@ -562,12 +546,8 @@
 std::vector<uint64_t> get_initial_prompt_tokens(
     const char* cli_system_prompt,
     const char* cli_user_prompt,
-<<<<<<< HEAD
     Tokenizer* tokenizer,
     ModelType model_type) {
-=======
-    Tokenizer* tokenizer) {
->>>>>>> 875feffc
   char system_prompt[512];
   char user_prompt[512];
   char rendered_prompt[512 * 2 + 200]; // the prompt template is ~170
@@ -588,10 +568,6 @@
     read_stdin("User: ", user_prompt, sizeof(user_prompt));
   }
 
-<<<<<<< HEAD
-=======
-  ModelType model_type = get_model_type(tokenizer);
->>>>>>> 875feffc
   std::vector<uint64_t> tokens;
 
   switch (model_type) {
@@ -718,14 +694,9 @@
     Sampler* sampler,
     const char* cli_user_prompt,
     const char* cli_system_prompt,
-<<<<<<< HEAD
     int steps,
     ModelType model_type) {
   const uint64_t EOT_TOKEN = get_eot_token(tokenizer, model_type);
-=======
-    int steps) {
-  const uint64_t EOT_TOKEN = get_eot_token(tokenizer);
->>>>>>> 875feffc
   int num_prompt_tokens = 0;
   std::vector<uint64_t> prompt_tokens;
   int user_idx;
@@ -742,11 +713,7 @@
       // get the (optional) system prompt at position 0
       if (pos == 0) {
         prompt_tokens = get_initial_prompt_tokens(
-<<<<<<< HEAD
             cli_system_prompt, cli_user_prompt, tokenizer, model_type);
-=======
-            cli_system_prompt, cli_user_prompt, tokenizer);
->>>>>>> 875feffc
       } else {
         prompt_tokens = get_next_user_prompt_tokens(tokenizer, model_type);
       }
@@ -816,13 +783,9 @@
   fprintf(stderr, "  -y <string> (optional) system prompt in chat mode\n");
   fprintf(
       stderr,
-<<<<<<< HEAD
       "  -v <int>    (optional) vocab size, default is model-specific.\n");
   fprintf(
       stderr, "  -l <int>    (optional) llama version (2 or 3), default 2.\n");
-=======
-      "  -l <int> (optional) llama version (2 or 3).  Defaults to 2.\n");
->>>>>>> 875feffc
   exit(EXIT_FAILURE);
 }
 
@@ -926,10 +889,7 @@
   if (steps < 0)
     steps = 0;
 
-<<<<<<< HEAD
   // If no tokenizer path provided, get default for model_type
-=======
->>>>>>> 875feffc
   if (vocab_size == -1) {
     switch (model_type) {
       case ModelType::llama2:
@@ -953,30 +913,6 @@
   Tokenizer* tokenizer =
       build_tokenizer(tokenizer_path, model_type, vocab_size);
 
-<<<<<<< HEAD
-=======
-  switch (llama_ver) {
-    case 2:
-      tokenizer =
-          new BPETokenizer(transformer.config.vocab_size, /*bos*/ 1, /*eos*/ 2);
-      tokenizer->load(tokenizer_path);
-      break;
-    case 3:
-      tokenizer =
-          new Tiktoken(transformer.config.vocab_size, /*bos*/ 1, /*eos*/ 2);
-      tokenizer->load(tokenizer_path);
-      break;
-
-    default:
-      fprintf(
-          stderr,
-          "Cannot load tokenizer for unrecognized llama version %d",
-          llama_ver);
-      exit(EXIT_FAILURE);
-  }
-
-  // build the Sampler
->>>>>>> 875feffc
   Sampler sampler;
   build_sampler(&sampler, vocab_size, temperature, topp, rng_seed);
 

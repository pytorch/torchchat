# Copyright (c) Meta Platforms, Inc. and affiliates.
# All rights reserved.

# This source code is licensed under the license found in the
# LICENSE file in the root directory of this source tree.

import logging
import os
import sys
import time
from dataclasses import dataclass
from pathlib import Path
from typing import Any, Optional, Union

import torch
import torch._dynamo.config
import torch._inductor.config

from quantize import name_to_dtype, quantize_model

from sentencepiece import SentencePieceProcessor

from build.model import Transformer

logger = logging.getLogger(__name__)


@dataclass
class BuilderArgs:
    checkpoint_path: Optional[Union[Path, str]] = None
    checkpoint_dir: Optional[Union[Path, str]] = None
    params_path: Optional[Union[Path, str]] = None
    params_table: Optional[str] = None
    gguf_path: Optional[Union[Path, str]] = None
    gguf_kwargs: Optional[dict[str, Any]] = None
    dso_path: Optional[Union[Path, str]] = None
    pte_path: Optional[Union[Path, str]] = None
    device: str = "cpu"
    precision: torch.dtype = torch.float32
    setup_caches: bool = False
    use_tp: bool = False
    is_chat_model: bool = False

    def __post_init__(self):
        if not (
            (self.checkpoint_path and self.checkpoint_path.is_file())
            or (self.checkpoint_dir and self.checkpoint_path.is_dir())
            or (self.gguf_path and self.gguf_path.is_file())
            or (self.dso_path and Path(self.dso_path).is_file())
            or (self.pte_path and Path(self.pte_path).is_file())
        ):
            raise RuntimeError(
                "need to specified a valid checkpoint path, checkpoint dir, gguf path, DSO path, or PTE path"
            )

        if self.dso_path and self.pte_path:
            raise RuntimeError("specify either DSO path or PTE path, but not both")

        if self.checkpoint_path and (self.dso_path or self.pte_path):
            logging.warning(
                "Warning: checkpoint path ignored because an exported DSO or PTE path specified"
            )
        if self.checkpoint_dir and (self.dso_path or self.pte_path):
            logging.warning(
                "Warning: checkpoint dir ignored because an exported DSO or PTE path specified"
            )
        if self.gguf_path and (self.dso_path or self.pte_path):
            logging.warning(
                "Warning: GGUF path ignored because an exported DSO or PTE path specified"
            )

    @classmethod
    def from_args(cls, args):  # -> BuilderArgs:
        is_chat_model = False
        if args.is_chat_model:
            is_chat_model = True
        else:
            for path in [
                args.checkpoint_path,
                args.checkpoint_dir,
                args.dso_path,
                args.pte_path,
                args.gguf_path,
            ]:
                path = str(path)
                if path.endswith("/"):
                    path = path[:-1]
                path_basename = os.path.basename(path)
                if "chat" in path_basename:
                    is_chat_model = True

        return cls(
            checkpoint_path=args.checkpoint_path,
            checkpoint_dir=args.checkpoint_dir,
            params_path=args.params_path,
            params_table=args.params_table,
            gguf_path=args.gguf_path,
            gguf_kwargs=None,
            dso_path=args.dso_path,
            pte_path=args.pte_path,
            device=args.device,
            precision=name_to_dtype(args.dtype),
            setup_caches=(args.output_dso_path or args.output_pte_path),
            use_tp=False,
            is_chat_model=is_chat_model,
        )

    @classmethod
    def from_speculative_args(cls, args):  # -> BuilderArgs:
        speculative_builder_args = BuilderArgs.from_args(args)
        # let's limit multi-checkpoint to checker
        speculative_builder_args.checkpoint_dir = None
        speculative_builder_args.checkpoint_path = args.draft_checkpoint_path
        speculative_builder_args.gguf_path = None
        speculative_builder_args.dso_path = None
        speculative_builder_args.pte_path = None
        return speculative_builder_args


@dataclass
class TokenizerArgs:
    tokenizer_path: Optional[Union[Path, str]] = None
    is_SentencePiece: bool = True
    is_TikToken: bool = False

    @classmethod
    def from_args(cls, args):  # -> TokenizerArgs:
        is_SentencePiece = True
        is_TikToken = False

        if args.tokenizer_path:
            tokenizer_path = args.tokenizer_path
        elif args.checkpoint_path:
            tokenizer_path = args.checkpoint_path.parent / "tokenizer.model"
        elif args.checkpoint_dir:
            tokenizer_path = args.checkpoint_dir / "tokenizer.model"
        else:
            raise RuntimeError("cannot find tokenizer model")

        if not tokenizer_path.is_file():
            raise RuntimeError(f"did not find tokenizer at {tokenizer_path}")

        if args.tiktoken:
            is_SentencePiece = False
            is_TikToken = True

        return cls(
            tokenizer_path=tokenizer_path,
            is_SentencePiece=is_SentencePiece,
            is_TikToken=is_TikToken,
        )


def _initialize_tokenizer(tokenizer_args: TokenizerArgs):
    if tokenizer_args.is_SentencePiece:
        return SentencePieceProcessor(model_file=str(tokenizer_args.tokenizer_path))
    elif tokenizer_args.is_TikToken:
        raise RuntimeError("TikToken not implemented yet!")
    else:
        raise RuntimeError("must specify a valid tokenizer in TokenizerArgs")


def device_sync(device):
    if "cuda" in device:
        torch.cuda.synchronize(device)
    elif ("cpu" in device) or ("mps" in device):
        pass
    else:
        logging.error(f"device={ device } is not yet suppported")


torch._inductor.config.coordinate_descent_tuning = True
torch._inductor.config.triton.unique_kernel_names = True
torch._inductor.config.fx_graph_cache = True  # Experimental feature to reduce compilation times, will be on by default in future


# support running without installing as a package
wd = Path(__file__).parent.parent.resolve()
sys.path.append(str(wd))


# TODO: remove these once ET supports _weight_int4pack_mm
def _set_gguf_kwargs(builder_args, is_et, context: str):
    assert context in ["export", "generate"]
    assert builder_args.gguf_kwargs is None

    if builder_args.gguf_path is None:
        logging.info("No gguf_path provided, so ignoring set_gguf_kwargs.")
        return

    builder_args.gguf_kwargs = {}
    if is_et:
        builder_args.gguf_kwargs["load_as_quantized"] = False


def _unset_gguf_kwargs(builder_args):
    builder_args.gguf_kwargs = None


def _load_model_gguf(builder_args):
    assert builder_args.gguf_path
    if builder_args.gguf_kwargs is None:
        kwargs = {}
    else:
        kwargs = builder_args.gguf_kwargs
    model = Transformer.from_gguf(builder_args.gguf_path, **kwargs)
    return model


def _load_model_default(builder_args):
    assert not builder_args.gguf_path

    with torch.device("meta"):
        if builder_args.params_path:
            model = Transformer.from_params(builder_args.params_path)
        elif builder_args.params_table:
            model = Transformer.from_table(builder_args.params_path)
        else:
            model = Transformer.from_name(builder_args.checkpoint_path.parent.name)

    # checkpoint = torch.load(str(builder_args.checkpoint_path), mmap=True, weights_only=True)
    cps = []
    if builder_args.checkpoint_dir is not None:
        # Load multiple checkpoint; ignore the single path.
        builder_args.checkpoint_path = None
        for i in range(4):
            cp_name = f"consolidated.{i}.pth"
            logging.info(f"Loading {cp_name}")
            cps.append(
                torch.load(
                    os.path.join(builder_args.checkpoint_dir, cp_name),
                    map_location=builder_args.device,
                    mmap=True,
                )
            )

        checkpoint = {}
        for key in cps[0].keys():
            if not torch.allclose(cps[0][key], cps[1][key]):
                values = (cps[0][key], cps[1][key], cps[2][key], cps[3][key])
                if key.endswith("wo.weight") or key.endswith("w2.weight"):
                    checkpoint[key] = torch.cat(values, dim=1)
                else:
                    checkpoint[key] = torch.cat(values, dim=0)
            else:
                checkpoint[key] = cps[0][key]
    else:
        checkpoint = torch.load(
            str(builder_args.checkpoint_path),
            map_location=builder_args.device,
            mmap=True,
            weights_only=True,
        )

    if "model" in checkpoint and "stories" in str(builder_args.checkpoint_path):
        checkpoint = checkpoint["model"]

    model.load_state_dict(checkpoint, assign=True, strict=False)

    return model


def _load_model(builder_args):
    if builder_args.gguf_path:
        model = _load_model_gguf(builder_args)
    else:
        model = _load_model_default(builder_args)

    if builder_args.use_tp:
        from tp import apply_tp

<<<<<<< HEAD
        logging.info("Applying tensor parallel to model ...")
=======
        print("Applying tensor parallel to model ...")
>>>>>>> 3409955e
        apply_tp(model)

    model = model.to(device=builder_args.device, dtype=builder_args.precision)
    return model.eval()


def _initialize_model(
    builder_args,
    quantize,
):
    logging.info("Loading model ...")
    t0 = time.time()

    if builder_args.gguf_path and (builder_args.dso_path or builder_args.pte_path):
        logging.info("Setting gguf_kwargs for generate.")
        is_dso = builder_args.dso_path is not None
        is_pte = builder_args.pte_path is not None
        assert not (is_dso and is_pte)
        assert builder_args.gguf_kwargs is None
        _set_gguf_kwargs(builder_args, is_et=is_pte, context="generate")

    model_ = _load_model(builder_args)
    device_sync(device=builder_args.device)
    logging.info(f"Time to load model: {time.time() - t0:.02f} seconds")

    if builder_args.dso_path:
        # make sure user did not try to set dtype
        # assert model_dtype == "float32", f"dtype setting not valid for a DSO model. Specify dtype during export."
        assert (
            quantize is None or quantize == "{ }"
        ), "quantize not valid for exported DSO model. Specify quantization during export."
        try:
            model = model_
            # Replace model forward with the AOT-compiled forward
            # This is a hacky way to quickly demo AOTI's capability.
            # model is still a Python object, and any mutation to its
            # attributes will NOT be seen on by AOTI-compiled forward
            # function, e.g. calling model.setup_cache will NOT touch
            # AOTI compiled and maintained model buffers such as kv_cache.
            model.forward = torch._export.aot_load(
                str(builder_args.dso_path.absolute()), builder_args.device
            )
        except:
            raise RuntimeError(f"Failed to load AOTI compiled {builder_args.dso_path}")
    elif builder_args.pte_path:
        # make sure user did not try to set dtype
        # assert model_dtype == "float32", f"dtype setting not valid for a DSO model. Specify dtype during export."
        assert (
            quantize is None or quantize == "{ }"
        ), "quantize not valid for exported PTE model. Specify quantization during export."
        try:
            from build.model_et import PTEModel

            model = PTEModel(model_.config, builder_args.pte_path)
        except Exception:
            raise RuntimeError(f"Failed to load ET compiled {builder_args.pte_path}")
    else:
        model = model_

        if quantize:
            t0q = time.time()
            quantize_model(model, builder_args.device, quantize)
            device_sync(device=builder_args.device)
            logging.info(f"Time to quantize model: {time.time() - t0q:.02f} seconds")

        if builder_args.setup_caches:
            max_seq_length = 350
            with torch.device(builder_args.device):
                model.setup_caches(max_batch_size=1, max_seq_length=max_seq_length)

        model.to(dtype=builder_args.precision)

    return model<|MERGE_RESOLUTION|>--- conflicted
+++ resolved
@@ -269,11 +269,8 @@
     if builder_args.use_tp:
         from tp import apply_tp
 
-<<<<<<< HEAD
         logging.info("Applying tensor parallel to model ...")
-=======
-        print("Applying tensor parallel to model ...")
->>>>>>> 3409955e
+
         apply_tp(model)
 
     model = model.to(device=builder_args.device, dtype=builder_args.precision)

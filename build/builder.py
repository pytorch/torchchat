# Copyright (c) Meta Platforms, Inc. and affiliates.
# All rights reserved.

# This source code is licensed under the license found in the
# LICENSE file in the root directory of this source tree.

import os
import sys
import time
from dataclasses import dataclass
from pathlib import Path
from typing import Any, Dict, Optional, Union

import torch
import torch._dynamo.config
import torch._inductor.config

from config.model_config import resolve_model_config
from quantize import quantize_model

from build.model import Transformer
from build.utils import device_sync, name_to_dtype


@dataclass
class BuilderArgs:
    checkpoint_path: Optional[Union[Path, str]] = None
    checkpoint_dir: Optional[Union[Path, str]] = None
    params_path: Optional[Union[Path, str]] = None
    params_table: Optional[str] = None
    gguf_path: Optional[Union[Path, str]] = None
    gguf_kwargs: Optional[Dict[str, Any]] = None
    dso_path: Optional[Union[Path, str]] = None
    pte_path: Optional[Union[Path, str]] = None
    device: str = "cpu"
    precision: torch.dtype = torch.float32
    setup_caches: bool = False
    use_tp: bool = False
    is_chat_model: bool = False
    is_llama3_model: bool = False

    def __post_init__(self):
        if not (
            (self.checkpoint_path and self.checkpoint_path.is_file())
            or (self.checkpoint_dir and self.checkpoint_dir.is_dir())
            or (self.gguf_path and self.gguf_path.is_file())
            or (self.dso_path and Path(self.dso_path).is_file())
            or (self.pte_path and Path(self.pte_path).is_file())
        ):
            raise RuntimeError(
                "need to specified a valid checkpoint path, checkpoint dir, gguf path, DSO path, or PTE path"
            )

        if self.dso_path and self.pte_path:
            raise RuntimeError("specify either DSO path or PTE path, but not both")

        if self.checkpoint_path and (self.dso_path or self.pte_path):
            print(
                "Warning: checkpoint path ignored because an exported DSO or PTE path specified"
            )
        if self.checkpoint_dir and (self.dso_path or self.pte_path):
            print(
                "Warning: checkpoint dir ignored because an exported DSO or PTE path specified"
            )
        if self.gguf_path and (self.dso_path or self.pte_path):
            print(
                "Warning: GGUF path ignored because an exported DSO or PTE path specified"
            )

    @classmethod
    def from_args(cls, args):  # -> BuilderArgs:
        # Handle disabled checkpoint_dir option
        checkpoint_dir = None
        if hasattr(args, "checkpoint_dir"):
            checkpoint_dir = args.checkpoint_dir

        checkpoint_path = args.checkpoint_path
        params_table = args.params_table
        if args.model:  # Using a named, well-known model
            model_config = resolve_model_config(args.model)

            checkpoint_path = (
                Path(args.model_directory)
                / model_config.name
                / model_config.checkpoint_file
            )
            # The transformers config is keyed on the last section
            # of the name/path.
            params_table = (
                model_config.transformer_params_key or model_config.name.split("/")[-1]
            )

        is_chat_model = False
        is_llama3_model = args.is_llama3_model
        if args.is_chat_model:
            is_chat_model = True
        else:
            for path in [
                args.checkpoint_path,
                checkpoint_dir,
                args.dso_path,
                args.pte_path,
                args.gguf_path,
            ]:
                if path is not None:
                    path = str(path)
                    if path.endswith("/"):
                        path = path[:-1]
                    path_basename = os.path.basename(path)
                    if "chat" in path_basename:
                        is_chat_model = True

        return cls(
            checkpoint_dir=checkpoint_dir,
            checkpoint_path=checkpoint_path,
            params_path=args.params_path,
            params_table=params_table,
            gguf_path=args.gguf_path,
            gguf_kwargs=None,
            dso_path=args.dso_path,
            pte_path=args.pte_path,
            device=args.device,
            precision=name_to_dtype(args.dtype),
            setup_caches=(args.output_dso_path or args.output_pte_path),
            use_tp=False,
            is_chat_model=is_chat_model,
            is_llama3_model=is_llama3_model,
        )

    @classmethod
    def from_speculative_args(cls, args):  # -> BuilderArgs:
        speculative_builder_args = BuilderArgs.from_args(args)
        # let's limit multi-checkpoint to checker
        speculative_builder_args.checkpoint_dir = None
        speculative_builder_args.checkpoint_path = args.draft_checkpoint_path
        speculative_builder_args.gguf_path = None
        speculative_builder_args.dso_path = None
        speculative_builder_args.pte_path = None
        return speculative_builder_args


@dataclass
class TokenizerArgs:
    tokenizer_path: Optional[Union[Path, str]] = None
    is_sentencepiece: bool = False
    is_tiktoken: bool = False
    t: Optional[Any] = None

    def __post_init__(self):
        try:
            from tokenizer.tiktoken import Tokenizer as TiktokenTokenizer

            self.t = TiktokenTokenizer(
                model_path=str(self.tokenizer_path)
            )
            self.is_tiktoken = True
            self.is_sentencepiece = False
            return
        except:
            pass

        try:
            from sentencepiece import SentencePieceProcessor

            self.t = SentencePieceProcessor(
                model_file=str(self.tokenizer_path)
            )
            self.is_tiktoken = False
            self.is_sentencepiece = True
            return
        except:
            pass

        self.is_tiktoken = False
        self.is_sentencepiece = False
        self.t = None
        return

    def validate_model(
        self,
        model: Transformer,
        model_description: str = "model",
    ) -> None:
        if model is None:
            return

        condition = False  # not (self.is_tiktoken == model.config.use_tiktoken) or not  (self.is_sentencepiece == not model.config.use_tiktoken)

        if condition:
            raise RuntimeError(
                f"model-specified tokenizer ({tokenizer_setting_to_name(model.config.use_tiktoken)} does not match provided tokenizer ({tokenizer_setting_to_name(self.is_tiktoken)} for {model_description}"
            )

        return

    @classmethod
    def from_args(cls, args):  # -> TokenizerArgs:
        is_sentencepiece = False
        is_tiktoken = False

        if args.tokenizer_path:
            tokenizer_path = args.tokenizer_path
        elif args.model:  # Using a named, well-known model
            model_config = resolve_model_config(args.model)
            tokenizer_path = (
                Path(args.model_directory)
                / model_config.name
                / model_config.tokenizer_file
            )

        elif args.checkpoint_path:
            tokenizer_path = args.checkpoint_path.parent / "tokenizer.model"
        elif hasattr(args, "checkpoint_dir") and args.checkpoint_dir:
            tokenizer_path = args.checkpoint_dir / "tokenizer.model"
        else:
            raise RuntimeError("cannot find tokenizer model")

        if not tokenizer_path.is_file():
            raise RuntimeError(f"did not find tokenizer at {tokenizer_path}")

        return cls(
            tokenizer_path=tokenizer_path,
            is_sentencepiece=is_sentencepiece,
            is_tiktoken=is_tiktoken,
            t=None,
        )

    
def _initialize_tokenizer(tokenizer_args: TokenizerArgs):
    return tokenizer_args.t


torch._inductor.config.coordinate_descent_tuning = True
torch._inductor.config.triton.unique_kernel_names = True
torch._inductor.config.fx_graph_cache = True  # Experimental feature to reduce compilation times, will be on by default in future


# support running without installing as a package
wd = Path(__file__).parent.parent.resolve()
sys.path.append(str(wd))


# TODO: remove these once ET supports _weight_int4pack_mm
def _set_gguf_kwargs(builder_args, is_et, context: str):
    assert context in ["export", "generate"]
    assert builder_args.gguf_kwargs is None

    if builder_args.gguf_path is None:
        print("No gguf_path provided, so ignoring set_gguf_kwargs.")
        return

    builder_args.gguf_kwargs = {}
    if is_et:
        builder_args.gguf_kwargs["load_as_quantized"] = False


def _unset_gguf_kwargs(builder_args):
    builder_args.gguf_kwargs = None


def _load_model_gguf(builder_args, only_config=False):
    assert builder_args.gguf_path
    if builder_args.gguf_kwargs is None:
        kwargs = {}
    else:
        kwargs = builder_args.gguf_kwargs
    model = Transformer.from_gguf(builder_args.gguf_path, **kwargs)
    return model


def _load_model_default(builder_args, only_config=False):
    assert not builder_args.gguf_path

    with torch.device("meta"):
        if builder_args.params_path:
            model = Transformer.from_params(builder_args.params_path)
        elif builder_args.params_table:
            model = Transformer.from_table(builder_args.params_table)
        else:
            model = Transformer.from_name(builder_args.checkpoint_path.parent.name)

    # checkpoint = torch.load(str(builder_args.checkpoint_path), mmap=True, weights_only=True)
    cps = []
    if builder_args.checkpoint_dir is not None:
        # Load multiple checkpoint; ignore the single path.
        builder_args.checkpoint_path = None
        for i in range(4):
            cp_name = f"consolidated.{i}.pth"
            print(f"Loading {cp_name}")
            cps.append(
                torch.load(
                    os.path.join(builder_args.checkpoint_dir, cp_name),
                    map_location=builder_args.device,
                    mmap=True,
                )
            )

        checkpoint = {}
        for key in cps[0].keys():
            if not torch.allclose(cps[0][key], cps[1][key]):
                values = (cps[0][key], cps[1][key], cps[2][key], cps[3][key])
                if key.endswith("wo.weight") or key.endswith("w2.weight"):
                    checkpoint[key] = torch.cat(values, dim=1)
                else:
                    checkpoint[key] = torch.cat(values, dim=0)
            else:
                checkpoint[key] = cps[0][key]
    else:
        checkpoint = torch.load(
            str(builder_args.checkpoint_path),
            map_location=builder_args.device,
            mmap=True,
            weights_only=True,
        )

    if "model" in checkpoint and "stories" in str(builder_args.checkpoint_path):
        checkpoint = checkpoint["model"]

    model.load_state_dict(checkpoint, assign=True, strict=False)

    return model


def _load_model(builder_args, only_config=False):
    if builder_args.gguf_path:
        model = _load_model_gguf(builder_args)
    else:
        model = _load_model_default(builder_args)

    if builder_args.use_tp:
        from tp import apply_tp

        print("Applying tensor parallel to model ...")
        apply_tp(model)

    model = model.to(device=builder_args.device, dtype=builder_args.precision)
    return model.eval()


def _initialize_model(
    builder_args,
    quantize,
    tokenizer=None,
):
    print("Loading model ...")
<<<<<<< HEAD
    t0 = time.time()
=======

>>>>>>> 674b1a13
    if builder_args.gguf_path and (builder_args.dso_path or builder_args.pte_path):
        print("Setting gguf_kwargs for generate.")
        is_dso = builder_args.dso_path is not None
        is_pte = builder_args.pte_path is not None
        assert not (is_dso and is_pte)
        assert builder_args.gguf_kwargs is None
        # TODO: make GGUF load independent of backend
        # currently not working because AVX int_mm broken
        #   (no unpack available)
        _set_gguf_kwargs(builder_args, is_et=is_pte, context="generate")

    if builder_args.dso_path:
        assert (
            quantize is None or quantize == "{ }"
        ), "quantize not valid for exported DSO model. Specify quantization during export."

        t0 = time.time()
        model = _load_model(builder_args, only_config=True)
        device_sync(device=builder_args.device)
        print(f"Time to load model: {time.time() - t0:.02f} seconds")

        try:
            # Replace model forward with the AOT-compiled forward
            # This is a hacky way to quickly demo AOTI's capability.
            # model is still a Python object, and any mutation to its
            # attributes will NOT be seen on by AOTI-compiled forward
            # function, e.g. calling model.setup_cache will NOT touch
            # AOTI compiled and maintained model buffers such as kv_cache.
            model.forward = torch._export.aot_load(
                str(builder_args.dso_path.absolute()), builder_args.device
            )
        except:
            raise RuntimeError(f"Failed to load AOTI compiled {builder_args.dso_path}")
    elif builder_args.pte_path:
        assert (
            quantize is None or quantize == "{ }"
        ), "quantize not valid for exported PTE model. Specify quantization during export."

        t0 = time.time()
        model = _load_model(builder_args, only_config=True)
        device_sync(device=builder_args.device)
        print(f"Time to load model: {time.time() - t0:.02f} seconds")

        try:
            from build.model_et import PTEModel

            model = PTEModel(model.config, builder_args.pte_path)
        except Exception:
            raise RuntimeError(f"Failed to load ET compiled {builder_args.pte_path}")
    else:
        t0 = time.time()
        model = _load_model(builder_args)
        device_sync(device=builder_args.device)
        print(f"Time to load model: {time.time() - t0:.02f} seconds")

        if quantize:
            t0q = time.time()
            print(f"Quantizing the model with: {quantize}")
            quantize_model(model, builder_args.device, quantize, tokenizer)
            device_sync(device=builder_args.device)
            print(f"Time to quantize model: {time.time() - t0q:.02f} seconds")

        if builder_args.setup_caches:
            max_seq_length = 350
            with torch.device(builder_args.device):
                model.setup_caches(max_batch_size=1, max_seq_length=max_seq_length)

        model.to(dtype=builder_args.precision)

    return model


def tokenizer_setting_to_name(tiktoken: bool = False) -> str:
    return "TikToken" if tiktoken else "SentencePiece"


def resolve_model_name(model: str) -> str:
    # If the provided model name is an alias, retrieve the full path.
    if model in model_aliases:
        return model_aliases[model]
    else:
        return model<|MERGE_RESOLUTION|>--- conflicted
+++ resolved
@@ -343,11 +343,8 @@
     tokenizer=None,
 ):
     print("Loading model ...")
-<<<<<<< HEAD
     t0 = time.time()
-=======
-
->>>>>>> 674b1a13
+
     if builder_args.gguf_path and (builder_args.dso_path or builder_args.pte_path):
         print("Setting gguf_kwargs for generate.")
         is_dso = builder_args.dso_path is not None

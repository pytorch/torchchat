--- conflicted
+++ resolved
@@ -529,11 +529,7 @@
         if builder_args.setup_caches:
             with torch.device(builder_args.device):
                 model.setup_caches(
-<<<<<<< HEAD
-                    max_batch_size=1, max_seq_length=model.config.text_transformer_args.max_seq_length
-=======
-                    max_batch_size=1, max_seq_length=max_seq_length or model.config.max_seq_length
->>>>>>> 7d98090b
+                    max_batch_size=1, max_seq_length=max_seq_length or model.config.text_transformer_args.max_seq_length
                 )
 
         model.to(dtype=builder_args.precision)

--- conflicted
+++ resolved
@@ -17,11 +17,7 @@
 from quantize import pack_scales_and_zeros, WeightOnlyInt4Linear
 
 from build.gguf_util import Q4_0, to_float
-<<<<<<< HEAD
 from build.model import ModelArgs, Transformer
-=======
-from .model import ModelArgs, Transformer
->>>>>>> 2b418e78
 
 logger: logging.Logger = logging.getLogger(__name__)
 

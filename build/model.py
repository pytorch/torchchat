# Copyright (c) Meta Platforms, Inc. and affiliates.
# All rights reserved.

# This source code is licensed under the license found in the
# LICENSE file in the root directory of this source tree.
import json
from dataclasses import dataclass
from typing import Dict, Optional
from pathlib import Path
import os

import torch
import torch.nn as nn

from quantize import get_precision
from torch import Tensor
from torch.nn import functional as F


def find_multiple(n: int, k: int) -> int:
    if n % k == 0:
        return n
    return n + k - (n % k)

<<<<<<< HEAD
config_path = Path(f"{str(Path(__file__).parent)}/known_model_params")
# config_path = Path(config_dir)
=======
config_dir = f"{str(Path(__file__).parent)}/known_model_params"
config_path = Path(config_dir)
>>>>>>> 6813affe

@dataclass
class ModelArgs:
    block_size: int = 2048
    vocab_size: int = 32000
    n_layers: int = 32
    # n_head in gpt-fast
    n_heads: int = 32
    dim: int = 4096
    # hidden dim is intermediate_size in gpt-fast
    hidden_dim: int = None
    n_local_heads: int = -1
    head_dim: int = 64
    rope_base: float = 10000
    norm_eps: float = 1e-5
    multiple_of: int = 256
    ffn_dim_multiplier: Optional[int] = None
    use_tiktoken: Optional[bool] = None

    def __post_init__(self):
        if self.n_local_heads == -1:
            self.n_local_heads = self.n_heads
        if self.hidden_dim is None:
            # If hidden_dim is not explicitly set in the ModelArgs,
            # then calculate implicitly based on dim and
            # also multiple of `args.multiple_of`
            multiple_of = self.multiple_of
            hidden_dim = 4 * self.dim
            hidden_dim = int(2 * hidden_dim / 3)
            if self.ffn_dim_multiplier is not None:
                hidden_dim = int(self.ffn_dim_multiplier * hidden_dim)
            self.hidden_dim = find_multiple(hidden_dim, multiple_of)
        self.head_dim = self.dim // self.n_heads
        if isinstance(self.use_tiktoken, str):
            self.use_tiktoken = (self.use_tiktoken == "True")


    @classmethod
    def from_params(cls, params_path):
        replace = [("rope_theta", "rope_base"), ("n_kv_heads", "n_local_heads")]
        with open(params_path, "r") as f:
            params = json.loads(f.read())
            # Patch for llama3
            for _from, _to in replace:
                if _from in params:
                    params[_to] = params.pop(_from)
        return cls(**params)

    @classmethod
    def from_table(cls, name: str):
        print(f"name {name}")
<<<<<<< HEAD
        json_path = config_path / f"{name}.json"
        if json_path.is_file():
            return ModelArgs.from_params(json_path)
        else:
            known_model_params = [config.replace(".json", "") for config in os.listdir(config_path)]
=======
        json_path = Path(f"{config_dir}/{name}.json")
        if json_path.is_file():
            return ModelArgs.from_params(json_path)
        else:
            config_dir = f"{__file__}/known_model_params"
            known_model_params = [config.replace(".json", "") for config in os.listdir(config_dir)]
>>>>>>> 6813affe
            raise RuntimeError(f"unknown table index {name} for transformer config, must be from {known_model_params}")

    @classmethod
    def from_name(cls, name: str):
<<<<<<< HEAD
        print(f"name {name}")
        json_path=config_path / f"{name}.json"
        if Path(json_path).is_file():
            return ModelArgs.from_params(json_path)

        known_model_params = [config.replace(".json", "") for config in os.listdir(config_path)]

        print(f"known configs: {known_model_params}")
        # fuzzy search
        config = [
            config
            for config in known_model_params
            if config.replace in str(name).upper() or config in str(name)
=======
        print(f"Name {name}")
        json_path=f"{config_dir}/{name}.json"
        if Path(json_path).is_file():
            return ModelArgs.from_params(json_path)

        known_model_params = [config.replace(".json", "") for config in os.listdir(config_dir)]

        # Fuzzy search by name (e.g. "7B" and "Mistral-7B")
        print(f"Known configs: {known_model_params}")
        config = [
            config
            for config in known_model_params
            if config in str(name).upper() or config in str(name)
>>>>>>> 6813affe
        ]

        # We may have two or more configs matched (e.g. "7B" and "Mistral-7B"). Find the best config match,
        # take longer name (as it have more symbols matched)
        if len(config) > 1:
            config.sort(key=len, reverse=True)
            assert len(config[0]) != len(
                config[1]
            ), name  # make sure only one 'best' match
        elif len(config) == 0:
            raise ValueError(
                f"Unknown model directory name {name}. Must be one of {known_model_params}."
            )

<<<<<<< HEAD
        return ModelArgs.from_params(config_path / f"{config[0]}.json")
=======
        return ModelArgs.from_params(f"{config_dir}/{config[0]}.json")
>>>>>>> 6813affe



class KVCache(nn.Module):
    def __init__(self, max_batch_size, max_seq_length, n_heads, head_dim, dtype=None):
        # torch.float): # bfloat16    ):
        super().__init__()
        if not dtype:
            dtype = get_precision()
        cache_shape = (max_batch_size, n_heads, max_seq_length, head_dim)
        self.register_buffer("k_cache", torch.zeros(cache_shape, dtype=dtype))
        self.register_buffer("v_cache", torch.zeros(cache_shape, dtype=dtype))

    def update(self, input_pos, k_val, v_val):
        # input_pos: [S], k_val: [B, H, S, D]
        assert input_pos.shape[0] == k_val.shape[2]

        k_out = torch.ops.aten.index_put_(self.k_cache, [None, None, input_pos], k_val)
        v_out = torch.ops.aten.index_put_(self.v_cache, [None, None, input_pos], v_val)

        return k_out, v_out


class Transformer(nn.Module):
    def __init__(self, config: ModelArgs) -> None:
        super().__init__()
        self.config = config

        self.tok_embeddings = nn.Embedding(config.vocab_size, config.dim)
        self.layers = nn.ModuleList(
            TransformerBlock(config) for _ in range(config.n_layers)
        )
        self.norm = RMSNorm(config.dim, eps=config.norm_eps)
        self.output = nn.Linear(config.dim, config.vocab_size, bias=False)

        # self.freqs_cis: Optional[Tensor] = None
        # self.mask_cache: Optional[Tensor] = None
        self.max_batch_size = -1
        self.max_seq_length = -1

    def setup_caches(self, max_batch_size, max_seq_length):
        if (
            self.max_seq_length >= max_seq_length
            and self.max_batch_size >= max_batch_size
        ):
            return
        head_dim = self.config.dim // self.config.n_heads
        max_seq_length = find_multiple(max_seq_length, 8)
        self.max_seq_length = max_seq_length
        self.max_batch_size = max_batch_size
        for b in self.layers:
            b.attention.kv_cache = KVCache(
                max_batch_size, max_seq_length, self.config.n_local_heads, head_dim
            )

        freqs_cis = precompute_freqs_cis(
            self.config.dim // self.config.n_heads,
            self.config.block_size * 2,
            self.config.rope_base,
        )
        self.register_buffer("freqs_cis", freqs_cis, persistent=True)
        causal_mask = torch.tril(
            torch.ones(self.max_seq_length, self.max_seq_length, dtype=torch.bool)
        )
        self.register_buffer("causal_mask", causal_mask, persistent=True)

    def forward(self, idx: Tensor, input_pos: Optional[Tensor] = None) -> Tensor:
        # print ("*")
        # print (f"* shape idx: {idx.shape}")
        # print (f"* shape pos: {input_pos.shape}")
        # print("@")

        assert self.freqs_cis is not None, "Caches must be initialized first"
        mask = self.causal_mask[None, None, input_pos]
        freqs_cis = self.freqs_cis[input_pos]
        x = self.tok_embeddings(idx)

        for _, layer in enumerate(self.layers):
            x = layer(x, input_pos, freqs_cis, mask)
        x = self.norm(x)
        logits = self.output(x)
        # print(f"******** logits shape: {logits.shape}")
        return logits

    @classmethod
    def from_name(cls, name: str):
        return cls(ModelArgs.from_name(name))

    @classmethod
    def from_table(cls, name: str):
        return cls(ModelArgs.from_table(name))

    @classmethod
    def from_params(cls, params_path: str):
        return cls(ModelArgs.from_params(params_path))

    @classmethod
    def from_gguf(cls, gguf_path: str, **kwargs):
        from build.gguf_loader import load_model_and_state_dict

        model, state_dict = load_model_and_state_dict(gguf_path, **kwargs)
        if state_dict != {}:
            model.load_state_dict(state_dict, assign=True)
        return model


class TransformerBlock(nn.Module):
    def __init__(self, config: ModelArgs) -> None:
        super().__init__()
        self.attention = Attention(config)
        self.feed_forward = FeedForward(config)
        self.ffn_norm = RMSNorm(config.dim, config.norm_eps)
        self.attention_norm = RMSNorm(config.dim, config.norm_eps)

    def forward(
        self, x: Tensor, input_pos: Tensor, freqs_cis: Tensor, mask: Tensor
    ) -> Tensor:
        h = x + self.attention(self.attention_norm(x), freqs_cis, mask, input_pos)
        out = h + self.feed_forward(self.ffn_norm(h))
        return out


class Attention(nn.Module):
    def __init__(self, config: ModelArgs):
        super().__init__()
        assert config.dim % config.n_heads == 0

        # key, query, value projections for all heads, but in a batch
        # total_head_dim = (config.n_heads + 2 * config.n_local_heads) * config.head_dim
        # self.wqkv = nn.Linear(config.dim, total_head_dim, bias=False)
        self.wq = nn.Linear(config.dim, config.n_heads * config.head_dim, bias=False)
        self.wk = nn.Linear(
            config.dim, config.n_local_heads * config.head_dim, bias=False
        )
        self.wv = nn.Linear(
            config.dim, config.n_local_heads * config.head_dim, bias=False
        )

        self.wo = nn.Linear(config.dim, config.dim, bias=False)
        self.kv_cache = None

        self.n_heads = config.n_heads
        self.head_dim = config.head_dim
        self.n_local_heads = config.n_local_heads
        self.dim = config.dim
        self._register_load_state_dict_pre_hook(self.load_hook)

    def load_hook(self, state_dict, prefix, *args):
        # if prefix + "wq.weight" in state_dict:
        #     wq = state_dict.pop(prefix + "wq.weight")
        #     wk = state_dict.pop(prefix + "wk.weight")
        #     wv = state_dict.pop(prefix + "wv.weight")
        #     state_dict[prefix + "wqkv.weight"] = torch.cat([wq, wk, wv])

        if prefix + "wqkv.weight" in state_dict:
            wqkv = state_dict.pop(prefix + "wqkv.weight")
            q_size = self.n_heads * self.head_dim
            kv_size = self.n_local_heads * self.head_dim
            wq, wk, wv = torch.split(wqkv, (q_size, kv_size, kv_size), dim=0)
            state_dict[prefix + "wq.weight"] = wq
            state_dict[prefix + "wk.weight"] = wk
            state_dict[prefix + "wv.weight"] = wv

        return

        def _unfuse_wqkv_state_dict(
            state_dict: Dict[str, torch.Tensor],
            dim: int,
        ):
            for key in list(state_dict):
                if key.endswith("wqkv.weight"):
                    tensor = state_dict[key]
                    wq_key = key.replace("wqkv.weight", "wq.weight")
                    state_dict[wq_key] = tensor[:dim]
                    wk_key = key.replace("wqkv.weight", "wk.weight")
                    wv_key = key.replace("wqkv.weight", "wv.weight")
                    wk, wv = tensor[dim:].chunk(2, 0)
                    state_dict[wk_key] = wk
                    state_dict[wv_key] = wv
                    state_dict.pop(key)
                else:
                    continue

        _unfuse_wqkv_state_dict(state_dict, self.dim)

    def forward(
        self,
        x: Tensor,
        freqs_cis: Tensor,
        mask: Tensor,
        input_pos: Optional[Tensor] = None,
    ) -> Tensor:
        bsz, seqlen, _ = x.shape

        q = self.wq(x)
        k = self.wk(x)
        v = self.wv(x)
        # kv_size = self.n_local_heads * self.head_dim
        # q, k, v = self.wqkv(x).split([self.dim, kv_size, kv_size], dim=-1)

        q = q.view(bsz, seqlen, self.n_heads, self.head_dim)
        k = k.view(bsz, seqlen, self.n_local_heads, self.head_dim)
        v = v.view(bsz, seqlen, self.n_local_heads, self.head_dim)

        q = apply_rotary_emb(q, freqs_cis)
        k = apply_rotary_emb(k, freqs_cis)

        q, k, v = (x.transpose(1, 2) for x in (q, k, v))

        if self.kv_cache is not None:
            k, v = self.kv_cache.update(input_pos, k, v)

        k = k.repeat_interleave(self.n_heads // self.n_local_heads, dim=1)
        v = v.repeat_interleave(self.n_heads // self.n_local_heads, dim=1)
        y = F.scaled_dot_product_attention(q, k, v, attn_mask=mask, dropout_p=0.0)

        y = y.transpose(1, 2).contiguous().view(bsz, seqlen, self.dim)

        y = self.wo(y)
        return y


class FeedForward(nn.Module):
    def __init__(self, config: ModelArgs) -> None:
        super().__init__()
        self.w1 = nn.Linear(config.dim, config.hidden_dim, bias=False)
        self.w2 = nn.Linear(config.hidden_dim, config.dim, bias=False)
        self.w3 = nn.Linear(config.dim, config.hidden_dim, bias=False)

    def forward(self, x: Tensor) -> Tensor:
        return self.w2(F.silu(self.w1(x)) * self.w3(x))


class RMSNorm(nn.Module):
    def __init__(self, dim: int, eps: float = 1e-5):
        super().__init__()
        self.eps = eps
        self.weight = nn.Parameter(torch.ones(dim))

    def _norm(self, x):
        return x * torch.rsqrt(torch.mean(x * x, dim=-1, keepdim=True) + self.eps)

    def forward(self, x: Tensor) -> Tensor:
        output = self._norm(x.float()).type_as(x)
        return output * self.weight


# transpsoed first two arguments to align with model in ET
def precompute_freqs_cis(
    n_elem: int, seq_len: int, base: int = 10000, dtype=None
) -> Tensor:
    if not dtype:
        dtype = get_precision()
    freqs = 1.0 / (
        base ** (torch.arange(0, n_elem, 2)[: (n_elem // 2)].float() / n_elem)
    )
    t = torch.arange(seq_len, device=freqs.device)
    freqs = torch.outer(t, freqs)
    freqs_cis = torch.polar(torch.ones_like(freqs), freqs)
    cache = torch.stack([freqs_cis.real, freqs_cis.imag], dim=-1)
    return cache.to(dtype=dtype)  # bfloat16)


def apply_rotary_emb(x: Tensor, freqs_cis: Tensor) -> Tensor:
    xshaped = x.float().reshape(*x.shape[:-1], -1, 2)
    freqs_cis = freqs_cis.view(1, xshaped.size(1), 1, xshaped.size(3), 2)
    x_out2 = torch.stack(
        [
            xshaped[..., 0] * freqs_cis[..., 0] - xshaped[..., 1] * freqs_cis[..., 1],
            xshaped[..., 1] * freqs_cis[..., 0] + xshaped[..., 0] * freqs_cis[..., 1],
        ],
        -1,
    )

    x_out2 = x_out2.flatten(3)
    return x_out2.type_as(x)<|MERGE_RESOLUTION|>--- conflicted
+++ resolved
@@ -22,13 +22,7 @@
         return n
     return n + k - (n % k)
 
-<<<<<<< HEAD
 config_path = Path(f"{str(Path(__file__).parent)}/known_model_params")
-# config_path = Path(config_dir)
-=======
-config_dir = f"{str(Path(__file__).parent)}/known_model_params"
-config_path = Path(config_dir)
->>>>>>> 6813affe
 
 @dataclass
 class ModelArgs:
@@ -80,25 +74,15 @@
     @classmethod
     def from_table(cls, name: str):
         print(f"name {name}")
-<<<<<<< HEAD
         json_path = config_path / f"{name}.json"
         if json_path.is_file():
             return ModelArgs.from_params(json_path)
         else:
             known_model_params = [config.replace(".json", "") for config in os.listdir(config_path)]
-=======
-        json_path = Path(f"{config_dir}/{name}.json")
-        if json_path.is_file():
-            return ModelArgs.from_params(json_path)
-        else:
-            config_dir = f"{__file__}/known_model_params"
-            known_model_params = [config.replace(".json", "") for config in os.listdir(config_dir)]
->>>>>>> 6813affe
             raise RuntimeError(f"unknown table index {name} for transformer config, must be from {known_model_params}")
 
     @classmethod
     def from_name(cls, name: str):
-<<<<<<< HEAD
         print(f"name {name}")
         json_path=config_path / f"{name}.json"
         if Path(json_path).is_file():
@@ -112,21 +96,6 @@
             config
             for config in known_model_params
             if config.replace in str(name).upper() or config in str(name)
-=======
-        print(f"Name {name}")
-        json_path=f"{config_dir}/{name}.json"
-        if Path(json_path).is_file():
-            return ModelArgs.from_params(json_path)
-
-        known_model_params = [config.replace(".json", "") for config in os.listdir(config_dir)]
-
-        # Fuzzy search by name (e.g. "7B" and "Mistral-7B")
-        print(f"Known configs: {known_model_params}")
-        config = [
-            config
-            for config in known_model_params
-            if config in str(name).upper() or config in str(name)
->>>>>>> 6813affe
         ]
 
         # We may have two or more configs matched (e.g. "7B" and "Mistral-7B"). Find the best config match,
@@ -141,11 +110,7 @@
                 f"Unknown model directory name {name}. Must be one of {known_model_params}."
             )
 
-<<<<<<< HEAD
         return ModelArgs.from_params(config_path / f"{config[0]}.json")
-=======
-        return ModelArgs.from_params(f"{config_dir}/{config[0]}.json")
->>>>>>> 6813affe
 
 
 

# Copyright (c) Meta Platforms, Inc. and affiliates.
# All rights reserved.
#
# This source code is licensed under the BSD-style license found in the
# LICENSE file in the root directory of this source tree.

from __future__ import annotations

import logging
import os
from pathlib import Path
from typing import Any, Callable, Dict, List, Tuple

import torch

##########################################################################
###                       unpack packed weights                        ###

<<<<<<< HEAD
from typing import Any, Callable, Dict, List, Tuple

import torch
# import torch.nn.functional as F

=======
>>>>>>> 094f0726

def unpack_packed_weights(
    packed_weights: Dict[str, Any],
    packed_linear: Callable,
    input_dtype: torch.dtype,
    unpacked_dims: Tuple,
) -> torch.Tensor:
    """Given a packed weight matrix `packed_weights`, a Callable
    implementing a packed linear function for the packed format, and the
    unpacked dimensions of the weights, recreate the unpacked weight
    matrix.  In addition to the packed weights, as a dictionary to specify
    whatever arguments the packed routine expects, we also need the input
    data type because packing may depend on input dtype, or only some
    input dtypes may be supported. We also need the dimensions of the
    unpacked matrix.  At present, this does not handle padding, but that will
    be straightforward to add. Similarly, the same approach can be used
    for both linear and mm operators.

        Args:
            packed_weights: Dict[str, Any],
            packed_linear: Callable,
            input_dtype: torch.dtype,
            unpacked_dims: Optional[Tuple]=None

        Example usage:
            packed_weights = {
                 "weight" : weight_int4pack,
                 "qGroupSize": groupsize,
                 "scales_and_zeros": scales_and_zeros
            }
            unpacked_weights = unpack_packed_weights(
                 _weight_int4pack_linear,
                 packed_weights,
                 torch.bfloat6,
                 (256, 1024),
            )


    """
    assert len(unpacked_dims) == 2, "unpacked_dims must be a tuple of length 2"
    cols = unpacked_dims[1]

    unpacked_weights = packed_linear(
        torch.eye(cols, dtype=input_dtype), **packed_weights
    ).transpose(0, 1)
    return unpacked_weights


##########################################################################
###     set and get target backend is aoti or et for this model        ###

active_builder_args_dso = None
active_builder_args_pte = None


def set_backend(dso, pte):
    global active_builder_args_dso
    global active_builder_args_pte
    active_builder_args_dso = dso
    active_builder_args_pte = pte


def use_aoti_backend() -> bool:
    global active_builder_args_dso
    global active_builder_args_pte

    # eager == aoti, which is when backend has not been explicitly set
    if (not active_builder_args_dso) and not (active_builder_args_pte):
        return True

    if active_builder_args_pte and active_builder_args_dso:
        raise RuntimeError(
            "code generation needs to choose different implementations for DSO and PTE path.  Please only use one export option, and call export twice if necessary!"
        )

    return bool(active_builder_args_dso)


def use_et_backend() -> bool:
    global active_builder_args_dso
    global active_builder_args_pte

    # eager == aoti, which is when backend has not been explicitly set
    if not (active_builder_args_pte or active_builder_args_dso):
        return False

    if active_builder_args_pte and active_builder_args_dso:
        raise RuntimeError(
            "code generation needs to choose different implementations for DSO and PTE path.  Please only use one export option, and call export twice if necessary!"
        )

    return bool(active_builder_args_pte)


##########################################################################
###          set and get target precision for this model               ###

precision = torch.float32


def set_precision(dtype):
    global precision
    precision = dtype


def get_precision():
    global precision
    return precision


##########################################################################
###               dtype name to torch.dtype mapping                    ###


def name_to_dtype(name):
    if (name == "fast") or (name == "fast16"):
        # MacOS now supports bfloat16
        import platform

        if platform.processor() == "arm":
            if int(platform.mac_ver()[0].split(".")[0]) < 14:
                return torch.float16
        return torch.bfloat16

    if name in name_to_dtype_dict:
        return name_to_dtype_dict[name]
    else:
        raise RuntimeError(f"unsupported dtype name {name} specified")


def allowable_dtype_names() -> List[str]:
    return name_to_dtype_dict.keys()


name_to_dtype_dict = {
    "fp32": torch.float,
    "fp16": torch.float16,
    "bf16": torch.bfloat16,
    "float": torch.float,
    "half": torch.float16,
    "float32": torch.float,
    "float16": torch.float16,
    "bfloat16": torch.bfloat16,
    "fast": None,
    "fast16": None,
}


#########################################################################
###         general model build utility functions for CLI             ###


def allowable_params_table() -> List[str]:
    config_path = Path(f"{str(Path(__file__).parent)}/known_model_params")
    known_model_params = [
        config.replace(".json", "") for config in os.listdir(config_path)
    ]
    return known_model_params


#########################################################################
###             general model build utility functions                 ###


def find_multiple(n: int, k: int) -> int:
    if n % k == 0:
        return n
    return n + k - (n % k)


def device_sync(device="cpu"):
    if "cuda" in device:
        torch.cuda.synchronize(device)
    elif ("cpu" in device) or ("mps" in device):
        pass
    else:
        logging.error(f"device={ device } is not yet suppported")


#########################################################################
###                    general utility functions                      ###


# in fbcode, we can intercept certain local paths that
# should be interpreted as part of an XAR package
def canonical_path(path):
    return path


#########################################################################
###                move state dict to specified device                ###


def state_dict_device(d, device="cpu") -> Dict:
    for key, weight in d.items():
        d[key] = weight.to(device=device)

    return d


#########################################################################
###                move state dict to specified device                ###


def is_mps_available() -> bool:
    if not torch.backends.mps.is_available():
        return False

    # out system says mps is available, but it's not on VMs
    # so let's set up some memry, and see if that work:
    try:
        mps_tensor = torch.zero(1024, dtype=torch.float16, device="mps")
    except:
        return False

    # MPS, is that you?
    return True


def get_device_str(device) -> str:
    if isinstance(device, str) and device == "fast":
        return (
            "cuda"
            if torch.cuda.is_available()
            else "mps" if is_mps_available() else "cpu"
        )
    else:
        return str(device)


def get_device(device) -> str:
    if isinstance(device, str) and device == "fast":
        device = (
            "cuda"
            if torch.cuda.is_available()
            else "mps" if is_mps_available() else "cpu"
        )
    return torch.device(device)<|MERGE_RESOLUTION|>--- conflicted
+++ resolved
@@ -15,15 +15,6 @@
 
 ##########################################################################
 ###                       unpack packed weights                        ###
-
-<<<<<<< HEAD
-from typing import Any, Callable, Dict, List, Tuple
-
-import torch
-# import torch.nn.functional as F
-
-=======
->>>>>>> 094f0726
 
 def unpack_packed_weights(
     packed_weights: Dict[str, Any],

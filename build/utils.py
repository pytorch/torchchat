--- conflicted
+++ resolved
@@ -23,11 +23,7 @@
 def set_backend(dso, pte):
     global active_builder_args_dso
     global active_builder_args_pte
-<<<<<<< HEAD
     active_builder_args_dso = dso
-=======
-    active_builder_args_dso = dso 
->>>>>>> fbfa0814
     active_builder_args_pte = pte
 
 

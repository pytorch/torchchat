# Copyright (c) Meta Platforms, Inc. and affiliates.
# All rights reserved.

# This source code is licensed under the license found in the
# LICENSE file in the root directory of this source tree.

import time
from pathlib import Path

import torch
import torch.nn as nn
from build.model import Transformer

<<<<<<< HEAD
from executorch.backends.xnnpack.partition.xnnpack_partitioner import (
    XnnpackDynamicallyQuantizedPartitioner,
    XnnpackPartitioner
)
# from executorch.backends.xnnpack.partition.xnnpack_partitioner import (
#    XnnpackDynamicallyQuantizedPartitioner,
#)
from executorch_portable_utils import export_to_edge
=======
from executorch.backends.xnnpack.partition.xnnpack_partitioner import XnnpackPartitioner

>>>>>>> 804d128b
# TODO: change back to executorch.examples.portable.utils
# when executorch installs correctly

from executorch.exir.capture._config import EdgeCompileConfig, ExecutorchBackendConfig
from executorch.exir.passes.quant_fusion_pass import QuantFusionPass
from executorch.exir.passes.sym_shape_eval_pass import ConstraintBasedSymShapeEvalPass

# from executorch.backends.xnnpack.partition.xnnpack_partitioner import (
#    XnnpackDynamicallyQuantizedPartitioner,
# )
from executorch_portable_utils import export_to_edge

from generate import decode_one_token
from quantize import get_precision, name_to_dtype, quantize_model, set_precision
from torch._export import capture_pre_autograd_graph
from torch.export import Dim, export


default_device = "cpu"  # 'cuda' if torch.cuda.is_available() else 'cpu'


def device_sync(device):
    if "cuda" in device:
        torch.cuda.synchronize(device)
    elif ("cpu" in device) or ("mps" in device):
        pass
    else:
        print(f"device={device} is not yet suppported")


def materialze_broadcast_of_rope_freq_cis(
    module: torch.nn.Module,
):
    assert isinstance(module, Transformer)
    assert module.freqs_cos.dim() == 2
    dim0 = module.freqs_cos.size(0)
    dim1 = module.freqs_cos.size(1)
    assert (
        module.layers[0].attention.n_local_kv_heads
        == module.layers[0].attention.n_local_heads
    ), f"For rope freqs to be materialzed for broadcast q, k, v num heads must match. For q got {module.attention.n_kv_heads} for k got {module.attention.n_local_heads} and v got {module.attention.n_local_kv_heads}"
    num_heads = module.layers[0].attention.n_local_heads
    module.freqs_cos = module.freqs_cos.view(dim0, 1, dim1)
    module.freqs_cos = module.freqs_cos.expand(dim0, num_heads, dim1).contiguous()
    assert module.freqs_sin.dim() == 2
    assert dim0 == module.freqs_sin.size(
        0
    ), f"sin and cos freq table sizes must match. Mismatch found at dim 0: {dim0} vs {module.freqs_sin.size(0)}"
    assert dim1 == module.freqs_sin.size(
        1
    ), f"sin and cos freq table sizes must match. Mismatch found at dim 1: {dim1} vs {module.freqs_sin.size(1)}"
    module.freqs_sin = module.freqs_sin.view(dim0, 1, dim1)
    module.freqs_sin = module.freqs_sin.expand(dim0, num_heads, dim1).contiguous()
    return module


def canonical_path(path):
    return path


def export_model(model, device, output_path, args=None) -> str:  # noqa: C901

    # applied wrapper already in export.
    # export_model = model_wrapper(model, device=device)
    export_model = model
    print(export_model)

    input = (
        torch.tensor([[1]], dtype=torch.long, device=device),
        torch.tensor([0], dtype=torch.long, device=device),
    )

    state_dict = model.state_dict()
    state_dict_dtype = state_dict[next(iter(state_dict))].dtype
    target_precision = get_precision()
    dynamic_shapes = None

    # need to use kv sdpa?
    edge_config = EdgeCompileConfig(
        _check_ir_validity=False,
        _skip_type_promotion=bool(target_precision == torch.float16),
    )

    if target_precision == torch.float16:  # or args.quantization_mode=="int4":
        if state_dict_dtype != torch.float16:
            print("model.to torch.float16")
            model = model.to(dtype=torch.float16)
            state_dict_dtype = torch.float16
    elif target_precision == torch.float32:
        if state_dict_dtype != torch.float32:
            print("model.to torch.float32")
            model = model.to(dtype=torch.float32)
    else:
        raise ValueError(f"Unsupported dtype for ET export: {target_precision}")

    with torch.nn.attention.sdpa_kernel(
        [torch.nn.attention.SDPBackend.MATH]
    ), torch.no_grad():
        m = capture_pre_autograd_graph(
            export_model, input, dynamic_shapes=dynamic_shapes
        )

        edge_manager = export_to_edge(
            m,
            input,
            dynamic_shapes=dynamic_shapes,
            edge_compile_config=edge_config,
        )
    edge_manager = edge_manager.to_backend(XnnpackDynamicallyQuantizedPartitioner())
    edge_manager = edge_manager.to_backend(XnnpackPartitioner())
    export_program = edge_manager.to_executorch(
        ExecutorchBackendConfig(
            extract_constant_segment=True,
            extract_delegate_segments=True,
            passes=[
                QuantFusionPass(),
            ],
            sym_shape_eval_pass=ConstraintBasedSymShapeEvalPass(),
        )
    )

    print("The methods are: ", export_program.methods)
    with open(output_path, "wb") as f:
        export_program.write_to_file(f)
    # save_pte_program(export_program, output_path)

    return output_path<|MERGE_RESOLUTION|>--- conflicted
+++ resolved
@@ -11,19 +11,10 @@
 import torch.nn as nn
 from build.model import Transformer
 
-<<<<<<< HEAD
 from executorch.backends.xnnpack.partition.xnnpack_partitioner import (
     XnnpackDynamicallyQuantizedPartitioner,
     XnnpackPartitioner
 )
-# from executorch.backends.xnnpack.partition.xnnpack_partitioner import (
-#    XnnpackDynamicallyQuantizedPartitioner,
-#)
-from executorch_portable_utils import export_to_edge
-=======
-from executorch.backends.xnnpack.partition.xnnpack_partitioner import XnnpackPartitioner
-
->>>>>>> 804d128b
 # TODO: change back to executorch.examples.portable.utils
 # when executorch installs correctly
 

# Torchchat is still in pre-release!


Torchchat is currently in a pre-release state and under extensive development.


# The Lost Manual: torchchat

[**Introduction**](#introduction) | [**Installation**](#installation) | [**Get Started**](#get-started) | [**Download**](#download) | [**Chat**](#chat) | [**Generate**](#generate) | [**Eval**](#eval) | [**Export**](#export) | [**Supported Systems**](#supported-systems) | [**Contributing**](#contributing) | [**License**](#license)

[shell default]: HF_TOKEN="${SECRET_HF_TOKEN_PERIODIC}" huggingface-cli login

[shell default]: TORCHCHAT_ROOT=${PWD} ./scripts/install_et.sh


This is the advanced users guide, if you're looking to get started
with LLMs, please refer to the README at the root directory of the
torchchat distro.  This is an advanced user guide, so we will have
many more concepts and options to discuss and taking advantage of them
may take some effort.

We welcome community contributions of all kinds.  If you find
instructions that are wrong, please submit a PR to the documentation,
or to the code itself.

## Introduction

Torchchat (pronounced “torch chat” and also a play on torch @ [laptop,
desktop, mobile]) is a tool and library to easily run LLMs on laptops,
desktops, and mobile devices using pure
[PyTorch](https://github.com/pytorch/pytorch) and
[ExecuTorch](https://github.com/pytorch/executorch). See below for a
[full list of supported devices](#supported-systems).

While we strive to support a broad range of models, we can't test them
all. We classify supported models as tested ✅, work in progress 🚧 or
some restrictions ❹.

We invite community contributions of new model suport and test results!

| Model | Tested | Eager | torch.compile | AOT Inductor | ExecuTorch | Fits on Mobile |
|-----|--------|-------|-----|-----|-----|-----|
meta-llama/Llama-3-7b | 🚧  | ✅ |  ✅ |  ✅ |  ✅ | ❹ |
meta-llama/Llama-2-7b-chat-hf | 🚧  | ✅ |  ✅ |  ✅ |  ✅ | ❹|
meta-llama/Llama-2-13b-chat-hf | - | ✅ |  ✅ |  ✅ |  ✅ | 📵 |
meta-llama/Llama-2-70b-chat-hf | - | ✅ |  ✅ |  ✅ |  ✅ | ❌|
tinyllamas/stories15M | ✅ | ✅ |  ✅ |  ✅ |  ✅ | ✅ |
tinyllamas/stories42M  | - | ✅ |  ✅ |  ✅ |  ✅ | ✅ |
tinyllamas/stories110M   | ✅ | ✅ |  ✅ |  ✅ |  ✅ | ✅ |
openlm-research/open_llama_7b  | 🚧 | ✅ |  ✅ |  ✅ |  ✅ | ❹ |
codellama/CodeLlama-7b-Python-hf | -| ✅ |  ✅ |  ✅ |  ✅ | ❹|
codellama/CodeLlama-34b-Python-hf | -| ✅ |  ✅ |  ✅ |  ✅ | ❌ |
mistralai/Mistral-7B-v0.1 | 🚧  |  ✅  |  ✅ |  ✅ |  ✅ | ❹ |
mistralai/Mistral-7B-Instruct-v0.1 | - | ✅ |  ✅ |  ✅ |  ✅ | ❹ |
mistralai/Mistral-7B-Instruct-v0.2 | - | ✅ |  ✅ |  ✅ |  ✅ | ❹ |

*Key:* ✅ works correctly; 🚧 work in progress; ❌ not supported; ❹
 requires 4bit groupwise quantization; 📵 not on mobile (may fit some
 high-end devices such as tablets);


## Get Started

Torchchat lets you access LLMs through an interactive interface,
prompted single-use generation, model export (for use by AOT Inductor
and ExecuTorch), and standalone C++ runtimes.

| Function | Torchchat Command | Direct Command | Tested |
|---|----|----|-----|
Download model | `torchchat.py download` | n/a | 🚧 |
Interactive chat | `torchchat.py chat`   | n/a | 🚧 |
GUI-based chat | `torchchat.py browser`   | n/a | ⚠️ |
Generate text | `torchchat.py generate` |`generate.py` | ✅ |
Evaluate model | `torchchat.py eval` | `eval.py` | 🚧 |
Export model  | `torchchat.py export` | `export.py` | ✅ |
Exported model test (dso,pte) | `torchchat --chat` | n/a  | 🚧 |
Exported model test (dso,pte) | `torchchat --generate` |`generate.py` | ✅ |
Evaluate exported model (dso,pte) | `torchchat --eval` | `eval.py` | 🚧 |
Server C++ runtime | n/a | run.cpp model.so | ✅ |
Server C++ runtime | n/a | run.cpp model.pte | ✅ |
Mobile C++ runtime | n/a | app model.pte | ✅ |
Mobile C++ runtime | n/a | app + AOTI | 🚧 |

**Getting help:** Each command implements the --help option to give addititonal information about available options:

[skip default]: begin
```
python3 torchchat.py [ export | generate | chat | eval | ... ] --help
```
[skip default]: end

Exported models can be loaded back into torchchat for chat or text
generation, letting you experiment with the exported model and valid
model quality. The python interface is the same in all cases and is
used for testing nad test harnesses too.

Torchchat comes with server C++ runtimes to execute AOT Inductor and
ExecuTorch models. A mobile C++ runtimes allow you to deploy
ExecuTorch-compiled .pte files on iOS, Android and Raspberry Pi 5 (as
well as on desktops and servers with a native runtime such as
runner/run.cpp).

## Downloading and Configuring Models

You can download any LLM model that fits the model.py model
architecture, provided you have the model weights in llama format, the
model parameters and the tokenizer model used by your language model.

Some common models are recognized by torchchat based on their filename
through `Transformer.from_name()` to perform a fuzzy match against a
table of known model architectures. Alternatively, you can specify the
index into that table with the option `--params-table ${INDEX}` where
the index is the lookup key key in the [the list of known
pconfigurations](https://github.com/pytorch/torchchat/tree/main/build/known_model_params)
For example, for the stories15M model, this would be expressed as
`--params-table stories15M`. (We use the model constructor
`Transformer.from_table()`)

For models using a configuration not in the list of known
configurations, you can construct the model by initializing the
`ModelArgs` dataclass that controls model construction from a
parameter json using the `params-path ${PARAMS_PATH}` containing the
appropriate model parameters to initialize the `ModelArgs` for the
model. (We use the model constructor `Transformer.from_params()`).

The parameter file should be in JSON format specifying these
parameters. You can find the `ModelArgs` data class in
[`model.py`](https://github.com/pytorch/torchchat/blob/main/model.py#L22).

The final way to initialize a torchchat model is from GGUF. You load a
GGUF model with the option `--load-gguf ${MODELNAME}.gguf`. Presently,
the F16, F32, Q4_0, and Q6_K formats are supported and converted into
native torchchat models.

You may also dequantize GGUF models with the GGUF quantize tool, and
then load and requantize with torchchat native quantization options.

| GGUF Model | Tested | Eager | torch.compile | AOT Inductor | ExecuTorch | Fits on Mobile |
|-----|--------|-------|-----|-----|-----|-----|
| llama-2-7b.Q4_0.gguf |  🚧 | 🚧 | 🚧 | 🚧 | 🚧 |

You may also dequantize GGUF models with the GGUF quantize tool, and
then load and requantize with torchchat native quantization options.

**Please note that quantizing and dequantizing is a lossy process, and
you will get the best results by starting with the original
unquantized model checkpoint, not a previously quantized and then
dequantized model.**


## Conventions used in this document

We use several variables in this example, which may be set as a
preparatory step:

* `MODEL_NAME` describes the name of the model.  This name is *not*
   free-form, as it is used to index into a table of supported models
   and their configuration properties that are needed to load the
   model. This variable should correspond to the name of the directory
   holding the files for the corresponding model.  You *must* follow
   this convention to ensure correct operation.

* `MODEL_DIR` is the location where we store model and tokenizer
  information for a particular model. We recommend
  `checkpoints/${MODEL_NAME}` or any other directory you already use
  to store model information.

* `MODEL_PATH` describes the location of the model. Throughout the
  description herein, we will assume that `MODEL_PATH` starts with a
  subdirectory of the torchchat repo named checkpoints, and that it
  will contain the actual model. In this case, the `MODEL_PATH` will
  thus be of the form `${MODEL_OUT}/model.{pt,pth}`.  (Both the
  extensions `pt` and `pth` are used to describe checkpoints. In
  addition, model may be replaced with the name of the model.)

  The `generate.py` sequence generator will load the tokenizer from the
  directory specified by the `MODEL_PATH` variable, by replacing the
  model name with the name of the tokenizer model which is expected to
  be named `tokenizer.model`.

* `MODEL_OUT` is a location for outputs from export for server/desktop
  and/or mobile/edge execution.  We store exported artifacts here,
  with extensions `.pte` for Executorch models, `.so` for AOT Inductor
  generated models.

You can set these variables as follows for the exemplary model15M
model from Andrej Karpathy's tinyllamas model family:

```
MODEL_NAME=stories15M
MODEL_DIR=~/checkpoints/${MODEL_NAME}
MODEL_PATH=${MODEL_DIR}/stories15M.pt
MODEL_OUT=~/torchchat-exports

mkdir -p ${MODEL_DIR}
mkdir -p ${MODEL_OUT}
```

When we export models with AOT Inductor for servers and desktops, and
ExecuTorch for mobile and edge devices, we will save them in the
specified directory (`${MODEL_OUT}` in our example below) as a shared
library (also known as DSO for DYnamically Shared Object) which may
later be loaded by the AOTI (AOT Inductor (AOTI) runtime under the
name `${MODEL_NAME}.so` for AOTI-generated dynamic libraries, and as
ExecuTorch model under the name `${MODEL_NAME}.pte` (for
Executorch-generated mobile/edge models).

We use `[ optional input ]` to indicate optional inputs, and `[ choice
1 | choice 2 | ... ]` to indicate a choice


## Torchchat Overview

The torchchat Model definition may be found in `build/model.py`, the
code to build the model in `build/builder.py` and sequence generation
code for prompted sequence generation and chat in `generate.py`. The
model checkpoint will commonly have extensions `pth` (checkpoint and model
definition) or `pt` (model checkpoint).  At present, we always use the
torchchat model for export and import the checkpoint into this model
definition because we have tested that model with the export
descriptions described herein.

That being said, the export and execution logic of the model may be
adapted to support other models, either by extending the model
description in `model.py` or by initializing a completely different
model.  *We invite and welcome community contributions of open-source
model enablement to torchchat, as well as to our related open source
projects PyTorch, ExecuTorch (for mobile/edge models), torchtune (for
model finetuning), torchao (for architecture optimization) and other
PyTorch projects.* (Please refer to individual projects for specific
submission guidelines.)

Torchchat supports several devices.  You may also let torchchat use
heuristics to select the best device from available devices using
torchchat's virtual device named `fast`. 

Torchchat supports execution using several floating-point datatypes.
Please note that the selection of execution floating point type may
affect both model quality and performance.  At present, the supported
FP data types are torch.float32, torch.float16 and torch.bfloat16.  In
addition, torchchat recognizes two virtual data types, fast which
selects the best floating point type on the present system and fast16
which chooses the best 16-bit floating point type.

The virtual device fast and virtual floating point data types fast and
fast16 are best used for eager/torch.compiled execution.  For export,
specify the your device choice for the target system with --device for
AOTI-exported DSO models, and using ExecuTorch delegate selection for
ExecuTorch-exported PTE models.


## PyTorch eager mode and JIT-compiled execution
```
<<<<<<< HEAD
python3 generate.py [ --compile ] --checkpoint-path ${MODEL_PATH} --prompt "Hello, my name is" --device [ fast | cpu | cuda | mps ]
```

To further improve performance, you can also compile the
prefill with `--compile_prefill`. This will increase compilation times
though. The `--compile-prefill` option requires `--parallel-prefill`,
which are not available for exported DSO and PTE models.
=======
python3 generate.py [--compile] --checkpoint-path ${MODEL_PATH} --prompt "Hello, my name is" --device [ cuda | mps | cpu ]
```

To improve performance, you can compile the model with `--compile`
trading off the time to first token processed with time per token.  To
improve performance further, you may also compile the prefill with
`--compile_prefill`. This will increase further compilation times though. The
`--compile-prefill` option is not compatible with `--prefill-prefill`.

Parallel prefill is not yet supported by exported models, and may be
supported in a future release.
>>>>>>> 50e61b53


## Model quality evaluation

For an introduction to the model evaluation tool `eval`, please see
the introductory README.

In addition to running eval on models in eager mode and JIT-compiled
mode with `torch.compile()`, you can also load dso and pte models back
into the PyTorch to evaluate the accuracy of exported model objects
(e.g., after applying quantization or other traqnsformations to
improve speed or reduce model size).

Loading exported models back into a Python-based Pytorch allows you to
run any tests and evaluations that you want to run on the exported
models without requiring changes to your test harnesses and evaluation
scripts.

Learn more about model evaluation in [evaluation.md].


<<<<<<< HEAD
```
python3 export.py --checkpoint-path ${MODEL_PATH} -d fp32 --output-pte-path ${MODEL_OUT}/${MODEL_NAME}.pte
```
=======
## Model Export for Native Execution

Export generates binary model objects that may be executed in a
variety of Python-free native execution environments.

Let's start by exporting and running a small model like stories15M
with ExecuTorch to generate a portable compact model representation,
and AOT Inductor for native optimized performance on CPUs and GPUs.
We export the model with the `export.py` or `torchchat.py export`
command.

Export for mobile backends requires that you first install executorch
with pybindings, as described in [README.md]. At present, when
exporting a model for deployment with the ExecuTorch runtome, the
export command always uses the XNNPACK delegate to export. (Future
versions of torchchat will support additional delegates such as
Vulkan, CoreML, MPS, HTP in addition to XNNPACK as they are released
for ExecuTorch.)

We export the stories15M model with the following command for
execution with the ExecuTorch runtime (and enabling execution on a
wide range of community and vendor supported backends):
>>>>>>> 50e61b53

```
<<<<<<< HEAD
python3 export.py --checkpoint-path ${MODEL_PATH} --device [ cpu | cuda ] --output-dso-path ${MODEL_OUT}/${MODEL_NAME}.so
=======
python3 export.py --checkpoint-path ${MODEL_PATH} --output-pte-path ${MODEL_NAME}.pte
>>>>>>> 50e61b53
```

Alternatively, we may generate a native instruction stream binary
using AOT Inductor for CPU oor GPUs (the latter using Triton for
optimizations such as operator fusion):

```
<<<<<<< HEAD
python3 generate.py --device [ cpu | cuda ] --dso-path ${MODEL_OUT}/${MODEL_NAME}.so --prompt "Hello my name is"
=======
python3 export.py --checkpoint-path ${MODEL_PATH} --device [ cuda | cpu ] --output-dso-path ${MODEL_NAME}.so
>>>>>>> 50e61b53
```


## Test and Evaluation of Exported Models

As mentioned earlier, after you have exported the model, you can load
the exported model artifact back into a model container with a
compatible API surface for the `model.forward()` function.  This
enables users to test, evaluate and exercise the exported model
artifact with familiar interfaces, and in conjunction with
pre-exiisting Python model unit tests and common environments such as
Jupyter notebooks and/or Google colab.

Here is how to load an exported model into the python environment on the example of using an exported model with `generate.oy`.

```
python3 generate.py --checkpoint-path ${MODEL_PATH} --pte-path ${MODEL_NAME}.pte --device cpu --prompt "Once upon a time"
```

After you have exported the model, you can test the model with the
sequence generator by importing the compiled DSO model with the
`--dso-path ${MODEL_NAME}.so` option.  This gives
developers the ability to test their model, run any pre-existing model
tests against the exported model with the same interface, and support
additional experiments to confirm model quality and speed.

```
<<<<<<< HEAD
python3 generate.py --checkpoint-path ${MODEL_PATH} --pte ${MODEL_OUT}/${MODEL_NAME}.pte --device cpu --prompt "Once upon a time"
=======
python3 generate.py --device [ cuda | cpu ] --dso-path ${MODEL_NAME}.so --prompt "Once upon a time"
>>>>>>> 50e61b53
```


For native Python-free execution, see below under "Standalone
Execution", for an example application and its model integration.

While we have shown the export and execution of a small model to a
mobile/edge device supported by ExecuTorch, most models need to be
compressed to fit in the target device's memory. We use quantization
to achieve this.

### Visualizing the backend delegate on ExecuTorch export

By default, export will lower to the XNNPACK delegate for improved
performance. ExecuTorch export provides APIs to visualize what happens
after the `to_backend()` call in the lowering process.

- `get_delegation_info()`: provide a summary of the model after the
  `to_backend()` call, including the total delegated subgraphs, number
  of delegated nodes and number of non-delegated nodes.

- `format_delegated_graph`: a formatted str of the whole graph, as
  well as the subgraph/s consumed by the backend.

See the
[debug backend delegate documentation](https://pytorch.org/executorch/main/debug-backend-delegate.html)
for more details.


## Optimizing your model for server, desktop and mobile devices

To compress models, torchchat offers a variety of strategies:

* Configurable floating-point precision, depending on backend
  capabilities (for activations and weights): float32, float16,
  bfloat16

* weight-quantization: embedding quantization and linear operator
  quantization

* dynamic activation quantization with weight quantization: a8w4dq

In addition, we support GPTQ and HQQ for improving the quality of 4b
weight-only quantization. Support for HQQ is a work in progress.

| compression | FP precision |  weight quantization | dynamic activation quantization |
|--|--|--|--|
embedding table (symmetric) | fp32, fp16, bf16 | 8b (group/channel), 4b (group/channel) | n/a |
linear operator (symmetric) | fp32, fp16, bf16 | 8b (group/channel) | n/a |
linear operator (asymmetric) | n/a | 4b (group), a6w4dq | a8w4dq (group) |
linear operator (asymmetric) with GPTQ | n/a | 4b (group) | n/a |
linear operator (asymmetric) with HQQ | n/a |  work in progress | n/a |

## Model precision (dtype precision setting)
On top of quantizing models with quantization schemes mentioned above, models can be converted 
to lower precision floating point representations to reduce the memory bandwidth requirement and 
take advantage of higher density compute available. For example, many GPUs and some of the CPUs 
have good support for bfloat16 and float16. This can be taken advantage of via `--dtype arg` as shown below.

[skip default]: begin
```
python3 generate.py --dtype [bf16 | fp16 | fp32] ...
python3 export.py --dtype [bf16 | fp16 | fp32] ...
```
[skip default]: end

You can find instructions for quantizing models in
[docs/quantization.md](file:///./quantization.md).  Advantageously,
quantization is available in eager mode as well as during export,
enabling you to do an early exploration of your quantization setttings
in eager mode.  However, final accuracy should always be confirmed on
the actual execution target, since all targets have different build
processes, compilers, and kernel implementations with potentially
significant impact on accuracy.


## Loading GGUF models

GGUF is a nascent industry standard format and presently torchchat can
read the F16, F32, Q4_0, and Q6_K formats natively and convert them
into native torchchat models by using the load-gguf option:

[skip default]: begin
```
python3 [ export.py | generate.py | ... ] --gguf-path <gguf_filename>
```
[skip default]: end

You may then apply the standard quantization options, e.g., to add
embedding table quantization as described under quantization. (You
cannot directly requantize already quantized formats. However, you
may dequantize them using GGUF tools, and then laod the model into
torchchat to quantize with torchchat's quantization workflow.)


## Loading unsupported GGUF formats in torchchat

GGUF formats not presently supported natively in torchchat may be
converted to one of the supported formats with GGUF's
`${GGUF}/quantize` utility to be loaded in torchchat. If you convert
to the FP16 or FP32 formats with GGUF's `quantize` utility, you may
then requantize these models with torchchat's quantization workflow.

**Note that quantizing and dequantizing is a lossy process, and you will
get the best results by starting with the original unquantized model
checkpoint, not a previously quantized and then dequantized
model.** Thus, while you can convert your q4_1 model to FP16 or FP32
GGUF formats and then requantize, you might get better results if you
start with the original FP16 or FP32 GGUF format.

To use the quantize tool, install the GGML tools at ${GGUF} . Then,
you can, for example, convert a quantized model to f16 format:

[end default]: end
```
${GGUF}/quantize --allow-requantize your_quantized_model.gguf fake_unquantized_model.gguf f16
```


## Optimizing your model for server, desktop and mobile devices

While we have shown the export and execution of a small model on CPU
or an accelerator such as GPU, most models need to be compressed to
reduce their memory bandwidth requirements and avoid stalling the
execution engines while they are waiting for data.  We use
quantization to achieve this, as described below.

To compress models to minimize memory requirements for both bandwidth
and storage, as well as speed, torchchat offers a variety of
strategies:

* Configurable floating-point precision, depending on backend
  capabilities (for activations and weights): float32, float16,
  bfloat16

* weight-quantization: embedding quantization and linear operator
  quantization

* dynamic activation quantization with weight quantization: a8w4dq

In addition, we support GPTQ and HQQ for improving the quality of 4b
weight-only quantization. Support for HQQ is a work in progress.

You can find instructions for quantizing models in
[docs/quantization.md](file:///./quantization.md).  Advantageously,
quantization is available in eager mode as well as during export,
enabling you to do an early exploration of your quantization setttings
in eager mode.  However, final accuracy should always be confirmed on
the actual execution target, since all targets have different build
processes, compilers, and kernel implementations with potentially
significant impact on accuracy.





## Native (Stand-Alone) Execution of Exported Models

Refer to the [README](README.md] for an introduction toNative
execution on servers, desktops and laptops is described under
[runner-build.md].  Mobile and Edge executipon for Android and iOS are
described under [Android.md] and [iOS.md], respectively.



# Supported Systems

PyTorch and ExecuTorch support a broad range of devices for running
PyTorch with python (using either eager or eager + `torch.compile`) or
in a python-free environment with AOT Inductor and ExecuTorch.


| Hardware | OS | Eager | Eager + Compile | AOT Compile | ET Runtime |
|-----|------|-----|-----|-----|-----|
| x86 | Linux | ✅ |  ✅ |  ✅ |  ✅ |
| aarch64 | Linux | n/t | n/t | n/t | n/t |
| aarch64 | macOS | ✅ |  ✅ |  ✅ |  ✅ |
| AMD GPU | Linux |  ✅ |  ✅ |  ✅ | ❌|
| Nvidia GPU | Linux | ✅ |  ✅ |  ✅ | ❌|
| MPS | macOS | ✅ |  ❌|  ❌|  ? |
| MPS | iOS | ❌|❌|❌| ✅ |
| aarch64 | iOS | ❌|❌|❌| ✅ |
| aarch64 | Android | ❌|❌|❌| ✅ |
| Mobile GPU (Vulkan) | Android |  ❌|❌|❌| ✅ |
| CoreML | iOS |  ❌|❌|❌| ✅ |
| Hexagon DSP | Android | ❌|❌|❌| ✅ |
| Raspberry Pi 4/5 | Raspbian | n/t | n/t | n/t | ✅ |
| Raspberry Pi 4/5 | Android | ❌ | ❌ | ❌ | n/t |
| ARM 32b (up to v7) | any | ❌|❌|❌|❌|

*Key*: n/t -- not tested


## Runtime performance with Llama 7B, in tokens per second (4b quantization)

| Hardware | OS | eager | eager + compile | AOT compile | ET Runtime |
|-----|------|-----|-----|-----|-----|
| x86 | Linux | ? | ? | ? | ? |
| x86 | macOS | ? | ? | ? | ? |
| aarch64 | Linux | ? | ? | ? | ? |
| aarch64 | macOS | ? | ? | ? | ? |
| AMD GPU | Linux | ? | ? | ? | ? |
| Nvidia GPU | Linux | ? | ? | ? | ? |
| MPS | macOS | ? | ? | ? | ? |
| MPS | iOS | ? | ? | ? | ? |
| aarch64 | Android | ? | ? | ? | ? |
| Mobile GPU (Vulkan) | Android | ? | ? | ? | ? |
| CoreML | iOS | | ? | ? | ? | ? |
| Hexagon DSP | Android | | ? | ? | ? | ? |
| Raspberry Pi 4/5 | Raspbian | ? | ? | ? | ? |
| Raspberry Pi 4/5 | Android | ? | ? | ? | ? |
| ARM 32b (up to v7) | any | | ? | ? | ? | ? |


## Runtime performance with Llama3, in tokens per second (4b quantization)

| Hardware | OS | eager | eager + compile | AOT compile | ET Runtime |
|-----|------|-----|-----|-----|-----|
| x86 | Linux | ? | ? | ? | ? |
| x86 | macOS | ? | ? | ? | ? |
| aarch64 | Linux | ? | ? | ? | ? |
| aarch64 | macOS | ? | ? | ? | ? |
| AMD GPU | Linux | ? | ? | ? | ? |
| Nvidia GPU | Linux | ? | ? | ? | ? |
| MPS | macOS | ? | ? | ? | ? |
| MPS | iOS | ? | ? | ? | ? |
| aarch64 | Android | ? | ? | ? | ? |
| Mobile GPU (Vulkan) | Android | ? | ? | ? | ? |
| CoreML | iOS | | ? | ? | ? | ? |
| Hexagon DSP | Android | | ? | ? | ? | ? |
| Raspberry Pi 4/5 | Raspbian | ? | ? | ? | ? |
| Raspberry Pi 4/5 | Android | ? | ? | ? | ? |
| ARM 32b (up to v7) | any | | ? | ? | ? | ? |




# CONTRIBUTING to torchchat

We welcome any feature requests, bug reports, or pull requests from
the community. See the [CONTRIBUTING](CONTRIBUTING.md) for
instructions how to contribute to torchchat.



# LICENSE

Torchchat is released under the [BSD 3 license](./LICENSE). However
you may have additional legal obligations that govern your use of other
content, such as the terms of service for third-party models, the
Llama2 and Llama3 community licenses..<|MERGE_RESOLUTION|>--- conflicted
+++ resolved
@@ -251,15 +251,6 @@
 
 ## PyTorch eager mode and JIT-compiled execution
 ```
-<<<<<<< HEAD
-python3 generate.py [ --compile ] --checkpoint-path ${MODEL_PATH} --prompt "Hello, my name is" --device [ fast | cpu | cuda | mps ]
-```
-
-To further improve performance, you can also compile the
-prefill with `--compile_prefill`. This will increase compilation times
-though. The `--compile-prefill` option requires `--parallel-prefill`,
-which are not available for exported DSO and PTE models.
-=======
 python3 generate.py [--compile] --checkpoint-path ${MODEL_PATH} --prompt "Hello, my name is" --device [ cuda | mps | cpu ]
 ```
 
@@ -271,7 +262,6 @@
 
 Parallel prefill is not yet supported by exported models, and may be
 supported in a future release.
->>>>>>> 50e61b53
 
 
 ## Model quality evaluation
@@ -293,11 +283,6 @@
 Learn more about model evaluation in [evaluation.md].
 
 
-<<<<<<< HEAD
-```
-python3 export.py --checkpoint-path ${MODEL_PATH} -d fp32 --output-pte-path ${MODEL_OUT}/${MODEL_NAME}.pte
-```
-=======
 ## Model Export for Native Execution
 
 Export generates binary model objects that may be executed in a
@@ -320,14 +305,9 @@
 We export the stories15M model with the following command for
 execution with the ExecuTorch runtime (and enabling execution on a
 wide range of community and vendor supported backends):
->>>>>>> 50e61b53
-
-```
-<<<<<<< HEAD
-python3 export.py --checkpoint-path ${MODEL_PATH} --device [ cpu | cuda ] --output-dso-path ${MODEL_OUT}/${MODEL_NAME}.so
-=======
+
+```
 python3 export.py --checkpoint-path ${MODEL_PATH} --output-pte-path ${MODEL_NAME}.pte
->>>>>>> 50e61b53
 ```
 
 Alternatively, we may generate a native instruction stream binary
@@ -335,11 +315,7 @@
 optimizations such as operator fusion):
 
 ```
-<<<<<<< HEAD
-python3 generate.py --device [ cpu | cuda ] --dso-path ${MODEL_OUT}/${MODEL_NAME}.so --prompt "Hello my name is"
-=======
 python3 export.py --checkpoint-path ${MODEL_PATH} --device [ cuda | cpu ] --output-dso-path ${MODEL_NAME}.so
->>>>>>> 50e61b53
 ```
 
 
@@ -367,11 +343,7 @@
 additional experiments to confirm model quality and speed.
 
 ```
-<<<<<<< HEAD
-python3 generate.py --checkpoint-path ${MODEL_PATH} --pte ${MODEL_OUT}/${MODEL_NAME}.pte --device cpu --prompt "Once upon a time"
-=======
 python3 generate.py --device [ cuda | cpu ] --dso-path ${MODEL_NAME}.so --prompt "Once upon a time"
->>>>>>> 50e61b53
 ```
 
 

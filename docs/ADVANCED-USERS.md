# Torchchat is still in pre-release!


Torchchat is currently in a pre-release state and under extensive development.


# The Lost Manual: torchchat

[**Introduction**](#introduction) | [**Installation**](#installation) | [**Get Started**](#get-started) | [**Download**](#download) | [**Chat**](#chat) | [**Generate**](#generate) | [**Eval**](#eval) | [**Export**](#export) | [**Supported Systems**](#supported-systems) | [**Contributing**](#contributing) | [**License**](#license)

[shell default]: HF_TOKEN="${SECRET_HF_TOKEN_PERIODIC}" huggingface-cli login

[shell default]: ./install_requirements.sh

[shell default]: TORCHCHAT_ROOT=${PWD} ./scripts/install_et.sh


This is the advanced users guide, if you're looking to get started
with LLMs, please refer to the README at the root directory of the
torchchat distro.  This is an advanced user guide, so we will have
many more concepts and options to discuss and taking advantage of them
may take some effort.

We welcome community contributions of all kinds.  If you find
instructions that are wrong, please submit a PR to the documentation,
or to the code itself.

## Introduction

Torchchat (pronounced “torch chat” and also a play on torch @ [laptop,
desktop, mobile]) is a tool and library to easily run LLMs on laptops,
desktops, and mobile devices using pure
[PyTorch](https://github.com/pytorch/pytorch) and
[ExecuTorch](https://github.com/pytorch/executorch). See below for a
[full list of supported devices](#supported-systems).

While we strive to support a broad range of models, we can't test them
all. We classify supported models as tested ✅, work in progress 🚧 or
some restrictions ❹.

We invite community contributions of new model suport and test results!

| Model | Tested | Eager | torch.compile | AOT Inductor | ExecuTorch | Fits on Mobile |
|-----|--------|-------|-----|-----|-----|-----|
meta-llama/Llama-3-7b | 🚧  | ✅ |  ✅ |  ✅ |  ✅ | ❹ |
meta-llama/Llama-2-7b-chat-hf | 🚧  | ✅ |  ✅ |  ✅ |  ✅ | ❹|
meta-llama/Llama-2-13b-chat-hf | - | ✅ |  ✅ |  ✅ |  ✅ | 📵 |
meta-llama/Llama-2-70b-chat-hf | - | ✅ |  ✅ |  ✅ |  ✅ | ❌|
tinyllamas/stories15M | ✅ | ✅ |  ✅ |  ✅ |  ✅ | ✅ |
tinyllamas/stories42M  | - | ✅ |  ✅ |  ✅ |  ✅ | ✅ |
tinyllamas/stories110M   | ✅ | ✅ |  ✅ |  ✅ |  ✅ | ✅ |
openlm-research/open_llama_7b  | 🚧 | ✅ |  ✅ |  ✅ |  ✅ | ❹ |
codellama/CodeLlama-7b-Python-hf | -| ✅ |  ✅ |  ✅ |  ✅ | ❹|
codellama/CodeLlama-34b-Python-hf | -| ✅ |  ✅ |  ✅ |  ✅ | ❌ |
mistralai/Mistral-7B-v0.1 | 🚧  |  ✅  |  ✅ |  ✅ |  ✅ | ❹ |
mistralai/Mistral-7B-Instruct-v0.1 | - | ✅ |  ✅ |  ✅ |  ✅ | ❹ |
mistralai/Mistral-7B-Instruct-v0.2 | - | ✅ |  ✅ |  ✅ |  ✅ | ❹ |

*Key:* ✅ works correctly; 🚧 work in progress; ❌ not supported; ❹
 requires 4bit groupwise quantization; 📵 not on mobile (may fit some
 high-end devices such as tablets);


## Get Started

Torchchat lets you access LLMs through an interactive interface,
prompted single-use generation, model export (for use by AOT Inductor
and ExecuTorch), and standalone C++ runtimes.

| Function | Torchchat Command | Direct Command | Tested |
|---|----|----|-----|
Download model | `torchchat.py download` | n/a | 🚧 |
Interactive chat | `torchchat.py chat`   | n/a | 🚧 |
GUI-based chat | `torchchat.py browser`   | n/a | ⚠️ |
Generate text | `torchchat.py generate` |`generate.py` | ✅ |
Evaluate model | `torchchat.py eval` | `eval.py` | 🚧 |
Export model  | `torchchat.py export` | `export.py` | ✅ |
Exported model test (dso,pte) | `torchchat --chat` | n/a  | 🚧 |
Exported model test (dso,pte) | `torchchat --generate` |`generate.py` | ✅ |
Evaluate exported model (dso,pte) | `torchchat --eval` | `eval.py` | 🚧 |
Server C++ runtime | n/a | run.cpp model.so | ✅ |
Server C++ runtime | n/a | run.cpp model.pte | ✅ |
Mobile C++ runtime | n/a | app model.pte | ✅ |
Mobile C++ runtime | n/a | app + AOTI | 🚧 |

**Getting help:** Each command implements the --help option to give addititonal information about available options:

[skip default]: begin
```
python3 torchchat.py [ export | generate | chat | eval | ... ] --help
```
[skip default]: end

Exported models can be loaded back into torchchat for chat or text
generation, letting you experiment with the exported model and valid
model quality. The python interface is the same in all cases and is
used for testing nad test harnesses too.

Torchchat comes with server C++ runtimes to execute AOT Inductor and
ExecuTorch models. A mobile C++ runtimes allow you to deploy
ExecuTorch-compiled .pte files on iOS, Android and Raspberry Pi 5 (as
well as on desktops and servers with a native runtime such as
runner/run.cpp).

## Downloading and Configuring Models

You can download any LLM model that fits the model.py model
architecture, provided you have the model weights in llama format, the
model parameters and the tokenizer model used by your language model.

Some common models are recognized by torchchat based on their filename
through `Transformer.from_name()` to perform a fuzzy match against a
table of known model architectures. Alternatively, you can specify the
index into that table with the option `--params-table ${INDEX}` where
the index is the lookup key key in the [the list of known
pconfigurations](https://github.com/pytorch/torchchat/tree/main/build/known_model_params)
For example, for the stories15M model, this would be expressed as
`--params-table stories15M`. (We use the model constructor
`Transformer.from_table()`)

For models using a configuration not in the list of known
configurations, you can construct the model by initializing the
`ModelArgs` dataclass that controls model construction from a
parameter json using the `params-path ${PARAMS_PATH}` containing the
appropriate model parameters to initialize the `ModelArgs` for the
model. (We use the model constructor `Transformer.from_params()`).

The parameter file should be in JSON format specifying these
parameters. You can find the `ModelArgs` data class in
[`model.py`](https://github.com/pytorch/torchchat/blob/main/model.py#L22).

The final way to initialize a torchchat model is from GGUF. You load a
GGUF model with the option `--load-gguf ${MODELNAME}.gguf`. Presently,
the F16, F32, Q4_0, and Q6_K formats are supported and converted into
native torchchat models.

| GGUF Model | Tested | Eager | torch.compile | AOT Inductor | ExecuTorch | Fits on Mobile |
|-----|--------|-------|-----|-----|-----|-----|
| llama-2-7b.Q4_0.gguf |  🚧 | 🚧 | 🚧 | 🚧 | 🚧 |

## Conventions used in this document

We use several variables in this example, which may be set as a
preparatory step:

* `MODEL_NAME` describes the name of the model.  This name is *not*
   free-form, as it is used to index into a table of supported models
   and their configuration properties that are needed to load the
   model. This variable should correspond to the name of the directory
   holding the files for the corresponding model.  You *must* follow
   this convention to ensure correct operation.

* `MODEL_DIR` is the location where we store model and tokenizer
  information for a particular model. We recommend
  `checkpoints/${MODEL_NAME}` or any other directory you already use
  to store model information.

* `MODEL_PATH` describes the location of the model. Throughout the
  description herein, we will assume that `MODEL_PATH` starts with a
  subdirectory of the torchchat repo named checkpoints, and that it
  will contain the actual model. In this case, the `MODEL_PATH` will
  thus be of the form `${MODEL_OUT}/model.{pt,pth}`.  (Both the
  extensions `pt` and `pth` are used to describe checkpoints. In
  addition, model may be replaced with the name of the model.)

  The `generate.py` sequence generator will load the tokenizer from the
  directory specified by the `MODEL_PATH` variable, by replacing the
  model name with the name of the tokenizer model which is expected to
  be named `tokenizer.model`.

* `MODEL_OUT` is a location for outputs from export for server/desktop
  and/or mobile/edge execution.  We store exported artifacts here,
  with extensions `.pte` for Executorch models, `.so` for AOT Inductor
  generated models.

You can set these variables as follows for the exemplary model15M
model from Andrej Karpathy's tinyllamas model family:

```
MODEL_NAME=stories15M
MODEL_DIR=~/checkpoints/${MODEL_NAME}
MODEL_PATH=${MODEL_DIR}/stories15M.pt
MODEL_OUT=~/torchchat-exports

mkdir -p ${MODEL_DIR}
mkdir -p ${MODEL_OUT}
```

When we export models with AOT Inductor for servers and desktops, and
ExecuTorch for mobile and edge devices, we will save them in the
specified directory (`${MODEL_OUT}` in our example below) as a shared
library (also known as DSO for DYnamically Shared Object) which may
later be loaded by the AOTI (AOT Inductor (AOTI) runtime under the
name `${MODEL_NAME}.so` for AOTI-generated dynamic libraries, and as
ExecuTorch model under the name `${MODEL_NAME}.pte` (for
Executorch-generated mobile/edge models).

We use `[ optional input ]` to indicate optional inputs, and `[ choice
1 | choice 2 | ... ]` to indicate a choice


## Torchchat Overview

The torchchat Model definition may be found in `build/model.py`, the
code to build the model in `build/builder.py` and sequence generation
code for prompted sequence generation and chat in `generate.py`. The
model checkpoint will commonly have extensions `pth` (checkpoint and model
definition) or `pt` (model checkpoint).  At present, we always use the
torchchat model for export and import the checkpoint into this model
definition because we have tested that model with the export
descriptions described herein.

That being said, the export and execution logic of the model may be
adapted to support other models, either by extending the model
description in `model.py` or by initializing a completely different
model.  *We invite and welcome community contributions of open-source
model enablement to torchchat, as well as to our related open source
projects PyTorch, ExecuTorch (for mobile/edge models), torchtune (for
model finetuning), torchao (for architecture optimization) and other
PyTorch projects.* (Please refer to individual projects for specific
submission guidelines.)

Torchchat supports several devices.  You may also let torchchat use
heuristics to select the best device from available devices using
torchchat's virtual device named `fast`.

Torchchat supports execution using several floating-point datatypes.
Please note that the selection of execution floating point type may
affect both model quality and performance.  At present, the supported
FP data types are torch.float32, torch.float16 and torch.bfloat16.  In
addition, torchchat recognizes two virtual data types, fast which
selects the best floating point type on the present system and fast16
which chooses the best 16-bit floating point type.

The virtual device fast and virtual floating point data types fast and
fast16 are best used for eager/torch.compiled execution.  For export,
specify the your device choice for the target system with --device for
AOTI-exported DSO models, and using ExecuTorch delegate selection for
ExecuTorch-exported PTE models.


## PyTorch eager mode and JIT-compiled execution
```
python3 generate.py [--compile] --checkpoint-path ${MODEL_PATH} --prompt "Hello, my name is" --device [ cuda | mps | cpu ]
```

To improve performance, you can compile the model with `--compile`
trading off the time to first token processed with time per token.  To
improve performance further, you may also compile the prefill with
`--compile_prefill`. This will increase further compilation times though. The
`--compile-prefill` option is not compatible with `--prefill-prefill`.

Parallel prefill is not yet supported by exported models, and may be
supported in a future release.


## Model quality evaluation

For an introduction to the model evaluation tool `eval`, please see
the introductory README.

In addition to running eval on models in eager mode and JIT-compiled
mode with `torch.compile()`, you can also load dso and pte models back
into the PyTorch to evaluate the accuracy of exported model objects
(e.g., after applying quantization or other traqnsformations to
improve speed or reduce model size).

Loading exported models back into a Python-based Pytorch allows you to
run any tests and evaluations that you want to run on the exported
models without requiring changes to your test harnesses and evaluation
scripts.

Learn more about model evaluation in [evaluation.md].


## Model Export for Native Execution

Export generates binary model objects that may be executed in a
variety of Python-free native execution environments.

Let's start by exporting and running a small model like stories15M
with ExecuTorch to generate a portable compact model representation,
and AOT Inductor for native optimized performance on CPUs and GPUs.
We export the model with the `export.py` or `torchchat.py export`
command.

Export for mobile backends requires that you first install executorch
with pybindings, as described in [README.md]. At present, when
exporting a model for deployment with the ExecuTorch runtome, the
export command always uses the XNNPACK delegate to export. (Future
versions of torchchat will support additional delegates such as
Vulkan, CoreML, MPS, HTP in addition to XNNPACK as they are released
for ExecuTorch.)

We export the stories15M model with the following command for
execution with the ExecuTorch runtime (and enabling execution on a
wide range of community and vendor supported backends):

```
python3 export.py --checkpoint-path ${MODEL_PATH} --output-pte-path ${MODEL_NAME}.pte
```

Alternatively, we may generate a native instruction stream binary
using AOT Inductor for CPU oor GPUs (the latter using Triton for
optimizations such as operator fusion):

```
python3 export.py --checkpoint-path ${MODEL_PATH} --device [ cuda | cpu ] --output-dso-path ${MODEL_NAME}.so
```


## Test and Evaluation of Exported Models

As mentioned earlier, after you have exported the model, you can load
the exported model artifact back into a model container with a
compatible API surface for the `model.forward()` function.  This
enables users to test, evaluate and exercise the exported model
artifact with familiar interfaces, and in conjunction with
pre-exiisting Python model unit tests and common environments such as
Jupyter notebooks and/or Google colab.

Here is how to load an exported model into the python environment on the example of using an exported model with `generate.oy`.

```
python3 generate.py --checkpoint-path ${MODEL_PATH} --pte-path ${MODEL_NAME}.pte --device cpu --prompt "Once upon a time"
```

After you have exported the model, you can test the model with the
sequence generator by importing the compiled DSO model with the
`--dso-path ${MODEL_NAME}.so` option.  This gives
developers the ability to test their model, run any pre-existing model
tests against the exported model with the same interface, and support
additional experiments to confirm model quality and speed.

```
python3 generate.py --device [ cuda | cpu ] --dso-path ${MODEL_NAME}.so --prompt "Once upon a time"
```


For native Python-free execution, see below under "Standalone
Execution", for an example application and its model integration.

While we have shown the export and execution of a small model to a
mobile/edge device supported by ExecuTorch, most models need to be
compressed to fit in the target device's memory. We use quantization
to achieve this.

### Visualizing the backend delegate on ExecuTorch export

By default, export will lower to the XNNPACK delegate for improved
performance. ExecuTorch export provides APIs to visualize what happens
after the `to_backend()` call in the lowering process.

- `get_delegation_info()`: provide a summary of the model after the
  `to_backend()` call, including the total delegated subgraphs, number
  of delegated nodes and number of non-delegated nodes.

- `format_delegated_graph`: a formatted str of the whole graph, as
  well as the subgraph/s consumed by the backend.

See the
[debug backend delegate documentation](https://pytorch.org/executorch/main/debug-backend-delegate.html)
for more details.


## Optimizing your model for server, desktop and mobile devices

To compress models, torchchat offers a variety of strategies:

* Configurable floating-point precision, depending on backend
  capabilities (for activations and weights): float32, float16,
  bfloat16

* weight-quantization: embedding quantization and linear operator
  quantization

* dynamic activation quantization with weight quantization: a8w4dq

| compression | FP precision |  weight quantization | dynamic activation quantization |
|--|--|--|--|
embedding table (symmetric) | fp32, fp16, bf16 | 8b (group/channel), 4b (group/channel) | n/a |
linear operator (symmetric) | fp32, fp16, bf16 | 8b (group/channel) | n/a |
linear operator (asymmetric) | n/a | 4b (group), a6w4dq | a8w4dq (group) |
<<<<<<< HEAD
=======
linear operator (asymmetric) with GPTQ | n/a | 4b (group) | n/a |
>>>>>>> a51389c7

## Model precision (dtype precision setting)
On top of quantizing models with quantization schemes mentioned above, models can be converted
to lower precision floating point representations to reduce the memory bandwidth requirement and
take advantage of higher density compute available. For example, many GPUs and some of the CPUs
have good support for bfloat16 and float16. This can be taken advantage of via `--dtype arg` as shown below.

[skip default]: begin
```
python3 generate.py --dtype [bf16 | fp16 | fp32] ...
python3 export.py --dtype [bf16 | fp16 | fp32] ...
```
[skip default]: end

You can find instructions for quantizing models in
[docs/quantization.md](file:///./quantization.md).  Advantageously,
quantization is available in eager mode as well as during export,
enabling you to do an early exploration of your quantization setttings
in eager mode.  However, final accuracy should always be confirmed on
the actual execution target, since all targets have different build
processes, compilers, and kernel implementations with potentially
significant impact on accuracy.


## Loading GGUF models

GGUF is a nascent industry standard format and presently torchchat can
read the F16, F32, Q4_0, and Q6_K formats natively and convert them
into native torchchat models by using the load-gguf option:

[skip default]: begin
```
python3 [ export.py | generate.py | ... ] --gguf-path <gguf_filename>
```
[skip default]: end

You may then apply the standard quantization options, e.g., to add
embedding table quantization as described under quantization. (You
cannot directly requantize already quantized formats. However, you
may dequantize them using GGUF tools, and then laod the model into
torchchat to quantize with torchchat's quantization workflow.)


## Optimizing your model for server, desktop and mobile devices

While we have shown the export and execution of a small model on CPU
or an accelerator such as GPU, most models need to be compressed to
reduce their memory bandwidth requirements and avoid stalling the
execution engines while they are waiting for data.  We use
quantization to achieve this, as described below.

To compress models to minimize memory requirements for both bandwidth
and storage, as well as speed, torchchat offers a variety of
strategies:

* Configurable floating-point precision, depending on backend
  capabilities (for activations and weights): float32, float16,
  bfloat16

* weight-quantization: embedding quantization and linear operator
  quantization

* dynamic activation quantization with weight quantization: a8w4dq

You can find instructions for quantizing models in
[docs/quantization.md](file:///./quantization.md).  Advantageously,
quantization is available in eager mode as well as during export,
enabling you to do an early exploration of your quantization setttings
in eager mode.  However, final accuracy should always be confirmed on
the actual execution target, since all targets have different build
processes, compilers, and kernel implementations with potentially
significant impact on accuracy.





## Native (Stand-Alone) Execution of Exported Models

Refer to the [README](README.md] for an introduction toNative
execution on servers, desktops and laptops is described under
[runner-build.md].  Mobile and Edge executipon for Android and iOS are
described under [Android.md] and [iOS.md], respectively.



# Supported Systems

PyTorch and ExecuTorch support a broad range of devices for running
PyTorch with python (using either eager or eager + `torch.compile`) or
in a python-free environment with AOT Inductor and ExecuTorch.


| Hardware | OS | Eager | Eager + Compile | AOT Compile | ET Runtime |
|-----|------|-----|-----|-----|-----|
| x86 | Linux | ✅ |  ✅ |  ✅ |  ✅ |
| aarch64 | Linux | n/t | n/t | n/t | n/t |
| aarch64 | macOS | ✅ |  ✅ |  ✅ |  ✅ |
| AMD GPU | Linux |  ✅ |  ✅ |  ✅ | ❌|
| Nvidia GPU | Linux | ✅ |  ✅ |  ✅ | ❌|
| MPS | macOS | ✅ |  ❌|  ❌|  ? |
| MPS | iOS | ❌|❌|❌| ✅ |
| aarch64 | iOS | ❌|❌|❌| ✅ |
| aarch64 | Android | ❌|❌|❌| ✅ |
| Mobile GPU (Vulkan) | Android |  ❌|❌|❌| ✅ |
| CoreML | iOS |  ❌|❌|❌| ✅ |
| Hexagon DSP | Android | ❌|❌|❌| ✅ |
| Raspberry Pi 4/5 | Raspbian | n/t | n/t | n/t | ✅ |
| Raspberry Pi 4/5 | Android | ❌ | ❌ | ❌ | n/t |
| ARM 32b (up to v7) | any | ❌|❌|❌|❌|

*Key*: n/t -- not tested


## Runtime performance with Llama 7B, in tokens per second (4b quantization)

| Hardware | OS | eager | eager + compile | AOT compile | ET Runtime |
|-----|------|-----|-----|-----|-----|
| x86 | Linux | ? | ? | ? | ? |
| x86 | macOS | ? | ? | ? | ? |
| aarch64 | Linux | ? | ? | ? | ? |
| aarch64 | macOS | ? | ? | ? | ? |
| AMD GPU | Linux | ? | ? | ? | ? |
| Nvidia GPU | Linux | ? | ? | ? | ? |
| MPS | macOS | ? | ? | ? | ? |
| MPS | iOS | ? | ? | ? | ? |
| aarch64 | Android | ? | ? | ? | ? |
| Mobile GPU (Vulkan) | Android | ? | ? | ? | ? |
| CoreML | iOS | | ? | ? | ? | ? |
| Hexagon DSP | Android | | ? | ? | ? | ? |
| Raspberry Pi 4/5 | Raspbian | ? | ? | ? | ? |
| Raspberry Pi 4/5 | Android | ? | ? | ? | ? |
| ARM 32b (up to v7) | any | | ? | ? | ? | ? |


## Runtime performance with Llama3, in tokens per second (4b quantization)

| Hardware | OS | eager | eager + compile | AOT compile | ET Runtime |
|-----|------|-----|-----|-----|-----|
| x86 | Linux | ? | ? | ? | ? |
| x86 | macOS | ? | ? | ? | ? |
| aarch64 | Linux | ? | ? | ? | ? |
| aarch64 | macOS | ? | ? | ? | ? |
| AMD GPU | Linux | ? | ? | ? | ? |
| Nvidia GPU | Linux | ? | ? | ? | ? |
| MPS | macOS | ? | ? | ? | ? |
| MPS | iOS | ? | ? | ? | ? |
| aarch64 | Android | ? | ? | ? | ? |
| Mobile GPU (Vulkan) | Android | ? | ? | ? | ? |
| CoreML | iOS | | ? | ? | ? | ? |
| Hexagon DSP | Android | | ? | ? | ? | ? |
| Raspberry Pi 4/5 | Raspbian | ? | ? | ? | ? |
| Raspberry Pi 4/5 | Android | ? | ? | ? | ? |
| ARM 32b (up to v7) | any | | ? | ? | ? | ? |




# CONTRIBUTING to torchchat

We welcome any feature requests, bug reports, or pull requests from
the community. See the [CONTRIBUTING](CONTRIBUTING.md) for
instructions how to contribute to torchchat.



# LICENSE

Torchchat is released under the [BSD 3 license](./LICENSE). However
you may have additional legal obligations that govern your use of other
content, such as the terms of service for third-party models, the
Llama2 and Llama3 community licenses..<|MERGE_RESOLUTION|>--- conflicted
+++ resolved
@@ -381,10 +381,7 @@
 embedding table (symmetric) | fp32, fp16, bf16 | 8b (group/channel), 4b (group/channel) | n/a |
 linear operator (symmetric) | fp32, fp16, bf16 | 8b (group/channel) | n/a |
 linear operator (asymmetric) | n/a | 4b (group), a6w4dq | a8w4dq (group) |
-<<<<<<< HEAD
-=======
-linear operator (asymmetric) with GPTQ | n/a | 4b (group) | n/a |
->>>>>>> a51389c7
+
 
 ## Model precision (dtype precision setting)
 On top of quantizing models with quantization schemes mentioned above, models can be converted

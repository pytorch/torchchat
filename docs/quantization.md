
# Quantization

<!--
[shell default]: HF_TOKEN="${SECRET_HF_TOKEN_PERIODIC}" huggingface-cli login
[shell default]: TORCHCHAT_ROOT=${PWD} ./scripts/install_et.sh
-->

## Introduction
Quantization focuses on reducing the precision of model parameters and computations from floating-point to lower-bit integers, such as 8-bit integers. This approach aims to minimize memory requirements, accelerate inference speeds, and decrease power consumption, making models more feasible for deployment on edge devices with limited computational resources. For high-performance devices such as GPUs, quantization provides a way to reduce the required memory bandwidth and take advantage of the massive compute capabilities provided by today's server-based accelerators such as GPUs.

While quantization can potentially degrade the model's performance, the methods supported by torchchat are designed to mitigate this effect, maintaining a balance between efficiency and accuracy. In this document we provide details on the supported quantization schemes, how to quantize models with these schemes and a few example of running such quantized models on supported backends.

## Supported Quantization Schemes
### Weight Quantization
| compression | bitwidth| group size | dynamic activation quantization | Eager | AOTI | ExecuTorch |
|--|--|--|--|--|--|--|--|
| linear (asymmetric) | [8, 4]* | [32, 64, 128, 256]** | | ✅ | ✅ | 🚧 |
| linear with GPTQ*** (asymmetric) | |[32, 64, 128, 256]**  | | ✅ | ✅ | ❌ |
| linear with HQQ*** (asymmetric) | |[32, 64, 128, 256]**  | | ✅ | ✅ | ❌ |
| linear with dynamic activations (symmetric) | | [32, 64, 128, 256]* | a8w4dq | 🚧 |🚧 | ✅ |

### Embedding Quantization

Due to the larger vocabulary size of llama3, we also recommend
quantizing the embeddings to further reduce the model size for
on-device usecases.

| compression | weight quantization (bitwidth)| weight quantization (group size) | dynamic activation quantization | Eager | AOTI | ExecuTorch |
|--|--|--|--|--|--|--|--|
<<<<<<< HEAD
| embedding (symmetric) | [8, 4]* | [ any > 1 ] | | ✅ | ✅ | ✅ |
=======
| embedding (symmetric) | [8, 4]* | [32, 64, 128, 256]** | | ✅ | ✅ | ✅ |
>>>>>>> 45f1e7d0


* These are the only valid bitwidth options.

** There are many valid group size options, including 512, 1024,
   etc. Note that smaller groupsize tends to be better for preserving
   model quality and accuracy, and larger groupsize for further
   improving performance. Set 0 for channelwise quantization.

*** [GPTQ](https://arxiv.org/abs/2210.17323) and
    [HQQ](https://mobiusml.github.io/hqq_blog/) are two different
    algorithms to address accuracy loss when using lower bit
    quantization. Due to HQQ relying on data/calibration free
    quantization, it tends to take less time to quantize model.
    HQQ is currently enabled with axis=1 configuration. 
    
    Presently, torchchat includes a subset of the HQQ distribution in 
    the hqq subdirectory, but HQQ is not installed by default with torchchat,
    due to dependence incompatibilities between torchchat and the hqq
    project.  We may integrate hqq via requirements.txt in the future. 
    (As a result, there's presently no upstream path for changes and/or
    improvements to HQQ.)

## Quantization Profiles

Torchchat quantization supports profiles with multiple settings such
as accelerator, dtype, and quantization specified in a JSON file.
Four sample profiles are included wwith the torchchat distributin in
config/data: `cuda.json`, `desktop.json`, `mobile.json`, `pi5.json`
with profiles optimizing for execution on cuda, desktop, mobile and
raspberry Pi devices.

In addition to quantization recipes described below, the profiles also
enable developers to specify the accelerator and dtype to be used.

At present torchchat supports the fast, cuda, mps, and cpu devices.
The default device in torchchat is "fast". The "fast" device is a
virtual device that defaults to the fastest executor available in the
system, selecting cuda, mps, and cpu in this order.

At present torchchat supports the fast16, fast, bf16, fp16 and fp32
data types. The default data type for models is "fast16".  The
"fast16" data type is a virtual data type that defaults to the best
16-bit floating point data type available on the selected device. The
"fast" data type is a virtual data type that defaults to the best
floating point data type available on the selected device.  ("Best"
tangibly representing a combination of speed and accuracy.)


## Quantization API

Quantization options are passed in json format either as a config file
(see [cuda.json](../config/data/cuda.json) and
[mobile.json](../config/data/mobile.json)) or a JSON string.

The expected JSON format is described below. Refer to the tables above
for valid `bitwidth` and `groupsize` values.

| compression | JSON string |
|--|--|
| linear (asymmetric) | `'{"linear:int<bitwidth>" : {"groupsize" : <groupsize>}}'` |
| linear with dynamic activations (symmetric) | `'{"linear:a8w4dq" : {"groupsize" : <groupsize>}}'`|
| linear with GPTQ (asymmetric) | `'{"linear:int4-gptq" : {"groupsize" : <groupsize>}}'`|
| linear with HQQ (asymmetric) |`'{"linear:hqq" : {"groupsize" : <groupsize>}}'`|
| embedding | `'{"embedding": {"bitwidth": <bitwidth>, "groupsize":<groupsize>}}'` |

See the available quantization schemes [here](https://github.com/pytorch/torchchat/blob/main/quantize.py#L1260-L1266).

## Examples
We can mix and match weight quantization with embedding quantization.

[skip default]: begin
* Config file
  ```
  --quantize quant_config.json
  ```
* Only quantize linear layers
  ```
  --quantize '{"linear:a8w4dq": {"groupsize" : 256}}'
  ```
* Quantize linear layers and embedding lookup
  ```
  --quantize '{"embedding": {"bitwidth": 4, "groupsize":32}, "linear:a8w4dq": {"groupsize" : 256}}'
  ```
[skip default]: end

Quantization recipes can be applied in conjunction with any of the
`chat`, `generate`, `browser` and `export` commands. Below are
examples showcasing eager mode with `generate` and AOTI and ExecuTorch
with `export`.

### Eager mode
```
python3 generate.py [--compile] llama3 --prompt "Hello, my name is" --quantize '{"embedding" : {"bitwidth": 8, "groupsize": 0}}' --device cpu
```
### AOTI
```
python3 torchchat.py export llama3 --quantize '{"embedding": {"bitwidth": 4, "groupsize":32}, "linear:int4": {"groupsize" : 256}}' --output-dso-path llama3.so

python3 generate.py llama3 --dso-path llama3.so  --prompt "Hello my name is"
```
### ExecuTorch
```
python3 torchchat.py export llama3 --quantize '{"embedding": {"bitwidth": 4, "groupsize":32}, "linear:a8w4dq": {"groupsize" : 256}}' --output-pte-path llama3.pte

python3 generate.py llama3 --pte-path llama3.pte  --prompt "Hello my name is"
```

## Model precision (dtype precision setting)
On top of quantizing models with integer quantization schemes mentioned above, models can be converted to lower bit floating point precision to reduce the memory bandwidth requirement and take advantage of higher density compute available. For example, many GPUs and some of the CPUs have good support for BFloat16 and Float16. This can be taken advantage of via `--dtype` arg as shown below.

[skip default]: begin
```
python3 generate.py --dtype [ fast16 | fast | bf16 | fp16 | fp32] ...
python3 export.py --dtype [ fast16 | fast | bf16 | fp16 | fp32] ...
```
[skip default]: end

Unlike gpt-fast which uses bfloat16 as default, torchchat uses the dtype "fast16" as the default. Torchchat will pick the appropriate 16-bit floating point type available and offering the best performance (for execution with Executorch, macOS/ARM and Linux/x86 platforms).  For macOS, support depends on the OS version, with versions starting with 14.0 supporting bfloat16 as support, and float16 for earlier OS version based on system support for these data types.  

Support for FP16 and BF16 is limited in many embedded processors and -dtype fp32 may be required in some environments. Additional ExecuTorch support for 16-bit floating point types may be added in the future based on hardware support.

## Adding additional quantization schemes
We invite contributors to submit established quantization schemes, with accuracy and performance results demonstrating soundness.

- Explain terminology, weight size vs activation size, per-channel vs groupwise vs per-tensor, embedding quantization, linear quantization.
- Explain GPTQ, RTN quantization approaches, examples
- Show general form of –quantize parameter
- Describe how to choose a quantization scheme. Which factors should they take into account? Concrete recommendations for use cases, esp. mobile.
- Quantization reference, describe options for --quantize parameter
- Show a table with performance/accuracy metrics
- Quantization support matrix? torchchat Quantization Support Matrix

[end default]: end<|MERGE_RESOLUTION|>--- conflicted
+++ resolved
@@ -28,11 +28,8 @@
 
 | compression | weight quantization (bitwidth)| weight quantization (group size) | dynamic activation quantization | Eager | AOTI | ExecuTorch |
 |--|--|--|--|--|--|--|--|
-<<<<<<< HEAD
-| embedding (symmetric) | [8, 4]* | [ any > 1 ] | | ✅ | ✅ | ✅ |
-=======
-| embedding (symmetric) | [8, 4]* | [32, 64, 128, 256]** | | ✅ | ✅ | ✅ |
->>>>>>> 45f1e7d0
+| embedding (symmetric) | [8, 4]* | [32, 64, 128, 256]+ | | ✅ | ✅ | ✅ |
+
 
 
 * These are the only valid bitwidth options.
@@ -55,6 +52,8 @@
     project.  We may integrate hqq via requirements.txt in the future. 
     (As a result, there's presently no upstream path for changes and/or
     improvements to HQQ.)
+
++ Should support non-power-of-2-groups as well.
 
 ## Quantization Profiles
 

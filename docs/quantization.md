
# Quantization

<!--
[shell default]: HF_TOKEN="${SECRET_HF_TOKEN_PERIODIC}" huggingface-cli login
[shell default]: TORCHCHAT_ROOT=${PWD} ./scripts/install_et.sh
-->

## Introduction
Quantization focuses on reducing the precision of model parameters and computations from floating-point to lower-bit integers, such as 8-bit integers. This approach aims to minimize memory requirements, accelerate inference speeds, and decrease power consumption, making models more feasible for deployment on edge devices with limited computational resources. For high-performance devices such as GPUs, quantization provides a way to reduce the required memory bandwidth and take advantage of the massive compute capabilities provided by today's server-based accelerators such as GPUs.

While quantization can potentially degrade the model's performance, the methods supported by torchchat are designed to mitigate this effect, maintaining a balance between efficiency and accuracy. In this document we provide details on the supported quantization schemes, how to quantize models with these schemes and a few example of running such quantized models on supported backends.

## Supported Quantization Schemes
### Weight Quantization
| compression | FP Precision | bitwidth| group size | dynamic activation quantization | Eager | AOTI | ExecuTorch |
|--|--|--|--|--|--|--|--|
| linear (asymmetric) | fp32, fp16, bf16 | [8, 4]* | [32, 64, 128, 256]** | | ✅ | ✅ | 🚧 |
| linear with GPTQ*** (asymmetric) | | |[32, 64, 128, 256]**  | | ✅ | ✅ | ❌ |
| linear with HQQ*** (asymmetric) | | |[32, 64, 128, 256]**  | | ✅ | ✅ | ❌ |
| linear with dynamic activations (symmetric) | fp32^ | | [32, 64, 128, 256]* | a8w4dq | 🚧 |🚧 | ✅ |

### Embedding Quantization

Due to the larger vocabulary size of llama3, we also recommend
quantizing the embeddings to further reduce the model size for
on-device usecases.

| compression | FP Precision | weight quantization (bitwidth)| weight quantization (group size) | dynamic activation quantization | Eager | AOTI | ExecuTorch |
|--|--|--|--|--|--|--|--|
<<<<<<< HEAD
| embedding (symmetric) | fp32, fp16, bf16 | [8, 4]* | [32, 64, 128, 256]** | | ✅ | ✅ | ✅ |

*These are the only valid bitwidth options.

**There are many valid group size options, including 512, 1024, etc. Note that smaller groupsize tends to be better for preserving model quality and accuracy, and larger groupsize for further improving performance. Set 0 for channelwise quantization.

*** [GPTQ](https://arxiv.org/abs/2210.17323) and [HQQ](https://mobiusml.github.io/hqq_blog/) are two different algorithms to address accuracy loss when using lower bit quantization. Due to HQQ relying on data/calibration free quantization, it tends to take less time to quantize model. HQQ is currently enabled with axis=1 configuration. HQQ is not installed by default with torchchat. To use HQQ, please use `pip install hqq` before running `torchchat.py`.
=======
| embedding (symmetric) | fp32, fp16, bf16 | [8, 4]* | [ any > 1 ] | | ✅ | ✅ | ✅ |

^ a8w4dq quantization scheme requires model to be converted to fp32,
  due to lack of support for fp16 and bf16 in the kernels provided with
  ExecuTorch.

* These are the only valid bitwidth options.

** There are many valid group size options, including 512, 1024,
   etc. Note that smaller groupsize tends to be better for preserving
   model quality and accuracy, and larger groupsize for further
   improving performance. Set 0 for channelwise quantization.

*** [GPTQ](https://arxiv.org/abs/2210.17323) and
    [HQQ](https://mobiusml.github.io/hqq_blog/) are two different
    algorithms to address accuracy loss when using lower bit
    quantization. Due to HQQ relying on data/calibration free
    quantization, it tends to take less time to quantize model.

## Quantization Profiles

Torchchat quantization supports profiles with multiple settings such
as accelerator, dtype, and quantization specified in a JSON file.
Four sample profiles are included wwith the torchchat distributin in
config/data: `cuda.json`, `desktop.json`, `mobile.json`, `pi5.json`
with profiles optimizing for execution on cuda, desktop, mobile and
raspberry Pi devices.

In addition to quantization recipes described below, the profiles also
enable developers to specify the accelerator and dtype to be used.

At present torchchat supports the fast, cuda, mps, and cpu devices.
The default device in torchchat is "fast". The "fast" device is a
virtual device that defaults to the fastest executor available in the
system, selecting cuda, mps, and cpu in this order.

At present torchchat supports the fast16, fast, bf16, fp16 and fp32
data types. The default data type for models is "fast16".  The
"fast16" data type is a virtual data type that defaults to the best
16-bit floating point data type available on the selected device. The
"fast" data type is a virtual data type that defaults to the best
floating point data type available on the selected device.  ("Best"
tangibly representing a combination of speed and accuracy.)
>>>>>>> baea3dee

## Quantization API

Quantization options are passed in json format either as a config file
(see [cuda.json](../config/data/cuda.json) and
[mobile.json](../config/data/mobile.json)) or a JSON string.

The expected JSON format is described below. Refer to the tables above
for valid `bitwidth` and `groupsize` values.

| compression | JSON string |
|--|--|
| linear (asymmetric) | `'{"linear:int<bitwidth>" : {"groupsize" : <groupsize>}}'` |
| linear with dynamic activations (symmetric) | `'{"linear:a8w4dq" : {"groupsize" : <groupsize>}}'`|
| linear with GPTQ (asymmetric) | `'{"linear:int4-gptq" : {"groupsize" : <groupsize>}}'`|
| linear with HQQ (asymmetric) |`'{"linear:hqq" : {"groupsize" : <groupsize>}}'`|
| embedding | `'{"embedding": {"bitwidth": <bitwidth>, "groupsize":<groupsize>}}'` |

See the available quantization schemes [here](https://github.com/pytorch/torchchat/blob/main/quantize.py#L1260-L1266).

## Examples
We can mix and match weight quantization with embedding quantization.

[skip default]: begin
* Config file
  ```
  --quantize quant_config.json
  ```
* Only quantize linear layers
  ```
  --quantize '{"linear:a8w4dq": {"groupsize" : 256}}'
  ```
* Quantize linear layers and embedding lookup
  ```
  --quantize '{"embedding": {"bitwidth": 4, "groupsize":32}, "linear:a8w4dq": {"groupsize" : 256}}'
  ```
[skip default]: end

Quantization recipes can be applied in conjunction with any of the
`chat`, `generate`, `browser` and `export` commands. Below are
examples showcasing eager mode with `generate` and AOTI and ExecuTorch
with `export`.

### Eager mode
```
python3 generate.py [--compile] llama3 --prompt "Hello, my name is" --quantize '{"embedding" : {"bitwidth": 8, "groupsize": 0}}' --device cpu
```
### AOTI
```
python3 torchchat.py export llama3 --quantize '{"embedding": {"bitwidth": 4, "groupsize":32}, "linear:int4": {"groupsize" : 256}}' --output-dso-path llama3.so

python3 generate.py llama3 --dso-path llama3.so  --prompt "Hello my name is"
```
### ExecuTorch
```
python3 torchchat.py export llama3 --dtype fp32 --quantize '{"embedding": {"bitwidth": 4, "groupsize":32}, "linear:a8w4dq": {"groupsize" : 256}}' --output-pte-path llama3.pte

python3 generate.py llama3 --pte-path llama3.pte  --prompt "Hello my name is"
```

## Model precision (dtype precision setting)
On top of quantizing models with integer quantization schemes mentioned above, models can be converted to lower bit floating point precision to reduce the memory bandwidth requirement and take advantage of higher density compute available. For example, many GPUs and some of the CPUs have good support for BFloat16 and Float16. This can be taken advantage of via `--dtype` arg as shown below.

[skip default]: begin
```
python3 generate.py --dtype [ fast16 | fast | bf16 | fp16 | fp32] ...
python3 export.py --dtype [ fast16 | fast | bf16 | fp16 | fp32] ...
```
[skip default]: end

Unlike gpt-fast which uses bfloat16 as default, torchchat uses the dtype "fast16" as the default. Torchchat will pick the appropriate 16-bit floating point type available and offering the best performance (for execution with Executorch, macOS/ARM and Linux/x86 platforms).  For macOS, support depends on the OS version, with versions starting with 14.0 supporting bfloat16 as support, and float16 for earlier OS version based on system support for these data types.  

Support for FP16 and BF16 is limited in many embedded processors and -dtype fp32 may be required in some environments. Additional ExecuTorch support for 16-bit floating point types may be added in the future based on hardware support.

## Adding additional quantization schemes
We invite contributors to submit established quantization schemes, with accuracy and performance results demonstrating soundness.

- Explain terminology, weight size vs activation size, per-channel vs groupwise vs per-tensor, embedding quantization, linear quantization.
- Explain GPTQ, RTN quantization approaches, examples
- Show general form of –quantize parameter
- Describe how to choose a quantization scheme. Which factors should they take into account? Concrete recommendations for use cases, esp. mobile.
- Quantization reference, describe options for --quantize parameter
- Show a table with performance/accuracy metrics
- Quantization support matrix? torchchat Quantization Support Matrix

[end default]: end<|MERGE_RESOLUTION|>--- conflicted
+++ resolved
@@ -26,18 +26,9 @@
 quantizing the embeddings to further reduce the model size for
 on-device usecases.
 
-| compression | FP Precision | weight quantization (bitwidth)| weight quantization (group size) | dynamic activation quantization | Eager | AOTI | ExecuTorch |
+| compression | weight quantization (bitwidth)| weight quantization (group size) | dynamic activation quantization | Eager | AOTI | ExecuTorch |
 |--|--|--|--|--|--|--|--|
-<<<<<<< HEAD
-| embedding (symmetric) | fp32, fp16, bf16 | [8, 4]* | [32, 64, 128, 256]** | | ✅ | ✅ | ✅ |
-
-*These are the only valid bitwidth options.
-
-**There are many valid group size options, including 512, 1024, etc. Note that smaller groupsize tends to be better for preserving model quality and accuracy, and larger groupsize for further improving performance. Set 0 for channelwise quantization.
-
-*** [GPTQ](https://arxiv.org/abs/2210.17323) and [HQQ](https://mobiusml.github.io/hqq_blog/) are two different algorithms to address accuracy loss when using lower bit quantization. Due to HQQ relying on data/calibration free quantization, it tends to take less time to quantize model. HQQ is currently enabled with axis=1 configuration. HQQ is not installed by default with torchchat. To use HQQ, please use `pip install hqq` before running `torchchat.py`.
-=======
-| embedding (symmetric) | fp32, fp16, bf16 | [8, 4]* | [ any > 1 ] | | ✅ | ✅ | ✅ |
+| embedding (symmetric) | [8, 4]* | [32, 64, 128, 256]** | | ✅ | ✅ | ✅ |
 
 ^ a8w4dq quantization scheme requires model to be converted to fp32,
   due to lack of support for fp16 and bf16 in the kernels provided with
@@ -55,6 +46,14 @@
     algorithms to address accuracy loss when using lower bit
     quantization. Due to HQQ relying on data/calibration free
     quantization, it tends to take less time to quantize model.
+    HQQ is currently enabled with axis=1 configuration. 
+    
+    Presently, torchchat includes a subset of the HQQ distribution in 
+    the hqq subdirectory, but HQQ is not installed by default with torchchat,
+    due to dependence incompatibilities between torchchat and the hqq
+    project.  We may integrate hqq via requirements.txt in the future. 
+    (As a result, there's presently no upstream path for changes and/or
+    improvements to HQQ.)
 
 ## Quantization Profiles
 
@@ -80,7 +79,7 @@
 "fast" data type is a virtual data type that defaults to the best
 floating point data type available on the selected device.  ("Best"
 tangibly representing a combination of speed and accuracy.)
->>>>>>> baea3dee
+
 
 ## Quantization API
 


# Quantization

## Introduction
Quantization focuses on reducing the precision of model parameters and computations from floating-point to lower-bit integers, such as 8-bit integers. This approach aims to minimize memory requirements, accelerate inference speeds, and decrease power consumption, making models more feasible for deployment on edge devices with limited computational resources. For high-performance devices such as GPUs, quantization provides a way to reduce the required memory bandwidth and take advantage of the massive compute capabilities provided by today's server-based accelerators such as GPUs.

While quantization can potentially degrade the model's performance, the methods supported by torchchat are designed to mitigate this effect, maintaining a balance between efficiency and accuracy. In this document we provide details on the supported quantization schemes, how to quantize models with these schemes and a few example of running such quantized models on supported backends.

## Supported Quantization Schemes
### Weight Quantization
| compression | FP Precision | bitwidth| group size | dynamic activation quantization | Eager | AOTI | ExecuTorch |
|--|--|--|--|--|--|--|--|
<<<<<<< HEAD
| linear (asymmetric) | fp32, fp16, bf16 | [8, 4]* | [32, 64, 128, 256]** | | ✅ | ✅ | ✅ |
=======
| linear (asymmetric) | fp32, fp16, bf16 | [8, 4]* | [32, 64, 128, 256]** | | ✅ | ✅ | 🚧 |
>>>>>>> cf83f45a
| linear with dynamic activations (symmetric) | fp32^ | | [32, 64, 128, 256]** | a8w4dq | 🚧 |🚧 | ✅ |
| linear with GPTQ*** (asymmetric) | | |[32, 64, 128, 256]**  | | ✅ | ✅ | ❌ |
| linear with HQQ*** (asymmetric) | | |[32, 64, 128, 256]**  | | ✅ | ✅ | ❌ |

### Embedding Quantization
Due to the larger vocabulary size of llama3, we also recommend quantizing the embeddings to further reduce the model size for on-device usecases.

| compression | FP Precision | weight quantization (bitwidth)| weight quantization (group size) | dynamic activation quantization | Eager | AOTI | ExecuTorch |
|--|--|--|--|--|--|--|--|
| embedding (symmetric) | fp32, fp16, bf16 | [8, 4]* | [32, 64, 128, 256]** | | ✅ | ✅ | ✅ |

<<<<<<< HEAD
^a8w4dq quantization scheme requires model to be converted to fp32, due to lack of support for fp16 and bf16.

*These are the only valid bitwidth options.
=======
^ The a8w4dq quantization scheme requires inouts to be converted to fp32, due to lack of support for fp16 and bf16.
>>>>>>> cf83f45a

* These are the only valid bitwidth options.

** There are many valid group size options, including 512, 1024, etc. Note that smaller groupsize tends to be better for preserving model quality and accuracy, and larger groupsize for further improving performance. Set 0 for channelwise quantization.

*** [GPTQ](https://arxiv.org/abs/2210.17323) and [HQQ](https://mobiusml.github.io/hqq_blog/) are two different algorithms to address accuracy loss when using lower bit quantization. Due to HQQ relying on data/calibration free quantization, it tends to take less time to quantize model.

## Quantization Profiles
Torchchat quantization supports profiles with multiple settings such as accelerator, dtype, and quantization specified in a JSON file.  Four sample profiles are included wwith the torchchat distributin in config/data: `cuda.json`, `desktop.json`, `mobile.json`, `pi5.json` with profiles optimizing for execution on cuda, desktop, mobile and raspberry Pi devices.

In addition to quantization recipes described below, the profiles also enable developers to specify the accelerator and dtype to be used.  

At present torchchat supports the fast, cuda, mps, and cpu devices.  The default device in torchchat is "fast". The "fast" device is a virtual device that defaults to the fastest executor available in the system, selecting cuda, mps, and cpu in this order.

At present torchchat supports the fast16, fast, bf16, fp16 and fp32 data types. The default data type for models is "fast16".  The "fast16" data type is a virtual data type that defaults to the best 16-bit floating point data type available on the selected device. The "fast" data type is a virtual data type that defaults to the best floating point data type available on the selected device.   ("Best" tangibly representing a combination of speed and accuracy.) 

## Quantization API
Quantization options are passed in json format either as a config file (see [cuda.json](../config/data/cuda.json) and [mobile.json](../config/data/mobile.json)) or a JSON string.

The expected JSON format is described below. Refer to the tables above for valid `bitwidth` and `groupsize` values.

| compression | JSON string |
|--|--|
| linear (asymmetric) | `'{"linear:int<bitwidth>" : {"groupsize" : <groupsize>}}'` |
| linear with dynamic activations (symmetric) | `'{"linear:a8w4dq" : {"groupsize" : <groupsize>}}'`|
| linear with GPTQ (asymmetric) | `'{"linear:int4-gptq" : {"groupsize" : <groupsize>}}'`|
| linear with HQQ (asymmetric) |`'{"linear:hqq" : {"groupsize" : <groupsize>}}'`|
| embedding | `'{"embedding": {"bitwidth": <bitwidth>, "groupsize":<groupsize>}}'` |

See the available quantization schemes [here](https://github.com/pytorch/torchchat/blob/main/quantize.py#L1260-L1266).

## Examples
We can mix and match weight quantization with embedding quantization.

* Config file
  ```
  --quantize quant_config.json
  ```
* Only quantize linear layers
  ```
  --quantize '{"linear:a8w4dq": {"groupsize" : 256}}'
  ```
* Quantize linear layers and embedding lookup
  ```
  --quantize '{"embedding": {"bitwidth": 4, "groupsize":32}, "linear:a8w4dq": {"groupsize" : 256}}'
  ```
Quantization recipes can be applied in conjunction with any of the `chat`, `generate`, `browser` and `export` commands. Below are examples showcasing eager mode with `generate` and AOTI and ExecuTorch with `export`.
### Eager mode
```
python3 generate.py [--compile] llama3 --prompt "Hello, my name is" --quantize '{"embedding" : {"bitwidth": 8, "groupsize": 0}}' --device cpu
```
### AOTI
```
python3 torchchat.py export llama3 --quantize '{"embedding": {"bitwidth": 4, "groupsize":32}, "linear:int4": {"groupsize" : 256}}' --output-dso-path llama3.dso

python3 generate.py llama3 --dso-path llama3.dso  --prompt "Hello my name is"
```
### ExecuTorch
```
python3 torchchat.py export llama3 --dtype fp32 --quantize '{"embedding": {"bitwidth": 4, "groupsize":32}, "linear:a8w4dq": {"groupsize" : 256}}' --output-pte-path llama3.pte

python3 generate.py llama3 --pte-path llama3.pte  --prompt "Hello my name is"
```

## Model precision (dtype precision setting)
On top of quantizing models with integer quantization schemes mentioned above, models can be converted to lower bit floating point precision to reduce the memory bandwidth requirement and take advantage of higher density compute available. For example, many GPUs and some of the CPUs have good support for BFloat16 and Float16. This can be taken advantage of via `--dtype` arg as shown below.

```
python3 generate.py --dtype [ fast16 | fast | bf16 | fp16 | fp32] ...
python3 export.py --dtype [ fast16 | fast | bf16 | fp16 | fp32] ...
```

Unlike gpt-fast which uses bfloat16 as default, torchchat uses the dtype "fast16" as the default. Torchchat will pick the appropriate 16-bit floating point type available and offering the best performance (for execution with Executorch, macOS/ARM and Linux/x86 platforms).  For macOS, support depends on the OS version, with versions starting with 14.0 supporting bfloat16 as support, and float16 for earlier OS version based on system support for these data types.  

Support for FP16 and BF16 is limited in many embedded processors and -dtype fp32 may be required in some environments. Additional ExecuTorch support for 16-bit floating point types may be added in the future based on hardware support.

## Adding additional quantization schemes
We invite contributors to submit established quantization schemes, with accuracy and performance results demonstrating soundness.

- Explain terminology, weight size vs activation size, per-channel vs groupwise vs per-tensor, embedding quantization, linear quantization.
- Explain GPTQ, RTN quantization approaches, examples
- Show general form of –quantize parameter
- Describe how to choose a quantization scheme. Which factors should they take into account? Concrete recommendations for use cases, esp. mobile.
- Quantization reference, describe options for --quantize parameter
- Show a table with performance/accuracy metrics
- Quantization support matrix? torchchat Quantization Support Matrix<|MERGE_RESOLUTION|>--- conflicted
+++ resolved
@@ -10,11 +10,7 @@
 ### Weight Quantization
 | compression | FP Precision | bitwidth| group size | dynamic activation quantization | Eager | AOTI | ExecuTorch |
 |--|--|--|--|--|--|--|--|
-<<<<<<< HEAD
-| linear (asymmetric) | fp32, fp16, bf16 | [8, 4]* | [32, 64, 128, 256]** | | ✅ | ✅ | ✅ |
-=======
 | linear (asymmetric) | fp32, fp16, bf16 | [8, 4]* | [32, 64, 128, 256]** | | ✅ | ✅ | 🚧 |
->>>>>>> cf83f45a
 | linear with dynamic activations (symmetric) | fp32^ | | [32, 64, 128, 256]** | a8w4dq | 🚧 |🚧 | ✅ |
 | linear with GPTQ*** (asymmetric) | | |[32, 64, 128, 256]**  | | ✅ | ✅ | ❌ |
 | linear with HQQ*** (asymmetric) | | |[32, 64, 128, 256]**  | | ✅ | ✅ | ❌ |
@@ -26,13 +22,7 @@
 |--|--|--|--|--|--|--|--|
 | embedding (symmetric) | fp32, fp16, bf16 | [8, 4]* | [32, 64, 128, 256]** | | ✅ | ✅ | ✅ |
 
-<<<<<<< HEAD
-^a8w4dq quantization scheme requires model to be converted to fp32, due to lack of support for fp16 and bf16.
-
-*These are the only valid bitwidth options.
-=======
-^ The a8w4dq quantization scheme requires inouts to be converted to fp32, due to lack of support for fp16 and bf16.
->>>>>>> cf83f45a
+^a8w4dq quantization scheme requires model to be converted to fp32, due to lack of support for fp16 and bf16 in the kernels provided with ExecuTorch.
 
 * These are the only valid bitwidth options.
 

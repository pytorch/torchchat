# Native Execution

While Python offers a great environment for training models and experimentation and research with models, developers 
often are looking to use a native execution environment, either to achieve a certain performance level, or when 
including a Python is undesirable (e.g., in a game application that wants to use an LLM for user interaction) or impossible (devices
with limited functionality and memory capacity).

The 'llama runner' is a native standalone application capable of running a model exported and compiled ahead-of-time with either Executorch (ET) or AOT Inductor (AOTI). Which model format to use depends on your requirements and preferences.  Executorch modelsare optimized for portability across a range of decices, including mobile and edge devices.  AOT Inductor models are optimized for a particular target architecture, which may result in better performance and efficiency.  

Building the runners is straightforward with the included cmake build files and is covered in the next sections.  We will showcase the runners using ~~stories15M~~ llama2 7B and llama3.

## What can you do with torchchat's llama runner for native execution?

* Run models natively:
  * [Chat](#chat)
  * [Generate](#generate)
  * ~~[Run via Browser](#browser)~~
* [Building and using llama runner for exported .so files](#run-server)
     * in Chat mode
     * in Generate mode
* [Building and using llama runner for exported .pe files](#run-portable)
     * in Chat mode
     * in Generate mode
* [Building and using llama runner on mobile devices](#run-mobile)
* Appendix:
      * [Tokenizers](#tokenizers)
      * [Validation](#validation)


The runners accept the following command-line arguments:

```
Options:
  -t <float>  temperature in [0,inf], default 1.0
  -p <float>  p value in top-p (nucleus) sampling in [0,1], default 0.9
  -s <int>    random seed, default time(NULL)
  -n <int>    number of steps to run for, default 256. 0 = max_seq_len
  -i <string> input prompt
  -z <string> path to tokenizer
  -m <string> mode: generate|chat, default: generate
  -y <string> (optional) system prompt in chat mode
  -v <int>    (optional) vocab size, default is model-specific.
  -l <int>    (optional) llama version (2 or 3), default 2.
```

## Building and running runner-aoti
To build runner-aoti, run the following commands *from the torchchat root directory*

```
# Pull submodules (re2, abseil) for Tiktoken
git submodule sync
git submodule update --init

cmake -S . -B ./cmake-out -G Ninja -DCMAKE_PREFIX_PATH=`python3 -c 'import torch;print(torch.utils.cmake_prefix_path)'`
cmake --build ./cmake-out --target aoti_run
```

After running these, the runner-aoti binary is located at ./cmake-out/aoti_run.

Let us try using it with an example.
We first download stories15M and export it to AOTI.

```
python3 torchchat.py download stories15M
python3 torchchat.py export stories15M --output-dso-path ./model.so
```

We can now execute the runner with:

```
wget -O ./tokenizer.bin https://github.com/karpathy/llama2.c/raw/master/tokenizer.bin
./cmake-out/aoti_run ./model.so -z ./tokenizer.bin -l 2 -i "Once upon a time"
```

The `-l 2` indicates that the model and tokenizer use the llama2 architecture.  If your model is based on llama3, use `-l 3`.

## Building and running runner-et
Before building runner-et, you must first setup ExecuTorch by following [setup ExecuTorch steps](executorch_setup.md).


To build runner-et, run the following commands *from the torchchat root directory*

```
# Pull submodules (re2, abseil) for Tiktoken
git submodule sync
git submodule update --init

export TORCHCHAT_ROOT=${PWD}
cmake -S . -B ./cmake-out -G Ninja
cmake --build ./cmake-out --target et_run
```

After running these, the runner-et binary is located at ./cmake-out/et_run.

Let us try using it with an example.
We first download stories15M and export it to ExecuTorch.

```
python3 torchchat.py download stories15M
python3 torchchat.py export stories15M --output-pte-path ./model.pte
```

We can now execute the runner with:

```
wget -O ./tokenizer.bin https://github.com/karpathy/llama2.c/raw/master/tokenizer.bin
<<<<<<< HEAD
./cmake-out/et_run ./model.pte -z ./tokenizer.bin -l 2 -i "Once upon a time"
```

The `-l 2` indicates that the model and tokenizer use the llama2 architecture.  If your model is based on llama3, use `-l 3`.
=======
./cmake-out/et_run ./model.pte -z ./tokenizer.bin -i "Once upon a time"
```

## Appendix: Llama runner tokenizers

Tokenizers are essential tools in Natural Language Processing (NLP) that convert text into smaller units, such as words or phrases, known as tokens. Two popular tokenizers are SentencePiece and Tiktoken. [SentencePiece](https://github.com/google/sentencepiece) is an unsupervised text tokenizer and detokenizer mainly for Neural Network-based text generation systems where the vocabulary size is predetermined prior to the neural model training. Llama2-style models typically use the SentencePiece tokenizer. Tiktoken is a newer tokenizer originally developed by OpenAI that allows you to see how many tokens a text string will use without making an API call. Llama3 uses the Tiktoken tokenizer. 
 Torchchat includes both Python and C/C++ implementations of both the SentencePiece and Tiktoken tokenizers that may be used with the Python and native execution environments, respectively. 

The SentencePiece tokenizer implementations for Python (developed by Google) and the C/C++ implementation (developed by Andrej Karpathy) use different input formats.  The Python implementation reads a tokenizer specification in `tokenizer.model` format.  The C/C++ tokenizer that reads the tokenizer instructions from a file in `tokenizer.bin` format.  We include Andrej's SentencePiece converter which translates a SentencePiece tokenizer in `tokenizer.model` format to `tokenizer.bin` in the utils subdirectory:
```
python3 utils/tokenizer.py --tokenizer-model=${MODEL_DIR}/tokenizer.model
```

## Appendix: Native model verification using the Python environment

After exporting a model, you will want to verify that the model delivers output of high quality, and works as expected.
Both can be achieved with the Python environment.  All torchchat Python comands can work with exported models.  Instead of loading the model from a checkpoint or GGUF file, use the the `--dso-path model.so` and `--pte-path model.pte` for loading both types of exported models. This enables you to verify the quality of the exported models, and run any tests that you may have developed in conjunction with exported models to enable you to validate model quality.

The `eval` tool evaluates model quality using metrics such as 'perplexity' that are commonly used in the NLP community to evaluate output quality.  Load your model exported model to evaluate quality metrics for exported models.  You can find an introduction to the eval tool in the [README](../README.md) file.

The `generate`, `chat` and `browser` tools enable you to verify that the exported model works correctly, as a debugging aid if you are developing your own native execution environment based on the llama runner provided with torchchat.  
>>>>>>> e039cada
<|MERGE_RESOLUTION|>--- conflicted
+++ resolved
@@ -1,11 +1,11 @@
 # Native Execution
 
-While Python offers a great environment for training models and experimentation and research with models, developers 
-often are looking to use a native execution environment, either to achieve a certain performance level, or when 
+While Python offers a great environment for training models and experimentation and research with models, developers
+often are looking to use a native execution environment, either to achieve a certain performance level, or when
 including a Python is undesirable (e.g., in a game application that wants to use an LLM for user interaction) or impossible (devices
 with limited functionality and memory capacity).
 
-The 'llama runner' is a native standalone application capable of running a model exported and compiled ahead-of-time with either Executorch (ET) or AOT Inductor (AOTI). Which model format to use depends on your requirements and preferences.  Executorch modelsare optimized for portability across a range of decices, including mobile and edge devices.  AOT Inductor models are optimized for a particular target architecture, which may result in better performance and efficiency.  
+The 'llama runner' is a native standalone application capable of running a model exported and compiled ahead-of-time with either Executorch (ET) or AOT Inductor (AOTI). Which model format to use depends on your requirements and preferences.  Executorch modelsare optimized for portability across a range of decices, including mobile and edge devices.  AOT Inductor models are optimized for a particular target architecture, which may result in better performance and efficiency.
 
 Building the runners is straightforward with the included cmake build files and is covered in the next sections.  We will showcase the runners using ~~stories15M~~ llama2 7B and llama3.
 
@@ -104,19 +104,15 @@
 
 ```
 wget -O ./tokenizer.bin https://github.com/karpathy/llama2.c/raw/master/tokenizer.bin
-<<<<<<< HEAD
 ./cmake-out/et_run ./model.pte -z ./tokenizer.bin -l 2 -i "Once upon a time"
 ```
 
 The `-l 2` indicates that the model and tokenizer use the llama2 architecture.  If your model is based on llama3, use `-l 3`.
-=======
-./cmake-out/et_run ./model.pte -z ./tokenizer.bin -i "Once upon a time"
-```
 
 ## Appendix: Llama runner tokenizers
 
-Tokenizers are essential tools in Natural Language Processing (NLP) that convert text into smaller units, such as words or phrases, known as tokens. Two popular tokenizers are SentencePiece and Tiktoken. [SentencePiece](https://github.com/google/sentencepiece) is an unsupervised text tokenizer and detokenizer mainly for Neural Network-based text generation systems where the vocabulary size is predetermined prior to the neural model training. Llama2-style models typically use the SentencePiece tokenizer. Tiktoken is a newer tokenizer originally developed by OpenAI that allows you to see how many tokens a text string will use without making an API call. Llama3 uses the Tiktoken tokenizer. 
- Torchchat includes both Python and C/C++ implementations of both the SentencePiece and Tiktoken tokenizers that may be used with the Python and native execution environments, respectively. 
+Tokenizers are essential tools in Natural Language Processing (NLP) that convert text into smaller units, such as words or phrases, known as tokens. Two popular tokenizers are SentencePiece and Tiktoken. [SentencePiece](https://github.com/google/sentencepiece) is an unsupervised text tokenizer and detokenizer mainly for Neural Network-based text generation systems where the vocabulary size is predetermined prior to the neural model training. Llama2-style models typically use the SentencePiece tokenizer. Tiktoken is a newer tokenizer originally developed by OpenAI that allows you to see how many tokens a text string will use without making an API call. Llama3 uses the Tiktoken tokenizer.
+ Torchchat includes both Python and C/C++ implementations of both the SentencePiece and Tiktoken tokenizers that may be used with the Python and native execution environments, respectively.
 
 The SentencePiece tokenizer implementations for Python (developed by Google) and the C/C++ implementation (developed by Andrej Karpathy) use different input formats.  The Python implementation reads a tokenizer specification in `tokenizer.model` format.  The C/C++ tokenizer that reads the tokenizer instructions from a file in `tokenizer.bin` format.  We include Andrej's SentencePiece converter which translates a SentencePiece tokenizer in `tokenizer.model` format to `tokenizer.bin` in the utils subdirectory:
 ```
@@ -130,5 +126,4 @@
 
 The `eval` tool evaluates model quality using metrics such as 'perplexity' that are commonly used in the NLP community to evaluate output quality.  Load your model exported model to evaluate quality metrics for exported models.  You can find an introduction to the eval tool in the [README](../README.md) file.
 
-The `generate`, `chat` and `browser` tools enable you to verify that the exported model works correctly, as a debugging aid if you are developing your own native execution environment based on the llama runner provided with torchchat.  
->>>>>>> e039cada
+The `generate`, `chat` and `browser` tools enable you to verify that the exported model works correctly, as a debugging aid if you are developing your own native execution environment based on the llama runner provided with torchchat.
--- conflicted
+++ resolved
@@ -5,12 +5,13 @@
 # LICENSE file in the root directory of this source tree.
 import argparse
 import itertools
+
 import logging
 import sys
 import time
 from dataclasses import dataclass
 from pathlib import Path
-from typing import List, Optional, Tuple
+from typing import Optional, Tuple, List
 
 import torch
 import torch._dynamo.config
@@ -24,11 +25,12 @@
 )
 from build.model import Transformer
 from build.utils import device_sync, set_precision
-from cli import add_arguments_for_generate, arg_init, check_args, logger
+from cli import add_arguments, add_arguments_for_generate, arg_init, check_args
+
+logger = logging.getLogger(__name__)
 
 B_INST, E_INST = "[INST]", "[/INST]"
 B_SYS, E_SYS = "<<SYS>>", "<</SYS>>"
-
 
 class ChatFormat:
     def __init__(self, tokenizer):
@@ -58,6 +60,7 @@
         # Add the start of an assistant message for the model to complete.
         tokens.extend(self.encode_header({"role": "assistant", "content": ""}))
         return tokens
+
 
 
 @dataclass
@@ -73,7 +76,7 @@
     compile: bool = False
     compile_prefill: bool = False
     speculate_k: int = 5
-    sequential_prefill: bool = False
+    sequential_prefill: bool = True
 
     def __post_init__(self):
         if self.compile_prefill and self.sequential_prefill:
@@ -100,11 +103,7 @@
             )
 
     @classmethod
-    def from_args(cls, args):
-        sequential_prefill = (
-            args.sequential_prefill or bool(args.dso_path) or bool(args.pte_path)
-        )
-
+    def from_args(cls, args):  # -> GeneratorArgs:
         return cls(
             prompt=args.prompt,
             encoded_prompt=None,
@@ -117,7 +116,7 @@
             compile=args.compile,
             compile_prefill=args.compile_prefill,
             speculate_k=args.speculate_k,
-            sequential_prefill=sequential_prefill,
+            sequential_prefill=not args.parallel_prefill,
         )
 
 
@@ -153,7 +152,8 @@
     logits, need_probs: bool, temperature: float = 1.0, top_k: Optional[int] = None
 ):
     if temperature == 0 and not need_probs:
-        _, idx_next = torch.topk(logits[0, -1], k=1, dim=-1)
+        _, idx_next = torch.topk(logits, k=1, dim=-1)
+        idx_next = idx_next.squeeze(dim=(0, 1))
         return (idx_next, None)
     probs = logits_to_probs(logits[0, -1], temperature, top_k)
     idx_next = multinomial_sample_one_no_sync(probs)
@@ -168,21 +168,19 @@
     sequential_prefill=True,
     **sampling_kwargs,
 ) -> torch.Tensor:
-    # logging.debug(f"x: {x}, input_pos: {input_pos}")
+    logging.debug(f"x: {x}, input_pos: {input_pos}")
     width = x.size(1)
     assert input_pos.size(0) == width
 
     if sequential_prefill:
         for i in range(width):
             x_sliced, ip_sliced = x[:, i].view(-1, 1), input_pos[i].view(-1)
-            # logging.debug(f"<sliced> x: {x_sliced}, input_pos: {ip_sliced}")
+            logging.debug(f"<sliced> x: {x_sliced}, input_pos: {ip_sliced}")
             logits = model(x_sliced, ip_sliced)  # (x[:, i], input_pos[i])
     else:
         # input_pos: [B, S]
         logits = model(x, input_pos)
-        # print(f"logits {logits.shape}")
-
-    # print(f"x: {x},\n  input_pos: {input_pos}\n")
+
     return sample(logits, need_probs=False, **sampling_kwargs)[0]
 
 
@@ -196,7 +194,6 @@
     # input_pos: [B, 1]
     assert input_pos.shape[-1] == 1
     logits = model(x, input_pos)
-    # print(f"x: {x},\n  input_pos: {input_pos}\n")
     return sample(logits, need_probs=need_probs, **sampling_kwargs)
 
 
@@ -213,17 +210,11 @@
 ):
     new_tokens, new_probs = [], []
     encountered_eos = False
-    for _i in range(
-        num_new_tokens - 1
-    ):  # -1 to save space to run an EoS if dont generate it naturally
+    for i in range(num_new_tokens - 1): # -1 to save space to run an EoS if dont generate it naturally
         # Actually better for Inductor to codegen attention here
         with torch.nn.attention.sdpa_kernel([torch.nn.attention.SDPBackend.MATH]):
             next_token, next_prob = decode_one_token(
-                model,
-                cur_token.clone(),
-                input_pos,
-                need_probs=need_probs,
-                **sampling_kwargs,
+                model, cur_token.clone(), input_pos, need_probs=need_probs, **sampling_kwargs
             )
             input_pos += 1
             new_tokens.append(next_token.clone())
@@ -232,25 +223,15 @@
                 new_probs.append(next_prob.clone())
             cur_token = next_token.view(1, -1)
             # encountered eos
-            if next_token.item() == eos_token_id or (
-                eot_id is not None and next_token.item() == eot_id
-            ):
+            if (next_token.item() == eos_token_id or (eot_id is not None and next_token.item() == eot_id)):
                 encountered_eos = True
-                _, _ = decode_one_token(
-                    model, cur_token, input_pos, need_probs, **sampling_kwargs
-                )
+                _, _ = decode_one_token(model, cur_token, input_pos, need_probs, **sampling_kwargs)
                 input_pos += 1
                 break
     if not encountered_eos:
-        eos_token = torch.tensor(
-            [eos_token_id if eot_id is None else eot_id],
-            dtype=cur_token.dtype,
-            device=cur_token.device,
-        )
+        eos_token = torch.tensor([eos_token_id if eot_id is None else eot_id], dtype=cur_token.dtype, device=cur_token.device)
         new_tokens.append(eos_token.clone())
-        _, _ = decode_one_token(
-            model, eos_token.view(1, -1), input_pos, need_probs, **sampling_kwargs
-        )
+        _, _ = decode_one_token(model, eos_token.view(1, -1), input_pos, need_probs, **sampling_kwargs)
         input_pos += 1
 
     return new_tokens, new_probs
@@ -345,8 +326,7 @@
     is_speculative = draft_model is not None
     device, dtype = prompt.device, prompt.dtype
 
-    # create an empty tensor of the expected final shape and
-    # fill in the current tokens
+    # create an empty tensor of the expected final shape and fill in the current tokens
     T = prompt.size(0)
     max_new_tokens = min(max_new_tokens, max_seq_length - start_pos - T)
     T_new = T + max_new_tokens
@@ -356,12 +336,9 @@
         with torch.device(device):
             model.setup_caches(max_batch_size=1, max_seq_length=max_seq_length)
             if is_speculative and draft_model is not model:
-                draft_model.setup_caches(
-                    max_batch_size=1, max_seq_length=max_seq_length
-                )
-
-    # create an empty tensor of the expected final shape and
-    # fill in the current tokens
+                draft_model.setup_caches(max_batch_size=1, max_seq_length=max_seq_length)
+
+    # create an empty tensor of the expected final shape and fill in the current tokens
     empty = torch.empty(T_new, dtype=dtype, device=device)
     empty[:T] = prompt
     seq = empty
@@ -382,15 +359,12 @@
             sequential_prefill=sequential_prefill,
             **sampling_kwargs,
         )
-    # print(f"sizes: {T} {seq[T].shape} {seq.shape} {next_token.shape}")
     seq[T] = next_token
     callback(next_token.clone().view(-1))
 
     num_tokens_generated = 0
     input_pos = torch.tensor([start_pos + T], device=device, dtype=torch.int)
-    accept_counts = [0] * (
-        speculate_k + 1
-    )  # creates array of [0, 0, 0, ...] that is speculate_k + 1 long
+    accept_counts = [0] * (speculate_k + 1) # creates array of [0, 0, 0, ...] that is speculate_k + 1 long
 
     if is_speculative:
         input_pos = input_pos.item()  # for speculative decoding easier to keep on host
@@ -416,14 +390,12 @@
             max_new_tokens - 1,
             callback=callback,
             need_probs=False,
-            eos_token_id=tokenizer.eos_id() if tokenizer else 2,
-            eot_id=tokenizer.special_tokens["<|eot_id|>"] if is_llama3_model else None,
+            eos_token_id = tokenizer.eos_id() if tokenizer else 2,
+            eot_id = tokenizer.special_tokens["<|eot_id|>"] if is_llama3_model else None,
             **sampling_kwargs,
         )
         seq[T + 1 : T + 1 + len(generated_tokens)] = torch.cat(generated_tokens)
-        seq = seq[
-            : T + 1 + len(generated_tokens)
-        ]  # If we dont generate all the way to max_new_tokens slice off the extra space we allocated.
+        seq = seq[:T + 1 + len(generated_tokens)] # If we dont generate all the way to max_new_tokens slice off the extra space we allocated.
 
     generate_stats = {"accept_counts": accept_counts}
     return seq, generate_stats
@@ -434,6 +406,7 @@
     if bos:
         tokens = [tokenizer.bos_id()] + tokens
     return torch.tensor(tokens, dtype=torch.int, device=device)
+
 
 
 def get_device_info(name: str) -> str:
@@ -460,23 +433,6 @@
     return ""
 
 
-def _callback(x, buffer, period_id, done_generating, tokenizer, is_llama3_model):
-    if done_generating:
-        return
-    buffer.append(
-        tokenizer.decode([period_id] + x.tolist())[1:]
-    )  # I think this results in the first output token being dropped from the display which is wrong.
-    if x.item() == tokenizer.eos_id():
-        done_generating = True
-    if is_llama3_model and x.item() == tokenizer.special_tokens["<|eot_id|>"]:
-        done_generating = True
-        buffer = buffer[:-1]  # drop the eot_id from the output buffer
-    if len(buffer) == 4 or done_generating:
-        print("".join(buffer), end="", flush=True)
-        buffer.clear()
-    # print(, end='', flush=True)
-
-
 def _main(
     builder_args: BuilderArgs,
     speculative_builder_args: BuilderArgs,
@@ -505,6 +461,8 @@
     is_speculative = speculative_builder_args.checkpoint_path is not None
 
     if generator_args.chat_mode and not builder_args.is_chat_model:
+        # This is not a log message, it's a dangerous condition message
+        # that we must ensure is displayed
         print(
             """
 *******************************************************
@@ -519,19 +477,17 @@
 
     tokenizer = _initialize_tokenizer(tokenizer_args)
 
-    # Right now the assumption is only llama3 uses tiktokenizer and it
-    # must use tiktokenizer.
-    # Piggy backing off of this flag then for now to identify llama3
-    # without prompting user.
+    # Right now the assumption is only llama3 uses tiktokenizer and it must use tiktokenizer.
+    # Piggy backing off of this flag then for now to identify llama3 without prompting user.
     is_llama3_model = tokenizer_args.is_tiktoken
     if generator_args.chat_mode and is_llama3_model:
-        logging.debug(
-            "Llama3 model detected in chat mode. Using updated sentence schemas"
-        )
+        logging.debug("Llama3 model detected in chat mode. Using updated sentence schemas")
 
     builder_args.setup_caches = False
     model = _initialize_model(builder_args, quantize, tokenizer)
 
+    # will add a version of _initialize_model in future
+    # (need additional args)
     if is_speculative:
         draft_model = _initialize_model(
             speculative_builder_args,
@@ -577,32 +533,26 @@
             decode_one_token, mode="reduce-overhead", fullgraph=True
         )
 
+        # Uncomment to squeeze more perf out of prefill
         if generator_args.compile_prefill:
             prefill = torch.compile(prefill, fullgraph=True, dynamic=True)
 
-    system_prompt = None
+    system_prompt=None
     # Set up our max_seq_length
     if generator_args.chat_mode:
-        max_seq_length = model.config.max_seq_length
-        print(
-            f"Entering Chat Mode. Will continue chatting back and forth with the language model until the models max context length of {max_seq_length} tokens is hit or until the user says /bye"
-        )
-        get_system_prompt = input(
-            "Do you want to enter a system prompt? Enter y for yes and anything else for no. \n"
-        )
-        if get_system_prompt == "y" or get_system_prompt == "Y":
+        max_seq_length = 2048
+        print(f"Entering Chat Mode. Will continue chatting back and forth with the language model until the models max context length of {max_seq_length} tokens is hit or until the user says /bye")
+        get_system_prompt = input("Do you want to enter a system prompt? Enter y for yes and anything else for no. \n")
+        if (get_system_prompt == "y" or get_system_prompt == "Y"):
             system_prompt = input("What is your system prompt? \n")
         if is_llama3_model:
             chat_formatter = ChatFormat(tokenizer)
     else:
-        max_seq_length = min(
-            encoded.size(0) + generator_args.max_new_tokens, model.config.block_size
-        )
+        max_seq_length = min(encoded.size(0) + generator_args.max_new_tokens, model.config.block_size)
+
 
     max_seq_length = (
-        max_seq_length + speculative_builder_args.speculate_k + 1
-        if draft_model is not None
-        else max_seq_length
+        max_seq_length + speculate_k + 1 if draft_model is not None else max_seq_length
     )
 
     aggregate_metrics = {
@@ -612,30 +562,20 @@
     start = -1 if generator_args.compile else 0
     start_pos = 0
 
-    # arbitrarily large number as chat mode goes until max_seq length
-    # or user exits
+
+    # arbitrarily large number as chat mode goes until max_seq length or user exits
     num_samples = generator_args.num_samples if not generator_args.chat_mode else 100000
-<<<<<<< HEAD
-    i = (
-        -1
-    )  # long loop and Im scared someone will add a continue in it, so start at -1 and increment at the start
-    while i < num_samples:
-        i += 1
-=======
     for i in range(num_samples):
->>>>>>> bd44d8eb
         device_sync(device=builder_args.device)
         if i >= 0 and generator_args.chat_mode:
-            prompt = input("User: ")
-            if prompt == "/bye":
+            prompt = input("What is your prompt? \n")
+            if (prompt == "/bye"):
                 print("Exiting Chat.\n")
                 break
             if not is_llama3_model:
-                if system_prompt:
-                    prompt = f"{B_INST} {B_SYS}\n{system_prompt.strip()}\n{E_SYS}\n\n{prompt.strip()} {E_INST}"
-                    system_prompt = (
-                        None  # can only provide system prompt on first interaction
-                    )
+                if system_prompt is not None:
+                    prompt = f"{B_INST} {B_SYS}\n{system_prompt.strip()}\n{E_SYS}\n\n{prompt.strip} {E_INST}"
+                    system_prompt = None # can only provide system prompt on first interaction
                 else:
                     prompt = f"{B_INST} {prompt.strip()} {E_INST}"
                 encoded = encode_tokens(
@@ -643,53 +583,23 @@
                 )
             else:
                 if system_prompt is not None:
-                    encoded = chat_formatter.encode_dialog_prompt(
-                        [
-                            {"role": "system", "content": system_prompt},
-                            {"role": "user", "content": prompt},
-                        ]
-                    )
+                    encoded = chat_formatter.encode_dialog_prompt([{"role" : "system", "content" : system_prompt}, {"role" : "user", "content" : prompt}])
                     system_prompt = None
-                elif i == 0:
-                    encoded = chat_formatter.encode_dialog_prompt(
-                        [{"role": "user", "content": prompt}]
-                    )
+                elif(i == 0):
+                    encoded = chat_formatter.encode_dialog_prompt([{"role" : "user", "content" : prompt}])
                 else:
-                    encoded = chat_formatter.encode_message(
-                        {"role": "user", "content": prompt}
-                    )
-                    encoded.extend(
-                        chat_formatter.encode_header(
-                            {"role": "assistant", "content": ""}
-                        )
-                    )
-                encoded = torch.tensor(
-                    encoded, dtype=torch.int, device=builder_args.device
-                )
-            if encoded.size(0) + start_pos > max_seq_length:
-                print(
-                    "This prompt would take us past the max_seq_length. Ending Conversation."
-                )
+                    encoded = chat_formatter.encode_message({"role" : "user", "content" : prompt})
+                    encoded.extend(chat_formatter.encode_header({"role": "assistant", "content": ""}))
+                encoded = torch.tensor(encoded, dtype=torch.int, device=builder_args.device)
+            if (encoded.size(0) + start_pos > max_seq_length):
+                print("This prompt would take us past the max_seq_length. Ending Conversation.")
                 break
 
         if generator_args.chat_mode and i >= 0:
-            print("Model: ", end="")
-
             buffer = []
             period_id = tokenizer.encode(".")[0]
             done_generating = False
 
-<<<<<<< HEAD
-            def callback(x):
-                return _callback(
-                    x,
-                    buffer=buffer,
-                    period_id=period_id,
-                    done_generating=done_generating,
-                    tokenizer=tokenizer,
-                    is_llama3_model=is_llama3_model,
-                )
-=======
             def callback(
                 x, buffer=buffer, period_id=period_id, done_generating=done_generating
             ):
@@ -705,23 +615,11 @@
                     print("".join(buffer), end="", flush=True)
                     buffer.clear()
                 # print(, end='', flush=True)
->>>>>>> bd44d8eb
 
         else:
-            assert not generator_args.chat_mode
-            buffer = [generator_args.prompt]
-            period_id = tokenizer.encode(".")[0]
-            done_generating = False
 
             def callback(x):
-                return _callback(
-                    x,
-                    buffer=buffer,
-                    period_id=period_id,
-                    done_generating=done_generating,
-                    tokenizer=tokenizer,
-                    is_llama3_model=is_llama3_model,
-                )
+                return x
 
         t0 = time.perf_counter()
         import contextlib
@@ -763,38 +661,35 @@
         device_sync(device=builder_args.device)
         t = time.perf_counter() - t0
 
-        print()
-
+        if not generator_args.chat_mode:
+            print(tokenizer.decode(y.tolist()))
+        else:
+            print()
         tokens_generated = y.size(0) - prompt_length
         tokens_sec = tokens_generated / t
         aggregate_metrics["tokens_per_sec"].append(tokens_sec)
-        print(
+        logging.info(
             f"Time for inference {i + 1}: {t:.02f} sec total, {tokens_sec:.02f} tokens/sec"
         )
-        print(f"Bandwidth achieved: {model_size * tokens_sec / 1e9:.02f} GB/s")
-
-        if start_pos >= max_seq_length:
-            print(f"[Max Sequence Length Reached. Ending Conversation.]")
-            print(f"---------------------------------------------------")
-            if generator_args.chat_mode:
-                break
-
-        if not generator_args.chat_mode:
-            start_pos = 0
-
-    print("\n========================================\n")
+        logging.info(f"Bandwidth achieved: {model_size * tokens_sec / 1e9:.02f} GB/s")
+
+        if (start_pos >= max_seq_length):
+            print("Max Sequence Length Reached. Ending Conversation.")
+            break
+
+    print("==========")
     if is_speculative:
         counts_aggregated = [sum(i) for i in zip(*aggregate_metrics["accept_counts"])]
         acceptance_probs = [i / sum(counts_aggregated) for i in counts_aggregated]
-        print(f"Acceptance probs: {acceptance_probs}")
-        print(
+        logging.info(f"Acceptance probs: {acceptance_probs}")
+        logging.info(
             f"Mean Accepted: {sum([idx * i for idx, i in enumerate(counts_aggregated)])/sum(counts_aggregated)}"
         )
 
-    print(
+    logging.info(
         f"Average tokens/sec: {torch.mean(torch.tensor(aggregate_metrics['tokens_per_sec'])).item():.2f}"
     )
-    print(f"Memory used: {torch.cuda.max_memory_reserved() / 1e9:.02f} GB")
+    logging.info(f"Memory used: {torch.cuda.max_memory_reserved() / 1e9:.02f} GB")
 
 
 def main(args):
@@ -816,6 +711,7 @@
 
 if __name__ == "__main__":
     parser = argparse.ArgumentParser(description="torchchat generate CLI")
+    add_arguments(parser)
     add_arguments_for_generate(parser)
     args = parser.parse_args()
     check_args(args, "generate")

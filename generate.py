# Copyright (c) Meta Platforms, Inc. and affiliates.
# All rights reserved.

# This source code is licensed under the license found in the
# LICENSE file in the root directory of this source tree.
import argparse
import itertools
import logging
import sys
import time
from dataclasses import dataclass
from pathlib import Path
from typing import List, Optional, Tuple

import torch
import torch._dynamo.config
import torch._inductor.config

from build.builder import (
    _initialize_model,
    _initialize_tokenizer,
    BuilderArgs,
    TokenizerArgs,
)
from build.model import Transformer
from build.utils import device_sync, set_precision
from cli import add_arguments_for_generate, arg_init, check_args, logger

B_INST, E_INST = "[INST]", "[/INST]"
B_SYS, E_SYS = "<<SYS>>", "<</SYS>>"


class ChatFormat:
    def __init__(self, tokenizer):
        self.tokenizer = tokenizer

    def encode_header(self, message) -> List[int]:
        tokens = []
        tokens.append(self.tokenizer.special_tokens["<|start_header_id|>"])
        tokens.extend(self.tokenizer.encode(message["role"], bos=False, eos=False))
        tokens.append(self.tokenizer.special_tokens["<|end_header_id|>"])
        tokens.extend(self.tokenizer.encode("\n\n", bos=False, eos=False))
        return tokens

    def encode_message(self, message) -> List[int]:
        tokens = self.encode_header(message)
        tokens.extend(
            self.tokenizer.encode(message["content"].strip(), bos=False, eos=False)
        )
        tokens.append(self.tokenizer.special_tokens["<|eot_id|>"])
        return tokens

    def encode_dialog_prompt(self, dialog) -> List[int]:
        tokens = []
        tokens.append(self.tokenizer.special_tokens["<|begin_of_text|>"])
        for message in dialog:
            tokens.extend(self.encode_message(message))
        # Add the start of an assistant message for the model to complete.
        tokens.extend(self.encode_header({"role": "assistant", "content": ""}))
        return tokens


@dataclass
class GeneratorArgs:
    prompt: str = "torchchat is pronounced torch-chat and is so cool because"
    encoded_prompt: Optional[torch.Tensor] = None
    chat_mode: bool = False
    gui_mode: bool = False
    num_samples: int = 1
    max_new_tokens: int = 200
    top_k: int = 200
    temperature: int = 0  # deterministic argmax
    compile: bool = False
    compile_prefill: bool = False
    speculate_k: int = 5
    sequential_prefill: bool = False

    def __post_init__(self):
        if self.compile_prefill and self.sequential_prefill:
            raise RuntimeError("prefill compilation requires parallel prefill")

    def validate_build(
        self, builder_args: BuilderArgs, model_description: str = "model"
    ):
        reason = ""
        model_type = ""
        if not self.sequential_prefill:
            reason = "parallel prefill"
        if self.compile_prefill:
            reason = "model compilation for prefill"
        if self.compile:
            reason = "model compilation"
        if builder_args.dso_path:
            model_type = "DSO"
        if builder_args.pte_path:
            model_type = "PTE"
        if model_type and reason:
            raise RuntimeError(
                f"cannot perform {reason} because a {model_type} {model_description} is used"
            )

    @classmethod
    def from_args(cls, args):
        sequential_prefill = (
            args.sequential_prefill or bool(args.dso_path) or bool(args.pte_path)
        )

        return cls(
            prompt=args.prompt,
            encoded_prompt=None,
            chat_mode=args.chat,
            gui_mode=args.gui,
            num_samples=args.num_samples,
            max_new_tokens=args.max_new_tokens,
            top_k=args.top_k,
            temperature=args.temperature,
            compile=args.compile,
            compile_prefill=args.compile_prefill,
            speculate_k=args.speculate_k,
            sequential_prefill=sequential_prefill,
        )


torch._inductor.config.coordinate_descent_tuning = True
torch._inductor.config.triton.unique_kernel_names = True
torch._inductor.config.fx_graph_cache = True  # Experimental feature to reduce compilation times, will be on by default in future


# support running without installing as a package
wd = Path(__file__).parent.parent.resolve()
sys.path.append(str(wd))


def multinomial_sample_one_no_sync(
    probs_sort,
):  # Does multinomial sampling without a cuda synchronization
    q = torch.empty_like(probs_sort).exponential_(1)
    return torch.argmax(probs_sort / q, dim=-1, keepdim=True).to(dtype=torch.int)


def logits_to_probs(logits, temperature: float = 1.0, top_k: Optional[int] = None):
    logits = logits / max(temperature, 1e-5 if logits.dtype != torch.float16 else 1e-3)

    if top_k is not None:
        v, _ = torch.topk(logits, min(top_k, logits.size(-1)))
        pivot = v.select(-1, -1).unsqueeze(-1)
        logits = torch.where(logits < pivot, -float("Inf"), logits)
    probs = torch.nn.functional.softmax(logits, dim=-1)
    return probs


def sample(
    logits, need_probs: bool, temperature: float = 1.0, top_k: Optional[int] = None
):
    if temperature == 0 and not need_probs:
        _, idx_next = torch.topk(logits[0, -1], k=1, dim=-1)
        return (idx_next, None)
    probs = logits_to_probs(logits[0, -1], temperature, top_k)
    idx_next = multinomial_sample_one_no_sync(probs)
    return idx_next, probs


def prefill(
    model: Transformer,
    x: torch.Tensor,
    input_pos: torch.Tensor,
    *,
    sequential_prefill=True,
    **sampling_kwargs,
) -> torch.Tensor:
    # logging.debug(f"x: {x}, input_pos: {input_pos}")
    width = x.size(1)
    assert input_pos.size(0) == width

    if sequential_prefill:
        for i in range(width):
            x_sliced, ip_sliced = x[:, i].view(-1, 1), input_pos[i].view(-1)
            # logging.debug(f"<sliced> x: {x_sliced}, input_pos: {ip_sliced}")
            logits = model(x_sliced, ip_sliced)  # (x[:, i], input_pos[i])
    else:
        # input_pos: [B, S]
        logits = model(x, input_pos)
        # print(f"logits {logits.shape}")

    # print(f"x: {x},\n  input_pos: {input_pos}\n")
    return sample(logits, need_probs=False, **sampling_kwargs)[0]


def decode_one_token(
    model: Transformer,
    x: torch.Tensor,
    input_pos: torch.Tensor,
    need_probs: bool,
    use_flash_attention: bool = True,
    **sampling_kwargs,
) -> Tuple[torch.Tensor, Optional[torch.Tensor]]:
    # input_pos: [B, 1]
    assert input_pos.shape[-1] == 1
<<<<<<< HEAD
    SDPBackend = torch.nn.attention.SDPBackend
    # Actually better for Inductor to codegen attention here
    backends = (
        [SDPBackend.MATH, SDPBackend.FLASH_ATTENTION]
        if use_flash_attention
        else [SDPBackend.MATH]
    )
    with torch.nn.attention.sdpa_kernel(backends):
        logits = model(x, input_pos)
=======
    logits = model(x, input_pos)
    # print(f"x: {x},\n  input_pos: {input_pos}\n")
>>>>>>> c8c29f8c
    return sample(logits, need_probs=need_probs, **sampling_kwargs)


def decode_n_tokens(
    model: Transformer,
    cur_token: torch.Tensor,
    input_pos: torch.Tensor,
    num_new_tokens: int,
    need_probs: bool,
    callback=lambda _: _,
    eos_token_id: int = 2,
    eot_id: Optional[int] = None,
    **sampling_kwargs,
):
    new_tokens, new_probs = [], []
<<<<<<< HEAD
    for _ in range(num_new_tokens):
        next_token, next_prob = decode_one_token(
            model, cur_token, input_pos, need_probs=need_probs, **sampling_kwargs
        )
        input_pos += 1
        new_tokens.append(next_token.clone())
        callback(new_tokens[-1])
        if need_probs:
            new_probs.append(next_prob.clone())
        cur_token = next_token.view(1, -1)
=======
    encountered_eos = False
    for _i in range(
        num_new_tokens - 1
    ):  # -1 to save space to run an EoS if dont generate it naturally
        # Actually better for Inductor to codegen attention here
        with torch.nn.attention.sdpa_kernel([torch.nn.attention.SDPBackend.MATH]):
            next_token, next_prob = decode_one_token(
                model,
                cur_token.clone(),
                input_pos,
                need_probs=need_probs,
                **sampling_kwargs,
            )
            input_pos += 1
            new_tokens.append(next_token.clone())
            callback(new_tokens[-1])
            if need_probs:
                new_probs.append(next_prob.clone())
            cur_token = next_token.view(1, -1)
            # encountered eos
            if next_token.item() == eos_token_id or (
                eot_id is not None and next_token.item() == eot_id
            ):
                encountered_eos = True
                _, _ = decode_one_token(
                    model, cur_token, input_pos, need_probs, **sampling_kwargs
                )
                input_pos += 1
                break
    if not encountered_eos:
        eos_token = torch.tensor(
            [eos_token_id if eot_id is None else eot_id],
            dtype=cur_token.dtype,
            device=cur_token.device,
        )
        new_tokens.append(eos_token.clone())
        _, _ = decode_one_token(
            model, eos_token.view(1, -1), input_pos, need_probs, **sampling_kwargs
        )
        input_pos += 1
>>>>>>> c8c29f8c

    return new_tokens, new_probs


def model_forward(model, x, input_pos):
    return model(x, input_pos)


def speculative_decode(
    model: Transformer,
    draft_model: Transformer,
    cur_token: torch.Tensor,
    input_pos: int,
    speculate_k: int,
    **sampling_kwargs,
) -> torch.Tensor:
    # draft model inference sequentially
    device = cur_token.device
    orig_input_pos = torch.tensor(
        [input_pos], dtype=torch.int64, device=cur_token.device
    )
    draft_tokens, draft_probs = decode_n_tokens(
        draft_model,
        cur_token.view(1, -1),
        orig_input_pos.clone(),
        speculate_k,
        need_probs=True,
        **sampling_kwargs,
    )

    draft_tokens = torch.cat(draft_tokens)
    # parallel inference on target model using draft tokens
    target_logits = model_forward(
        model,
        torch.cat([cur_token.view(1), draft_tokens]).view(1, -1),
        torch.arange(input_pos, input_pos + speculate_k + 1, device=cur_token.device),
    )
    target_probs = logits_to_probs(target_logits[0], **sampling_kwargs)
    draft_probs = torch.stack(draft_probs)
    # q: target prob, p: draft prob
    # q >= p: always accept draft token
    # q < p: q/p prob to accept draft token
    p = draft_probs[torch.arange(0, speculate_k, device=device), draft_tokens]
    q = target_probs[torch.arange(0, speculate_k, device=device), draft_tokens]
    accept_draft_prob = torch.minimum(torch.ones(()), q[:speculate_k] / p)
    rejected_locations = (
        torch.rand_like(accept_draft_prob) > accept_draft_prob
    ).nonzero()

    if rejected_locations.shape[0] == 0:  # All draft tokens have been accepted
        accept_length = speculate_k + 1
        last_token = multinomial_sample_one_no_sync(target_probs[-1])
        # fill last token into draft model
        model_forward(
            draft_model,
            draft_tokens[-1].view(1, -1),
            orig_input_pos + speculate_k,
        )
        return torch.cat([draft_tokens, last_token])
    else:
        accept_length = rejected_locations[0].item()
        p = draft_probs[accept_length]
        q = target_probs[accept_length]
        new = q - p
        new = torch.where(new > 0, new, 0.0)
        new = new / new.sum()
        next_token = multinomial_sample_one_no_sync(new)
        return torch.cat([draft_tokens[:accept_length], next_token])


@torch.no_grad()
def generate(
    model: Transformer,
    prompt: torch.Tensor,
    max_new_tokens: int,
    *,
    chat_mode: bool,
    start_pos: int = 0,
    draft_model: Transformer,
    speculate_k: Optional[int] = 8,
    sequential_prefill=True,
    callback=lambda x: x,
    tokenizer=None,
    max_seq_length: int,
    is_llama3_model: bool = False,
    **sampling_kwargs,
) -> torch.Tensor:
    """
    Takes a conditioning sequence (prompt) as input and continues to generate as many tokens as requested.
    """
    is_speculative = draft_model is not None
    device, dtype = prompt.device, prompt.dtype

    # create an empty tensor of the expected final shape and
    # fill in the current tokens
    T = prompt.size(0)
    max_new_tokens = min(max_new_tokens, max_seq_length - start_pos - T)
    T_new = T + max_new_tokens
    # set up caches only if first inference
    if start_pos == 0:
        model = model.to(device=device)
        with torch.device(device):
            model.setup_caches(max_batch_size=1, max_seq_length=max_seq_length)
            if is_speculative and draft_model is not model:
                draft_model.setup_caches(
                    max_batch_size=1, max_seq_length=max_seq_length
                )

    # create an empty tensor of the expected final shape and
    # fill in the current tokens
    empty = torch.empty(T_new, dtype=dtype, device=device)
    empty[:T] = prompt
    seq = empty
    input_pos = torch.arange(start_pos, T + start_pos, device=device, dtype=torch.int)

    next_token = prefill(
        model,
        prompt.view(1, -1),
        input_pos,
        sequential_prefill=sequential_prefill,
        **sampling_kwargs,
    )
    if is_speculative:
        prefill(
            draft_model,
            prompt.view(1, -1),
            input_pos,
            sequential_prefill=sequential_prefill,
            **sampling_kwargs,
        )
    # print(f"sizes: {T} {seq[T].shape} {seq.shape} {next_token.shape}")
    seq[T] = next_token
    callback(next_token.clone().view(-1))

    num_tokens_generated = 0
    input_pos = torch.tensor([start_pos + T], device=device, dtype=torch.int)
    accept_counts = [0] * (
        speculate_k + 1
    )  # creates array of [0, 0, 0, ...] that is speculate_k + 1 long

    if is_speculative:
        input_pos = input_pos.item()  # for speculative decoding easier to keep on host
        while input_pos < max_new_tokens - 1:
            cur_token = next_token.view(())

            next_tokens = speculative_decode(
                model, draft_model, cur_token, input_pos, speculate_k, **sampling_kwargs
            )

            accept_counts[len(next_tokens) - 1] += 1
            num_added = min(T_new - input_pos - 1, len(next_tokens))
            seq[input_pos + 1 : input_pos + num_added + 1] = next_tokens[:num_added]
            for i in next_tokens[:num_added,]:
                callback(i)
            input_pos = input_pos + num_added
            next_token = next_tokens[-1]
    else:
        generated_tokens, _ = decode_n_tokens(
            model,
            next_token.view(1, -1),
            input_pos,
            max_new_tokens - 1,
            callback=callback,
            need_probs=False,
            eos_token_id=tokenizer.eos_id() if tokenizer else 2,
            eot_id=tokenizer.special_tokens["<|eot_id|>"] if is_llama3_model else None,
            **sampling_kwargs,
        )
        seq[T + 1 : T + 1 + len(generated_tokens)] = torch.cat(generated_tokens)
        seq = seq[
            : T + 1 + len(generated_tokens)
        ]  # If we dont generate all the way to max_new_tokens slice off the extra space we allocated.

    generate_stats = {"accept_counts": accept_counts}
    return seq, generate_stats


def encode_tokens(tokenizer, string, bos=True, device="cpu"):
    tokens = tokenizer.encode(string)
    if bos:
        tokens = [tokenizer.bos_id()] + tokens
    return torch.tensor(tokens, dtype=torch.int, device=device)


def get_device_info(name: str) -> str:
    import platform
    from subprocess import check_output

    if name == "cpu":
        if platform.system() == "Darwin":
            return (
                check_output(["sysctl", "-n", "machdep.cpu.brand_string"])
                .decode("utf-8")
                .strip()
            )
        if platform.system() == "Linux":
            return (
                check_output(
                    ["sed", "-nr", "s/^model name\\s+: (.*)$/\\1/p", "/proc/cpuinfo"]
                )
                .decode("utf-8")
                .split("\n")[0]
            )
    if name == "cuda":
        return torch.cuda.get_device_name(0)
    return ""


def _callback(x, buffer, period_id, done_generating, tokenizer, is_llama3_model):
    if done_generating:
        return
    buffer.append(
        tokenizer.decode([period_id] + x.tolist())[1:]
    )  # I think this results in the first output token being dropped from the display which is wrong.
    if x.item() == tokenizer.eos_id():
        done_generating = True
    if is_llama3_model and x.item() == tokenizer.special_tokens["<|eot_id|>"]:
        done_generating = True
        buffer = buffer[:-1]  # drop the eot_id from the output buffer
    if len(buffer) == 4 or done_generating:
        print("".join(buffer), end="", flush=True)
        buffer.clear()
    # print(, end='', flush=True)


def _main(
    builder_args: BuilderArgs,
    speculative_builder_args: BuilderArgs,
    tokenizer_args: TokenizerArgs,
    generator_args: GeneratorArgs,
    profile: Optional[Path],
    quantize,
    draft_quantize,
) -> None:
    """
    Generates text samples based on a pre-trained Transformer model and tokenizer.
    """

    # global print
    #    from tp import maybe_init_dist
    #    rank = maybe_init_dist()
    use_tp = False
    rank: Optional[int] = None
    #    if use_tp:
    #        if rank != 0:
    #            # only print on rank 0
    #            print = lambda *args, **kwargs: None

    print(f"Using device={builder_args.device} {get_device_info(builder_args.device)}")
    set_precision(builder_args.precision)
    is_speculative = speculative_builder_args.checkpoint_path is not None

    if generator_args.chat_mode and not builder_args.is_chat_model:
        print(
            """
*******************************************************
 This model is not known to support the chat function.
 We will enable chat mode based on your instructions.
 If the model is not trained to support chat, it will
 produce nonsensical or false output.
*******************************************************
        """
        )
        # raise RuntimeError("You need to use --is-chat-model to indicate model has chat support.")

    tokenizer = _initialize_tokenizer(tokenizer_args)

    # Right now the assumption is only llama3 uses tiktokenizer and it
    # must use tiktokenizer.
    # Piggy backing off of this flag then for now to identify llama3
    # without prompting user.
    is_llama3_model = tokenizer_args.is_tiktoken
    if generator_args.chat_mode and is_llama3_model:
        logging.debug(
            "Llama3 model detected in chat mode. Using updated sentence schemas"
        )

    builder_args.setup_caches = False
    model = _initialize_model(builder_args, quantize, tokenizer)

    if is_speculative:
        draft_model = _initialize_model(
            speculative_builder_args,
            quantize if draft_quantize == "quantize" else draft_quantize,
            tokenizer,
        )
    else:
        draft_model = None

    tokenizer_args.validate_model(model)
    tokenizer_args.validate_model(draft_model, "draft model")
    generator_args.validate_build(builder_args)
    generator_args.validate_build(speculative_builder_args, "draft model")

    encoded = encode_tokens(
        tokenizer, generator_args.prompt, bos=True, device=builder_args.device
    )
    logging.debug(encoded)
    prompt_length = encoded.size(0)

    model_size = sum(
        [
            p.numel() * p.dtype.itemsize
            for p in itertools.chain(model.parameters(), model.buffers())
        ]
    )
    if generator_args.compile:
        if (
            is_speculative and builder_args.use_tp
        ):  # and ("cuda" in builder_args.device):
            torch._inductor.config.triton.cudagraph_trees = (
                False  # Bug with cudagraph trees in this case
            )

        if is_speculative:
            global model_forward, logits_to_prob
            model_forward = torch.compile(
                model_forward, mode="reduce-overhead", fullgraph=True
            )

        global decode_one_token, prefill
        decode_one_token = torch.compile(
            lambda *args, **kwargs: decode_one_token(
                use_flash_attention=False, *args, **kwargs
            ),
            mode="reduce-overhead",
            fullgraph=True,
        )

        if generator_args.compile_prefill:
            prefill = torch.compile(prefill, fullgraph=True, dynamic=True)

    system_prompt = None
    # Set up our max_seq_length
    if generator_args.chat_mode:
        max_seq_length = model.config.max_seq_length
        print(
            f"Entering Chat Mode. Will continue chatting back and forth with the language model until the models max context length of {max_seq_length} tokens is hit or until the user says /bye"
        )
        get_system_prompt = input(
            "Do you want to enter a system prompt? Enter y for yes and anything else for no. \n"
        )
        if get_system_prompt == "y" or get_system_prompt == "Y":
            system_prompt = input("What is your system prompt? \n")
        if is_llama3_model:
            chat_formatter = ChatFormat(tokenizer)
    else:
        max_seq_length = min(
            encoded.size(0) + generator_args.max_new_tokens, model.config.block_size
        )

    max_seq_length = (
        max_seq_length + speculative_builder_args.speculate_k + 1
        if draft_model is not None
        else max_seq_length
    )

    aggregate_metrics = {
        "tokens_per_sec": [],
        "accept_counts": [],
    }
    start = -1 if generator_args.compile else 0
    start_pos = 0

    # arbitrarily large number as chat mode goes until max_seq length
    # or user exits
    num_samples = generator_args.num_samples if not generator_args.chat_mode else 100000
    for i in range(num_samples):
        device_sync(device=builder_args.device)
        if i >= 0 and generator_args.chat_mode:
            prompt = input("User: ")
            if prompt == "/bye":
                print("Exiting Chat.\n")
                break
            if not is_llama3_model:
                if system_prompt:
                    prompt = f"{B_INST} {B_SYS}\n{system_prompt.strip()}\n{E_SYS}\n\n{prompt.strip()} {E_INST}"
                    system_prompt = (
                        None  # can only provide system prompt on first interaction
                    )
                else:
                    prompt = f"{B_INST} {prompt.strip()} {E_INST}"
                encoded = encode_tokens(
                    tokenizer, prompt, bos=True, device=builder_args.device
                )
            else:
                if system_prompt is not None:
                    encoded = chat_formatter.encode_dialog_prompt(
                        [
                            {"role": "system", "content": system_prompt},
                            {"role": "user", "content": prompt},
                        ]
                    )
                    system_prompt = None
                elif i == 0:
                    encoded = chat_formatter.encode_dialog_prompt(
                        [{"role": "user", "content": prompt}]
                    )
                else:
                    encoded = chat_formatter.encode_message(
                        {"role": "user", "content": prompt}
                    )
                    encoded.extend(
                        chat_formatter.encode_header(
                            {"role": "assistant", "content": ""}
                        )
                    )
                encoded = torch.tensor(
                    encoded, dtype=torch.int, device=builder_args.device
                )
            if encoded.size(0) + start_pos > max_seq_length:
                print(
                    "This prompt would take us past the max_seq_length. Ending Conversation."
                )
                break

        if generator_args.chat_mode and i >= 0:
            print("Model: ", end="")

            buffer = []
            period_id = tokenizer.encode(".")[0]
            done_generating = False

            def callback(x):
                return _callback(
                    x,
                    buffer=buffer,
                    period_id=period_id,
                    done_generating=done_generating,
                    tokenizer=tokenizer,
                    is_llama3_model=is_llama3_model,
                )

        else:
            assert not generator_args.chat_mode
            buffer = [generator_args.prompt]
            period_id = tokenizer.encode(".")[0]
            done_generating = False

            def callback(x):
                return _callback(
                    x,
                    buffer=buffer,
                    period_id=period_id,
                    done_generating=done_generating,
                    tokenizer=tokenizer,
                    is_llama3_model=is_llama3_model,
                )

        t0 = time.perf_counter()
        import contextlib

        if (i != generator_args.num_samples - 1 or not profile) or (
            use_tp and rank != 0
        ):
            prof = contextlib.nullcontext()
        else:
            torch.profiler._utils._init_for_cuda_graphs()
            prof = torch.profiler.profile()
        with prof:
            y, metrics = generate(
                model,
                encoded,
                generator_args.max_new_tokens,
                draft_model=draft_model,
                speculate_k=generator_args.speculate_k,
                chat_mode=generator_args.chat_mode,
                callback=callback,
                temperature=generator_args.temperature,
                top_k=generator_args.top_k,
                sequential_prefill=generator_args.sequential_prefill,
                start_pos=start_pos,
                tokenizer=tokenizer,
                max_seq_length=max_seq_length,
                is_llama3_model=is_llama3_model,
            )
            aggregate_metrics["accept_counts"].append(metrics["accept_counts"])
            start_pos += y.size(0)
        jit_compile = (i == 0) and (
            generator_args.compile or generator_args.compile_prefill
        )
        compilation_time = time.perf_counter() - t0
        if hasattr(prof, "export_chrome_trace"):
            if use_tp:
                prof.export_chrome_trace(f"{profile}_rank_{rank}.json")
            else:
                prof.export_chrome_trace(f"{profile}.json")
        device_sync(device=builder_args.device)
        t = time.perf_counter() - t0

        print()
        if start_pos >= max_seq_length:
            print(f"[Max Sequence Length Reached. Ending Conversation.]")
            print(f"---------------------------------------------------")

        tokens_generated = y.size(0) - prompt_length
        tokens_sec = tokens_generated / t
        aggregate_metrics["tokens_per_sec"].append(tokens_sec)

        if jit_compile:
            print(f"JIT compilation time (incl runtime): {compilation_time:.2} seconds")
            # Don't continue here.... because we need to report and reset
            # continue

        print(
            f"Time for inference {i + 1}: {t:.02f} sec total, {tokens_sec:.02f} tokens/sec"
        )
        print(f"Bandwidth achieved: {model_size * tokens_sec / 1e9:.02f} GB/s")
        if i == 0:
            print(
                f"*** This first iteration will include cold start effects for dynamic import, hardware caches{', JIT compilation' if jit_compile else ''}. ***"
            )
        if start_pos >= max_seq_length:
            if generator_args.chat_mode:
                break

        if not generator_args.chat_mode:
            start_pos = 0

    print("\n========================================\n")
    if is_speculative:
        counts_aggregated = [sum(i) for i in zip(*aggregate_metrics["accept_counts"])]
        acceptance_probs = [i / sum(counts_aggregated) for i in counts_aggregated]
        print(f"Acceptance probs: {acceptance_probs}")
        print(
            f"Mean Accepted: {sum([idx * i for idx, i in enumerate(counts_aggregated)])/sum(counts_aggregated)}"
        )

    print(
        f"Average tokens/sec: {torch.mean(torch.tensor(aggregate_metrics['tokens_per_sec'])).item():.2f}"
    )
    print(f"Memory used: {torch.cuda.max_memory_reserved() / 1e9:.02f} GB")


def main(args):
    builder_args = BuilderArgs.from_args(args)
    speculative_builder_args = BuilderArgs.from_speculative_args(args)
    tokenizer_args = TokenizerArgs.from_args(args)
    generator_args = GeneratorArgs.from_args(args)

    _main(
        builder_args,
        speculative_builder_args,
        tokenizer_args,
        generator_args,
        args.profile,
        args.quantize,
        args.draft_quantize,
    )


if __name__ == "__main__":
    parser = argparse.ArgumentParser(description="torchchat generate CLI")
    add_arguments_for_generate(parser)
    args = parser.parse_args()
    check_args(args, "generate")
    args = arg_init(args)
    main(args)<|MERGE_RESOLUTION|>--- conflicted
+++ resolved
@@ -196,7 +196,6 @@
 ) -> Tuple[torch.Tensor, Optional[torch.Tensor]]:
     # input_pos: [B, 1]
     assert input_pos.shape[-1] == 1
-<<<<<<< HEAD
     SDPBackend = torch.nn.attention.SDPBackend
     # Actually better for Inductor to codegen attention here
     backends = (
@@ -206,10 +205,7 @@
     )
     with torch.nn.attention.sdpa_kernel(backends):
         logits = model(x, input_pos)
-=======
-    logits = model(x, input_pos)
     # print(f"x: {x},\n  input_pos: {input_pos}\n")
->>>>>>> c8c29f8c
     return sample(logits, need_probs=need_probs, **sampling_kwargs)
 
 
@@ -225,18 +221,19 @@
     **sampling_kwargs,
 ):
     new_tokens, new_probs = [], []
-<<<<<<< HEAD
-    for _ in range(num_new_tokens):
-        next_token, next_prob = decode_one_token(
-            model, cur_token, input_pos, need_probs=need_probs, **sampling_kwargs
-        )
-        input_pos += 1
-        new_tokens.append(next_token.clone())
-        callback(new_tokens[-1])
-        if need_probs:
-            new_probs.append(next_prob.clone())
-        cur_token = next_token.view(1, -1)
-=======
+
+    ### Are we losing anything here by going to the more control-flowy code below?
+    # for _ in range(num_new_tokens):
+    #     next_token, next_prob = decode_one_token(
+    #        model, cur_token, input_pos, need_probs=need_probs, **sampling_kwargs
+    #     )
+    #     input_pos += 1
+    #     new_tokens.append(next_token.clone())
+    #     callback(new_tokens[-1])
+    #     if need_probs:
+    #         new_probs.append(next_prob.clone())
+    #     cur_token = next_token.view(1, -1)
+
     encountered_eos = False
     for _i in range(
         num_new_tokens - 1
@@ -277,11 +274,10 @@
             model, eos_token.view(1, -1), input_pos, need_probs, **sampling_kwargs
         )
         input_pos += 1
->>>>>>> c8c29f8c
 
     return new_tokens, new_probs
 
-
+  
 def model_forward(model, x, input_pos):
     return model(x, input_pos)
 

# Copyright (c) Meta Platforms, Inc. and affiliates.
# All rights reserved.

# This source code is licensed under the license found in the
# LICENSE file in the root directory of this source tree.
import argparse
import itertools
import os
import sys
import time
from dataclasses import dataclass
from pathlib import Path
from typing import Optional, Tuple

import torch
import torch._dynamo.config
import torch._inductor.config

from build.builder import (
    _initialize_model,
    _initialize_tokenizer,
    _load_model,
    BuilderArgs,
    TokenizerArgs,
)
from build.model import Transformer
from cli import add_arguments_for_generate, arg_init, check_args
from quantize import set_precision


@dataclass
class GeneratorArgs:
    prompt: str = "torchchat is pronounced torch-chat and is so cool because"
    encoded_prompt: Optional[torch.Tensor] = None
    chat_mode: bool = False
    gui_mode: bool = False
    num_samples: int = 1
    max_new_tokens: int = 200
    top_k: int = 200
    temperature: int = 0  # deterministic argmax
    compile: bool = False
    compile_prefill: bool = False
    speculate_k: int = 5

    @classmethod
    def from_args(cls, args):  # -> GeneratorArgs:
        return cls(
            prompt=args.prompt,
            encoded_prompt=None,
            chat_mode=args.chat,
            gui_mode=args.gui,
            num_samples=args.num_samples,
            max_new_tokens=args.max_new_tokens,
            top_k=args.top_k,
            temperature=args.temperature,
            compile=args.compile,
            compile_prefill=args.compile_prefill,
            speculate_k=args.speculate_k,
        )


def device_sync(device):
    if "cuda" in device:
        torch.cuda.synchronize(device)
    elif ("cpu" in device) or ("mps" in device):
        pass
    else:
        print(f"device={ device } is not yet suppported")


torch._inductor.config.coordinate_descent_tuning = True
torch._inductor.config.triton.unique_kernel_names = True
torch._inductor.config.fx_graph_cache = True  # Experimental feature to reduce compilation times, will be on by default in future


# support running without installing as a package
wd = Path(__file__).parent.parent.resolve()
sys.path.append(str(wd))


def multinomial_sample_one_no_sync(
    probs_sort,
):  # Does multinomial sampling without a cuda synchronization
    q = torch.empty_like(probs_sort).exponential_(1)
    return torch.argmax(probs_sort / q, dim=-1, keepdim=True).to(dtype=torch.int)


def logits_to_probs(logits, temperature: float = 1.0, top_k: Optional[int] = None):
    logits = logits / max(temperature, 1e-5)

    if top_k is not None:
        v, _ = torch.topk(logits, min(top_k, logits.size(-1)))
        pivot = v.select(-1, -1).unsqueeze(-1)
        logits = torch.where(logits < pivot, -float("Inf"), logits)
    probs = torch.nn.functional.softmax(logits, dim=-1)
    return probs


def sample(logits, temperature: float = 1.0, top_k: Optional[int] = None):
    probs = logits_to_probs(logits[0, -1], temperature, top_k)
    idx_next = multinomial_sample_one_no_sync(probs)
    return idx_next, probs


def prefill(
    model: Transformer, x: torch.Tensor, input_pos: torch.Tensor, **sampling_kwargs
) -> torch.Tensor:
    print(f"x: {x}, input_pos: {input_pos}")
    width = x.size(1)
    assert input_pos.size(0) == width
    sequential_prefill = True

    if sequential_prefill:
        for i in range(width):
            x_sliced, ip_sliced = x[:, i].view(-1, 1), input_pos[i].view(-1)
            print(f"<sliced> x: {x_sliced}, input_pos: {ip_sliced}")
            logits = model(x_sliced, ip_sliced)  # (x[:, i], input_pos[i])
    else:
        # input_pos: [B, S]
        logits = model(x, input_pos)

    return sample(logits, **sampling_kwargs)[0]


def decode_one_token(
    model: Transformer, x: torch.Tensor, input_pos: torch.Tensor, **sampling_kwargs
) -> Tuple[torch.Tensor, torch.Tensor]:
    # input_pos: [B, 1]
    assert input_pos.shape[-1] == 1
    logits = model(x, input_pos)
    return sample(logits, **sampling_kwargs)


def decode_n_tokens(
    model: Transformer,
    cur_token: torch.Tensor,
    input_pos: torch.Tensor,
    num_new_tokens: int,
    callback=lambda _: _,
    **sampling_kwargs,
):
    new_tokens, new_probs = [], []
    for _ in range(num_new_tokens):
        with torch.backends.cuda.sdp_kernel(
            enable_flash=False, enable_mem_efficient=False, enable_math=True
        ):  # Actually better for Inductor to codegen attention here
            next_token, next_prob = decode_one_token(
                model, cur_token, input_pos, **sampling_kwargs
            )
            input_pos += 1
            new_tokens.append(next_token.clone())
            callback(new_tokens[-1])
            new_probs.append(next_prob.clone())
            cur_token = next_token.view(1, -1)

    return new_tokens, new_probs


# try:
#     from .thin_wrapper import model_forward
#
# except:
#     print("compiled model load not successful, running eager model")


def model_forward(model, x, input_pos):
    return model(x, input_pos)


def speculative_decode(
    model: Transformer,
    draft_model: Transformer,
    cur_token: torch.Tensor,
    input_pos: int,
    speculate_k: int,
    **sampling_kwargs,
) -> torch.Tensor:
    # draft model inference sequentially
    device = cur_token.device
    orig_input_pos = torch.tensor(
        [input_pos], dtype=torch.int64, device=cur_token.device
    )
    draft_tokens, draft_probs = decode_n_tokens(
        draft_model,
        cur_token.view(1, -1),
        orig_input_pos.clone(),
        speculate_k,
        **sampling_kwargs,
    )

    draft_tokens = torch.cat(draft_tokens)
    # parallel inference on target model using draft tokens
    target_logits = model_forward(
        model,
        torch.cat([cur_token.view(1), draft_tokens]).view(1, -1),
        torch.arange(input_pos, input_pos + speculate_k + 1, device=cur_token.device),
    )
    target_probs = logits_to_probs(target_logits[0], **sampling_kwargs)
    draft_probs = torch.stack(draft_probs)
    # q: target prob, p: draft prob
    # q >= p: always accept draft token
    # q < p: q/p prob to accept draft token
    p = draft_probs[torch.arange(0, speculate_k, device=device), draft_tokens]
    q = target_probs[torch.arange(0, speculate_k, device=device), draft_tokens]
    accept_draft_prob = torch.minimum(torch.ones(()), q[:speculate_k] / p)
    rejected_locations = (
        torch.rand_like(accept_draft_prob) > accept_draft_prob
    ).nonzero()

    if rejected_locations.shape[0] == 0:  # All draft tokens have been accepted
        accept_length = speculate_k + 1
        last_token = multinomial_sample_one_no_sync(target_probs[-1])
        # fill last token into draft model
        model_forward(
            draft_model,
            draft_tokens[-1].view(1, -1),
            orig_input_pos + speculate_k,
        )
        return torch.cat([draft_tokens, last_token])
    else:
        accept_length = rejected_locations[0].item()
        p = draft_probs[accept_length]
        q = target_probs[accept_length]
        new = q - p
        new = torch.where(new > 0, new, 0.0)
        new = new / new.sum()
        next_token = multinomial_sample_one_no_sync(new)
        return torch.cat([draft_tokens[:accept_length], next_token])


@torch.no_grad()
def generate(
    model: Transformer,
    prompt: torch.Tensor,
    max_new_tokens: int,
    *,
    chat_mode: bool,
    draft_model: Transformer,
    speculate_k: Optional[int] = 8,
    callback=lambda x: x,
    **sampling_kwargs,
) -> torch.Tensor:
    """
    Takes a conditioning sequence (prompt) as input and continues to generate as many tokens as requested.
    """

    is_speculative = draft_model is not None
    # create an empty tensor of the expected final shape and fill in the current tokens
    T = prompt.size(0)
    T_new = T + max_new_tokens
    if chat_mode:
        max_seq_length = 350
    else:
        max_seq_length = min(T_new, model.config.block_size)

    device, dtype = prompt.device, prompt.dtype
    max_seq_length = (
        max_seq_length + speculate_k + 1 if is_speculative else max_seq_length
    )
    with torch.device(device):
        model.setup_caches(max_batch_size=1, max_seq_length=max_seq_length)
        if is_speculative and draft_model is not model:
            draft_model.setup_caches(max_batch_size=1, max_seq_length=max_seq_length)

    # create an empty tensor of the expected final shape and fill in the current tokens
    empty = torch.empty(T_new, dtype=dtype, device=device)
    empty[:T] = prompt
    seq = empty
    input_pos = torch.arange(0, T, device=device, dtype=torch.int)

    next_token = prefill(model, prompt.view(1, -1), input_pos, **sampling_kwargs)
    if is_speculative:
        prefill(draft_model, prompt.view(1, -1), input_pos, **sampling_kwargs)
    seq[T] = next_token

    input_pos = torch.tensor([T], device=device, dtype=torch.int)
    accept_counts = [0] * (speculate_k + 1)

    if is_speculative:
        input_pos = input_pos.item()  # for speculative decoding easier to keep on host
        while input_pos < T_new - 1:
            cur_token = next_token.view(())

            next_tokens = speculative_decode(
                model, draft_model, cur_token, input_pos, speculate_k, **sampling_kwargs
            )

            accept_counts[len(next_tokens) - 1] += 1
            num_added = min(T_new - input_pos - 1, len(next_tokens))
            seq[input_pos + 1 : input_pos + num_added + 1] = next_tokens[:num_added]
            for i in next_tokens[:num_added,]:
                callback(i)
            input_pos = input_pos + num_added
            next_token = next_tokens[-1]
    else:
        generated_tokens, _ = decode_n_tokens(
            model,
            next_token.view(1, -1),
            input_pos,
            max_new_tokens - 1,
            callback=callback,
            **sampling_kwargs,
        )
        seq[T + 1 :] = torch.cat(generated_tokens)

    generate_stats = {"accept_counts": accept_counts}
    return seq, generate_stats


def encode_tokens(tokenizer, string, bos=True, device="cpu"):
    tokens = tokenizer.encode(string)
    if bos:
        tokens = [tokenizer.bos_id()] + tokens
    return torch.tensor(tokens, dtype=torch.int, device=device)


def _main(
    builder_args: BuilderArgs,
    speculative_builder_args: BuilderArgs,
    tokenizer_args: TokenizerArgs,
    generator_args: GeneratorArgs,
    compile: bool = True,
    compile_prefill: bool = False,
    profile: Optional[Path] = None,
    quantize=None,
) -> None:
    """Generates text samples based on a pre-trained Transformer model and tokenizer."""

    # global print
    #    from tp import maybe_init_dist
    #    rank = maybe_init_dist()
    use_tp = False
    #    if use_tp:
    #        if rank != 0:
    #            # only print on rank 0
    #            print = lambda *args, **kwargs: None

    print(f"Using device={builder_args.device}")
    set_precision(builder_args.precision)
    is_speculative = speculative_builder_args.checkpoint_path is not None

    is_chat = "chat" in str(os.path.basename(builder_args.checkpoint_path))
    if is_chat:
        raise RuntimeError(
            "need to stop filename based kludgery, at a minimum need to look at all pathnames. in particular, this now fails because chat is part of the pathname, yuck!"
        )

    tokenizer = _initialize_tokenizer(tokenizer_args)

    builder_args.setup_caches = False
    model = _initialize_model(builder_args, quantize)

    # will add a version of _initialize_model in future
    # (need additional args)
    if is_speculative:
        speculative_builder_args = builder_args

        draft_model = _load_model(
            speculative_builder_args,
        )
    else:
        draft_model = None

    encoded = encode_tokens(
        tokenizer, generator_args.prompt, bos=True, device=builder_args.device
    )
    print(encoded)
    prompt_length = encoded.size(0)

    model_size = sum(
        [
            p.numel() * p.dtype.itemsize
            for p in itertools.chain(model.parameters(), model.buffers())
        ]
    )
    if compile:
        if (
            is_speculative and builder_args.use_tp
        ):  # and ("cuda" in builder_args.device):
            torch._inductor.config.triton.cudagraph_trees = (
                False  # Bug with cudagraph trees in this case
            )

        if is_speculative:
            global model_forward, logits_to_prob
            model_forward = torch.compile(
                model_forward, mode="reduce-overhead", fullgraph=True
            )

        global decode_one_token, prefill
        decode_one_token = torch.compile(
            decode_one_token, mode="reduce-overhead", fullgraph=True
        )

        # Uncomment to squeeze more perf out of prefill
        if compile_prefill:
            prefill = torch.compile(prefill, fullgraph=True, dynamic=True)

    aggregate_metrics = {
        "tokens_per_sec": [],
        "accept_counts": [],
    }
    start = -1 if compile else 0

    for i in range(start, generator_args.num_samples):
        device_sync(device=builder_args.device)
        if i >= 0 and generator_args.chat_mode:
            prompt = input("What is your prompt? ")
            if is_chat:
                prompt = f"{B_INST} {prompt.strip()} {E_INST}"
            encoded = encode_tokens(
                tokenizer, prompt, bos=True, device=builder_args.device
            )

        if generator_args.chat_mode and i >= 0:
            buffer = []
            period_id = tokenizer.encode(".")[0]
            done_generating = False

            def callback(x):
                nonlocal done_generating
                if done_generating:
                    return
                buffer.append(tokenizer.decode([period_id] + x.tolist())[1:])
                if x.item() == tokenizer.eos_id():
                    done_generating = True
                if len(buffer) == 4 or done_generating:
                    print("".join(buffer), end="", flush=True)
                    buffer.clear()
                # print(, end='', flush=True)

        else:
            callback = lambda x: x
        t0 = time.perf_counter()
        import contextlib

        generator_args.encoded_prompt = encoded
<<<<<<< HEAD
        if (i != generator_args.num_samples - 1 or not profile) or (use_tp and rank != 0):
=======
        if (i != generator_args.num_samples - 1 or not profile) or (
            use_tp and rank != 0
        ):
>>>>>>> 507dff74
            prof = contextlib.nullcontext()
        else:
            torch.profiler._utils._init_for_cuda_graphs()
            prof = torch.profiler.profile()
        with prof:
            y, metrics = generate(
                model,
                encoded,
                generator_args.max_new_tokens,
                draft_model=draft_model,
                speculate_k=generator_args.speculate_k,
                chat_mode=generator_args.chat_mode,
                callback=callback,
                temperature=generator_args.temperature,
                top_k=generator_args.top_k,
            )
            aggregate_metrics["accept_counts"].append(metrics["accept_counts"])
        if i == -1:
            print(f"Compilation time: {time.perf_counter() - t0:.2f} seconds")
            continue
        if hasattr(prof, "export_chrome_trace"):
            if use_tp:
                prof.export_chrome_trace(f"{profile}_rank_{rank}.json")
            else:
                prof.export_chrome_trace(f"{profile}.json")
        device_sync(device=builder_args.device)
        t = time.perf_counter() - t0

        if not generator_args.chat_mode:
            print(tokenizer.decode(y.tolist()))
        else:
            print()
        tokens_generated = y.size(0) - prompt_length
        tokens_sec = tokens_generated / t
        aggregate_metrics["tokens_per_sec"].append(tokens_sec)
        print(
            f"Time for inference {i + 1}: {t:.02f} sec total, {tokens_sec:.02f} tokens/sec"
        )
        print(f"Bandwidth achieved: {model_size * tokens_sec / 1e9:.02f} GB/s")
    print("==========")
    if is_speculative:
        counts_aggregated = [sum(i) for i in zip(*aggregate_metrics["accept_counts"])]
        acceptance_probs = [i / sum(counts_aggregated) for i in counts_aggregated]
        print(f"Acceptance probs: {acceptance_probs}")
        print(
            f"Mean Accepted: {sum([idx * i for idx, i in enumerate(counts_aggregated)])/sum(counts_aggregated)}"
        )

    print(
        f"Average tokens/sec: {torch.mean(torch.tensor(aggregate_metrics['tokens_per_sec'])).item():.2f}"
    )
    print(f"Memory used: {torch.cuda.max_memory_reserved() / 1e9:.02f} GB")


def main(args):
    builder_args = BuilderArgs.from_args(args)
    speculative_builder_args = BuilderArgs.from_speculative_args(args)
    tokenizer_args = TokenizerArgs.from_args(args)
    generator_args = GeneratorArgs.from_args(args)

    _main(
        builder_args,
        speculative_builder_args,
        tokenizer_args,
        generator_args,
        args.compile,
        args.compile_prefill,
        args.profile,
        args.quantize,
    )


if __name__ == "__main__":
    parser = argparse.ArgumentParser(description="Generate specific CLI.")
    add_arguments_for_generate(parser)
    args = parser.parse_args()
    check_args(args, "generate")
    args = arg_init(args)
    main(args)<|MERGE_RESOLUTION|>--- conflicted
+++ resolved
@@ -434,14 +434,9 @@
         t0 = time.perf_counter()
         import contextlib
 
-        generator_args.encoded_prompt = encoded
-<<<<<<< HEAD
-        if (i != generator_args.num_samples - 1 or not profile) or (use_tp and rank != 0):
-=======
         if (i != generator_args.num_samples - 1 or not profile) or (
             use_tp and rank != 0
         ):
->>>>>>> 507dff74
             prof = contextlib.nullcontext()
         else:
             torch.profiler._utils._init_for_cuda_graphs()

# Copyright (c) Meta Platforms, Inc. and affiliates.
# All rights reserved.

# This source code is licensed under the license found in the
# LICENSE file in the root directory of this source tree.
import argparse
import itertools
import os
import sys
import time
from dataclasses import dataclass
from pathlib import Path
from typing import Optional, Tuple

import torch
import torch._dynamo.config
import torch._inductor.config

from build.builder import (
    _initialize_model,
    _initialize_tokenizer,
    _load_model,
    BuilderArgs,
    TokenizerArgs,
)
from build.model import Transformer
from cli import add_arguments_for_generate, arg_init, check_args
from quantize import set_precision

B_INST, E_INST = "[INST]", "[/INST]"

@dataclass
class GeneratorArgs:
    prompt: str = "torchchat is pronounced torch-chat and is so cool because"
    encoded_prompt: Optional[torch.Tensor] = None
    chat_mode: bool = False
    gui_mode: bool = False
    num_samples: int = 1
    max_new_tokens: int = 200
    top_k: int = 200
    temperature: int = 0  # deterministic argmax
    compile: bool = False
    compile_prefill: bool = False
    speculate_k: int = 5

    @classmethod
    def from_args(cls, args):  # -> GeneratorArgs:
        return cls(
            prompt=args.prompt,
            encoded_prompt=None,
            chat_mode=args.chat,
            gui_mode=args.gui,
            num_samples=args.num_samples,
            max_new_tokens=args.max_new_tokens,
            top_k=args.top_k,
            temperature=args.temperature,
            compile=args.compile,
            compile_prefill=args.compile_prefill,
            speculate_k=args.speculate_k,
        )


def device_sync(device):
    if "cuda" in device:
        torch.cuda.synchronize(device)
    elif ("cpu" in device) or ("mps" in device):
        pass
    else:
        print(f"device={ device } is not yet suppported")


torch._inductor.config.coordinate_descent_tuning = True
torch._inductor.config.triton.unique_kernel_names = True
torch._inductor.config.fx_graph_cache = True  # Experimental feature to reduce compilation times, will be on by default in future


# support running without installing as a package
wd = Path(__file__).parent.parent.resolve()
sys.path.append(str(wd))


def multinomial_sample_one_no_sync(
    probs_sort,
):  # Does multinomial sampling without a cuda synchronization
    q = torch.empty_like(probs_sort).exponential_(1)
    return torch.argmax(probs_sort / q, dim=-1, keepdim=True).to(dtype=torch.int)


def logits_to_probs(logits, temperature: float = 1.0, top_k: Optional[int] = None):
    logits = logits / max(temperature, 1e-5)

    if top_k is not None:
        v, _ = torch.topk(logits, min(top_k, logits.size(-1)))
        pivot = v.select(-1, -1).unsqueeze(-1)
        logits = torch.where(logits < pivot, -float("Inf"), logits)
    probs = torch.nn.functional.softmax(logits, dim=-1)
    return probs


def sample(logits, temperature: float = 1.0, top_k: Optional[int] = None):
    probs = logits_to_probs(logits[0, -1], temperature, top_k)
    idx_next = multinomial_sample_one_no_sync(probs)
    return idx_next, probs


def prefill(
    model: Transformer, x: torch.Tensor, input_pos: torch.Tensor, **sampling_kwargs
) -> torch.Tensor:
    print(f"x: {x}, input_pos: {input_pos}")
    width = x.size(1)
    assert input_pos.size(0) == width
    sequential_prefill = True

    if sequential_prefill:
        for i in range(width):
            x_sliced, ip_sliced = x[:, i].view(-1, 1), input_pos[i].view(-1)
            print(f"<sliced> x: {x_sliced}, input_pos: {ip_sliced}")
            logits = model(x_sliced, ip_sliced)  # (x[:, i], input_pos[i])
    else:
        # input_pos: [B, S]
        logits = model(x, input_pos)

    return sample(logits, **sampling_kwargs)[0]


def decode_one_token(
    model: Transformer, x: torch.Tensor, input_pos: torch.Tensor, **sampling_kwargs
) -> Tuple[torch.Tensor, torch.Tensor]:
    # input_pos: [B, 1]
    assert input_pos.shape[-1] == 1
    logits = model(x, input_pos)
    return sample(logits, **sampling_kwargs)


def decode_n_tokens(
    model: Transformer,
    cur_token: torch.Tensor,
    input_pos: torch.Tensor,
    num_new_tokens: int,
    callback=lambda _: _,
    **sampling_kwargs,
):
    new_tokens, new_probs = [], []
    for _ in range(num_new_tokens):
        with torch.backends.cuda.sdp_kernel(
            enable_flash=False, enable_mem_efficient=False, enable_math=True
        ):  # Actually better for Inductor to codegen attention here
            next_token, next_prob = decode_one_token(
                model, cur_token, input_pos, **sampling_kwargs
            )
            input_pos += 1
            new_tokens.append(next_token.clone())
            callback(new_tokens[-1])
            new_probs.append(next_prob.clone())
            cur_token = next_token.view(1, -1)

    return new_tokens, new_probs


# try:
#     from .thin_wrapper import model_forward
#
# except:
#     print("compiled model load not successful, running eager model")


def model_forward(model, x, input_pos):
    return model(x, input_pos)


def speculative_decode(
    model: Transformer,
    draft_model: Transformer,
    cur_token: torch.Tensor,
    input_pos: int,
    speculate_k: int,
    **sampling_kwargs,
) -> torch.Tensor:
    # draft model inference sequentially
    device = cur_token.device
    orig_input_pos = torch.tensor(
        [input_pos], dtype=torch.int64, device=cur_token.device
    )
    draft_tokens, draft_probs = decode_n_tokens(
        draft_model,
        cur_token.view(1, -1),
        orig_input_pos.clone(),
        speculate_k,
        **sampling_kwargs,
    )

    draft_tokens = torch.cat(draft_tokens)
    # parallel inference on target model using draft tokens
    target_logits = model_forward(
        model,
        torch.cat([cur_token.view(1), draft_tokens]).view(1, -1),
        torch.arange(input_pos, input_pos + speculate_k + 1, device=cur_token.device),
    )
    target_probs = logits_to_probs(target_logits[0], **sampling_kwargs)
    draft_probs = torch.stack(draft_probs)
    # q: target prob, p: draft prob
    # q >= p: always accept draft token
    # q < p: q/p prob to accept draft token
    p = draft_probs[torch.arange(0, speculate_k, device=device), draft_tokens]
    q = target_probs[torch.arange(0, speculate_k, device=device), draft_tokens]
    accept_draft_prob = torch.minimum(torch.ones(()), q[:speculate_k] / p)
    rejected_locations = (
        torch.rand_like(accept_draft_prob) > accept_draft_prob
    ).nonzero()

    if rejected_locations.shape[0] == 0:  # All draft tokens have been accepted
        accept_length = speculate_k + 1
        last_token = multinomial_sample_one_no_sync(target_probs[-1])
        # fill last token into draft model
        model_forward(
            draft_model,
            draft_tokens[-1].view(1, -1),
            orig_input_pos + speculate_k,
        )
        return torch.cat([draft_tokens, last_token])
    else:
        accept_length = rejected_locations[0].item()
        p = draft_probs[accept_length]
        q = target_probs[accept_length]
        new = q - p
        new = torch.where(new > 0, new, 0.0)
        new = new / new.sum()
        next_token = multinomial_sample_one_no_sync(new)
        return torch.cat([draft_tokens[:accept_length], next_token])


@torch.no_grad()
def generate(
    model: Transformer,
    prompt: torch.Tensor,
    max_new_tokens: int,
    *,
    chat_mode: bool,
    draft_model: Transformer,
    speculate_k: Optional[int] = 8,
    callback=lambda x: x,
    **sampling_kwargs,
) -> torch.Tensor:
    """
    Takes a conditioning sequence (prompt) as input and continues to generate as many tokens as requested.
    """

    is_speculative = draft_model is not None
    # create an empty tensor of the expected final shape and fill in the current tokens
    T = prompt.size(0)
    T_new = T + max_new_tokens
    if chat_mode:
        max_seq_length = 350
    else:
        max_seq_length = min(T_new, model.config.block_size)

    device, dtype = prompt.device, prompt.dtype
    max_seq_length = (
        max_seq_length + speculate_k + 1 if is_speculative else max_seq_length
    )
    with torch.device(device):
        model.setup_caches(max_batch_size=1, max_seq_length=max_seq_length)
        if is_speculative and draft_model is not model:
            draft_model.setup_caches(max_batch_size=1, max_seq_length=max_seq_length)

    # create an empty tensor of the expected final shape and fill in the current tokens
    empty = torch.empty(T_new, dtype=dtype, device=device)
    empty[:T] = prompt
    seq = empty
    input_pos = torch.arange(0, T, device=device, dtype=torch.int)

    next_token = prefill(model, prompt.view(1, -1), input_pos, **sampling_kwargs)
    if is_speculative:
        prefill(draft_model, prompt.view(1, -1), input_pos, **sampling_kwargs)
    seq[T] = next_token

    input_pos = torch.tensor([T], device=device, dtype=torch.int)
    accept_counts = [0] * (speculate_k + 1)

    if is_speculative:
        input_pos = input_pos.item()  # for speculative decoding easier to keep on host
        while input_pos < T_new - 1:
            cur_token = next_token.view(())

            next_tokens = speculative_decode(
                model, draft_model, cur_token, input_pos, speculate_k, **sampling_kwargs
            )

            accept_counts[len(next_tokens) - 1] += 1
            num_added = min(T_new - input_pos - 1, len(next_tokens))
            seq[input_pos + 1 : input_pos + num_added + 1] = next_tokens[:num_added]
            for i in next_tokens[:num_added,]:
                callback(i)
            input_pos = input_pos + num_added
            next_token = next_tokens[-1]
    else:
        generated_tokens, _ = decode_n_tokens(
            model,
            next_token.view(1, -1),
            input_pos,
            max_new_tokens - 1,
            callback=callback,
            **sampling_kwargs,
        )
        seq[T + 1 :] = torch.cat(generated_tokens)

    generate_stats = {"accept_counts": accept_counts}
    return seq, generate_stats


def encode_tokens(tokenizer, string, bos=True, device="cpu"):
    tokens = tokenizer.encode(string)
    if bos:
        tokens = [tokenizer.bos_id()] + tokens
    return torch.tensor(tokens, dtype=torch.int, device=device)


B_INST, E_INST = "[INST]", "[/INST]"


def _main(
    builder_args: BuilderArgs,
    speculative_builder_args: BuilderArgs,
    tokenizer_args: TokenizerArgs,
    generator_args: GeneratorArgs,
    compile: bool = True,
    compile_prefill: bool = False,
    profile: Optional[Path] = None,
    quantize=None,
) -> None:
    """Generates text samples based on a pre-trained Transformer model and tokenizer."""

    # global print
    #    from tp import maybe_init_dist
    #    rank = maybe_init_dist()
    use_tp = False
    rank: Optional[int] = None
    #    if use_tp:
    #        if rank != 0:
    #            # only print on rank 0
    #            print = lambda *args, **kwargs: None

    print(f"Using device={builder_args.device}")
    set_precision(builder_args.precision)
    is_speculative = speculative_builder_args.checkpoint_path is not None

    if generator_args.chat_mode and not builder_args.is_chat_model:
        print("""
*******************************************************
 This model is not known to support the chat function.
 We will enable chat mode based on your instructions.
 If the model is not trained to support chat, it will
 produce nonsensical or false output.
*******************************************************
        """)
        # raise RuntimeError("You need to use --is-chat-model to indicate model has chat support.")

    tokenizer = _initialize_tokenizer(tokenizer_args)

    builder_args.setup_caches = False
    model = _initialize_model(builder_args, quantize)

    # will add a version of _initialize_model in future
    # (need additional args)
    if is_speculative:
        speculative_builder_args = builder_args

        draft_model = _load_model(
            speculative_builder_args,
        )
    else:
        draft_model = None

    encoded = encode_tokens(
        tokenizer, generator_args.prompt, bos=True, device=builder_args.device
    )
    print(encoded)
    prompt_length = encoded.size(0)

    model_size = sum(
        [
            p.numel() * p.dtype.itemsize
            for p in itertools.chain(model.parameters(), model.buffers())
        ]
    )
    if compile:
        if (
            is_speculative and builder_args.use_tp
        ):  # and ("cuda" in builder_args.device):
            torch._inductor.config.triton.cudagraph_trees = (
                False  # Bug with cudagraph trees in this case
            )

        if is_speculative:
            global model_forward, logits_to_prob
            model_forward = torch.compile(
                model_forward, mode="reduce-overhead", fullgraph=True
            )

        global decode_one_token, prefill
        decode_one_token = torch.compile(
            decode_one_token, mode="reduce-overhead", fullgraph=True
        )

        # Uncomment to squeeze more perf out of prefill
        if compile_prefill:
            prefill = torch.compile(prefill, fullgraph=True, dynamic=True)

    aggregate_metrics = {
        "tokens_per_sec": [],
        "accept_counts": [],
    }
    start = -1 if compile else 0

    for i in range(start, generator_args.num_samples):
        device_sync(device=builder_args.device)
<<<<<<< HEAD
        if i >= 0 and chat_mode:
            prompt = input("What is your prompt? \n")
            if is_chat:
=======
        if i >= 0 and generator_args.chat_mode:
            prompt = input("What is your prompt? ")
            if builder_args.is_chat_model:
>>>>>>> d5350927
                prompt = f"{B_INST} {prompt.strip()} {E_INST}"
            encoded = encode_tokens(
                tokenizer, prompt, bos=True, device=builder_args.device
            )

        if generator_args.chat_mode and i >= 0:
            buffer = []
            period_id = tokenizer.encode(".")[0]
            done_generating = False

            def callback(
                x, buffer=buffer, period_id=period_id, done_generating=done_generating
            ):
                if done_generating:
                    return
                buffer.append(tokenizer.decode([period_id] + x.tolist())[1:])
                if x.item() == tokenizer.eos_id():
                    done_generating = True
                if len(buffer) == 4 or done_generating:
                    print("".join(buffer), end="", flush=True)
                    buffer.clear()
                # print(, end='', flush=True)

        else:

            def callback(x):
                return x

        t0 = time.perf_counter()
        import contextlib

        if (i != generator_args.num_samples - 1 or not profile) or (
            use_tp and rank != 0
        ):
            prof = contextlib.nullcontext()
        else:
            torch.profiler._utils._init_for_cuda_graphs()
            prof = torch.profiler.profile()
        with prof:
            y, metrics = generate(
                model,
                encoded,
                generator_args.max_new_tokens,
                draft_model=draft_model,
                speculate_k=generator_args.speculate_k,
                chat_mode=generator_args.chat_mode,
                callback=callback,
                temperature=generator_args.temperature,
                top_k=generator_args.top_k,
            )
            aggregate_metrics["accept_counts"].append(metrics["accept_counts"])
        if i == -1:
            print(f"Compilation time: {time.perf_counter() - t0:.2f} seconds")
            continue
        if hasattr(prof, "export_chrome_trace"):
            if use_tp:
                prof.export_chrome_trace(f"{profile}_rank_{rank}.json")
            else:
                prof.export_chrome_trace(f"{profile}.json")
        device_sync(device=builder_args.device)
        t = time.perf_counter() - t0

        if not generator_args.chat_mode:
            print(tokenizer.decode(y.tolist()))
        else:
            print()
        tokens_generated = y.size(0) - prompt_length
        tokens_sec = tokens_generated / t
        aggregate_metrics["tokens_per_sec"].append(tokens_sec)
        print(
            f"Time for inference {i + 1}: {t:.02f} sec total, {tokens_sec:.02f} tokens/sec"
        )
        print(f"Bandwidth achieved: {model_size * tokens_sec / 1e9:.02f} GB/s")
    print("==========")
    if is_speculative:
        counts_aggregated = [sum(i) for i in zip(*aggregate_metrics["accept_counts"])]
        acceptance_probs = [i / sum(counts_aggregated) for i in counts_aggregated]
        print(f"Acceptance probs: {acceptance_probs}")
        print(
            f"Mean Accepted: {sum([idx * i for idx, i in enumerate(counts_aggregated)])/sum(counts_aggregated)}"
        )

    print(
        f"Average tokens/sec: {torch.mean(torch.tensor(aggregate_metrics['tokens_per_sec'])).item():.2f}"
    )
    print(f"Memory used: {torch.cuda.max_memory_reserved() / 1e9:.02f} GB")


def main(args):
    builder_args = BuilderArgs.from_args(args)
    speculative_builder_args = BuilderArgs.from_speculative_args(args)
    tokenizer_args = TokenizerArgs.from_args(args)
    generator_args = GeneratorArgs.from_args(args)

    _main(
        builder_args,
        speculative_builder_args,
        tokenizer_args,
        generator_args,
        args.compile,
        args.compile_prefill,
        args.profile,
        args.quantize,
    )


if __name__ == "__main__":
    parser = argparse.ArgumentParser(description="Generate specific CLI.")
    add_arguments_for_generate(parser)
    args = parser.parse_args()
    check_args(args, "generate")
    args = arg_init(args)
    main(args)<|MERGE_RESOLUTION|>--- conflicted
+++ resolved
@@ -414,15 +414,9 @@
 
     for i in range(start, generator_args.num_samples):
         device_sync(device=builder_args.device)
-<<<<<<< HEAD
-        if i >= 0 and chat_mode:
+        if i >= 0 and generator_args.chat_mode:
             prompt = input("What is your prompt? \n")
-            if is_chat:
-=======
-        if i >= 0 and generator_args.chat_mode:
-            prompt = input("What is your prompt? ")
             if builder_args.is_chat_model:
->>>>>>> d5350927
                 prompt = f"{B_INST} {prompt.strip()} {E_INST}"
             encoded = encode_tokens(
                 tokenizer, prompt, bos=True, device=builder_args.device

--- conflicted
+++ resolved
@@ -47,18 +47,15 @@
 # NOTE: If a newly-fetched version of the executorch repo changes the value of
 # PYTORCH_NIGHTLY_VERSION, you should re-run this script to install the necessary
 # package versions.
-<<<<<<< HEAD
-NIGHTLY_VERSION=dev20240911
-=======
-PYTORCH_NIGHTLY_VERSION=dev20240814
+
+PYTORCH_NIGHTLY_VERSION=dev20240911
 
 # Nightly version for torchvision
-VISION_NIGHTLY_VERSION=dev20240814
+VISION_NIGHTLY_VERSION=dev20240911
 
 # Nightly version for torchtune
 TUNE_NIGHTLY_VERSION=dev20240910
 
->>>>>>> ab6fb9b3
 
 # Uninstall triton, as nightly will depend on pytorch-triton, which is one and the same
 (

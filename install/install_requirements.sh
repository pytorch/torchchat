#!/bin/bash
# Copyright (c) Meta Platforms, Inc. and affiliates.
# All rights reserved.
#
# This source code is licensed under the BSD-style license found in the
# LICENSE file in the root directory of this source tree.

set -eou pipefail

# Install required python dependencies for developing
# Dependencies are defined in .pyproject.toml
if [ -z "${PYTHON_EXECUTABLE:-}" ];
then
  if [[ -z ${CONDA_DEFAULT_ENV:-} ]] || [[ ${CONDA_DEFAULT_ENV:-} == "base" ]] || [[ ! -x "$(command -v python)" ]];
  then
    PYTHON_EXECUTABLE=python3
  else
    PYTHON_EXECUTABLE=python
  fi
fi
echo "Using python executable: $PYTHON_EXECUTABLE"

PYTHON_SYS_VERSION="$($PYTHON_EXECUTABLE -c "import sys; print(f'{sys.version_info.major}.{sys.version_info.minor}')")"
# Check python version. Expect at least 3.10.x
if ! $PYTHON_EXECUTABLE -c "
import sys
if sys.version_info < (3, 10):
    sys.exit(1)
";
then
  echo "Python version must be at least 3.10.x. Detected version: $PYTHON_SYS_VERSION"
  exit 1
fi

if [[ "$PYTHON_EXECUTABLE" == "python" ]];
then
  PIP_EXECUTABLE=pip
elif [[ "$PYTHON_EXECUTABLE" == "python3" ]];
then
  PIP_EXECUTABLE=pip3
else
  PIP_EXECUTABLE=pip${PYTHON_SYS_VERSION}
fi

echo "Using pip executable: $PIP_EXECUTABLE"

(
  set -x
  $PIP_EXECUTABLE install -r install/requirements.txt
)

bash install/install_torch.sh

<<<<<<< HEAD
# Temporatory instal torchtune nightly from cpu nightly link since no torchtune nightly for xpu now
# TODO: Change to install torchtune from xpu nightly link, once torchtune xpu nightly is ready
if [[ -x "$(command -v xpu-smi)" ]];
then
(
  set -x
  $PIP_EXECUTABLE install --extra-index-url  "https://download.pytorch.org/whl/nightly/cpu" \
    torchtune=="0.6.0.${TUNE_NIGHTLY_VERSION}"
)
fi

bash install/install_torchao.sh

if [[ -x "$(command -v nvidia-smi)" ]]; then
  (
    set -x
    $PYTHON_EXECUTABLE torchchat/utils/scripts/patch_triton.py
  )
fi
=======
(
  set -x
  $PIP_EXECUTABLE install evaluate=="0.4.3" lm-eval=="0.4.7" psutil=="6.0.0"
)
>>>>>>> 3e348a28
<|MERGE_RESOLUTION|>--- conflicted
+++ resolved
@@ -49,31 +49,4 @@
   $PIP_EXECUTABLE install -r install/requirements.txt
 )
 
-bash install/install_torch.sh
-
-<<<<<<< HEAD
-# Temporatory instal torchtune nightly from cpu nightly link since no torchtune nightly for xpu now
-# TODO: Change to install torchtune from xpu nightly link, once torchtune xpu nightly is ready
-if [[ -x "$(command -v xpu-smi)" ]];
-then
-(
-  set -x
-  $PIP_EXECUTABLE install --extra-index-url  "https://download.pytorch.org/whl/nightly/cpu" \
-    torchtune=="0.6.0.${TUNE_NIGHTLY_VERSION}"
-)
-fi
-
-bash install/install_torchao.sh
-
-if [[ -x "$(command -v nvidia-smi)" ]]; then
-  (
-    set -x
-    $PYTHON_EXECUTABLE torchchat/utils/scripts/patch_triton.py
-  )
-fi
-=======
-(
-  set -x
-  $PIP_EXECUTABLE install evaluate=="0.4.3" lm-eval=="0.4.7" psutil=="6.0.0"
-)
->>>>>>> 3e348a28
+bash install/install_torch.sh